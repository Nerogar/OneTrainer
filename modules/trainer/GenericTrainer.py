import contextlib
import copy
import json
import os
import shutil
import traceback
from collections.abc import Callable
from pathlib import Path

import modules.util.multi_gpu_util as multi
from modules.dataLoader.BaseDataLoader import BaseDataLoader
from modules.model.BaseModel import BaseModel
from modules.modelLoader.BaseModelLoader import BaseModelLoader
from modules.modelSampler.BaseModelSampler import BaseModelSampler, ModelSamplerOutput
from modules.modelSaver.BaseModelSaver import BaseModelSaver
from modules.modelSetup.BaseModelSetup import BaseModelSetup
from modules.trainer.BaseTrainer import BaseTrainer
from modules.util import create, path_util
from modules.util.bf16_stochastic_rounding import set_seed as bf16_stochastic_rounding_set_seed
from modules.util.callbacks.TrainCallbacks import TrainCallbacks
from modules.util.commands.TrainCommands import TrainCommands
from modules.util.config.SampleConfig import SampleConfig
from modules.util.config.TrainConfig import TrainConfig
from modules.util.dtype_util import create_grad_scaler, enable_grad_scaling
from modules.util.enum.ConceptType import ConceptType
from modules.util.enum.EMAMode import EMAMode
from modules.util.enum.FileType import FileType
from modules.util.enum.ModelFormat import ModelFormat
from modules.util.enum.TimeUnit import TimeUnit
from modules.util.enum.TrainingMethod import TrainingMethod
<<<<<<< HEAD
from modules.util.ModuleFilter import ModuleFilter
=======
>>>>>>> 9c67bf9a
from modules.util.profiling_util import TorchMemoryRecorder, TorchProfiler
from modules.util.time_util import get_string_timestamp
from modules.util.torch_util import torch_gc
from modules.util.TrainProgress import TrainProgress

import torch
from torch import Tensor, nn
from torch.nn import Parameter
from torch.utils.hooks import RemovableHandle
from torch.utils.tensorboard import SummaryWriter
from torchvision.transforms.functional import pil_to_tensor

import huggingface_hub
from requests.exceptions import ConnectionError
from tqdm import tqdm


class GenericTrainer(BaseTrainer):
    model_loader: BaseModelLoader
    model_setup: BaseModelSetup
    data_loader: BaseDataLoader
    model_saver: BaseModelSaver
    model_sampler: BaseModelSampler
    model: BaseModel | None
    validation_data_loader: BaseDataLoader

    previous_sample_time: float
    sample_queue: list[Callable]

    parameters: list[Parameter]

    tensorboard: SummaryWriter

    grad_hook_handles: list[RemovableHandle]

    def __init__(self, config: TrainConfig, callbacks: TrainCallbacks, commands: TrainCommands):
        super().__init__(config, callbacks, commands)

        if multi.is_master():
            tensorboard_log_dir = os.path.join(config.workspace_dir, "tensorboard")
            os.makedirs(Path(tensorboard_log_dir).absolute(), exist_ok=True)
            self.tensorboard = SummaryWriter(os.path.join(tensorboard_log_dir, f"{config.save_filename_prefix}{get_string_timestamp()}"))
            if config.tensorboard and not config.tensorboard_always_on:
                super()._start_tensorboard()

        self.model = None
        self.one_step_trained = False
        self.grad_hook_handles = []

    def start(self):
        if multi.is_master():
            self.__save_config_to_workspace()

            if self.config.clear_cache_before_training and self.config.latent_caching:
                self.__clear_cache()

        if self.config.train_dtype.enable_tf():
            torch.backends.cuda.matmul.allow_tf32 = True
            torch.backends.cudnn.allow_tf32 = True

        self.model_loader = self.create_model_loader()
        self.model_setup = self.create_model_setup()

        self.callbacks.on_update_status("loading the model")

        model_names = self.config.model_names()

        if self.config.continue_last_backup:
            self.callbacks.on_update_status("searching for previous backups")
            last_backup_path = self.config.get_last_backup_path()

            if last_backup_path:
                if self.config.training_method == TrainingMethod.LORA:
                    model_names.lora = last_backup_path
                elif self.config.training_method == TrainingMethod.EMBEDDING:
                    model_names.embedding.model_name = last_backup_path
                else:  # fine-tunes
                    model_names.base_model = last_backup_path

                print(f"Continuing training from backup '{last_backup_path}'...")
            else:
                print("No backup found, continuing without backup...")

        if self.config.secrets.huggingface_token != "":
            self.callbacks.on_update_status("logging into Hugging Face")
            with contextlib.suppress(ConnectionError):
                huggingface_hub.login(
                    token = self.config.secrets.huggingface_token,
                    new_session = False,
                )

        self.callbacks.on_update_status("loading the model")

<<<<<<< HEAD
        quant_filters = [
            ModuleFilter(pattern, use_regex=self.config.quantization_layer_filter_regex)
            for pattern in self.config.quantization_layer_filter.split(",")
        ]
=======
>>>>>>> 9c67bf9a
        self.model = self.model_loader.load(
            model_type=self.config.model_type,
            model_names=model_names,
            weight_dtypes=self.config.weight_dtypes(),
            quant_filters=quant_filters,
        )
        self.model.train_config = self.config

        self.callbacks.on_update_status("running model setup")

        self.model_setup.setup_optimizations(self.model, self.config)
        self.model_setup.setup_train_device(self.model, self.config)
        self.model_setup.setup_model(self.model, self.config)
        self.model.to(self.temp_device)
        self.model.eval()
        torch_gc()

        self.callbacks.on_update_status("creating the data loader/caching")

        self.data_loader = self.create_data_loader(
            self.model, self.model.train_progress
        )
        self.model_saver = self.create_model_saver()

        self.model_sampler = self.create_model_sampler(self.model)
        self.previous_sample_time = -1
        self.sample_queue = []

        self.parameters = self.model.parameters.parameters()

        if self.config.validation:
            self.validation_data_loader = self.create_data_loader(
                self.model, self.model.train_progress, is_validation=True
            )

    def __save_config_to_workspace(self):
        path = path_util.canonical_join(self.config.workspace_dir, "config")
        os.makedirs(Path(path).absolute(), exist_ok=True)
        path = path_util.canonical_join(path, f"{self.config.save_filename_prefix}{get_string_timestamp()}.json")
        with open(path, "w") as f:
            json.dump(self.config.to_pack_dict(secrets=False), f, indent=4)

    def __clear_cache(self):
        print(
            f'Clearing cache directory {self.config.cache_dir}! '
            f'You can disable this if you want to continue using the same cache.'
        )
        if os.path.isdir(self.config.cache_dir):
            for filename in os.listdir(self.config.cache_dir):
                path = os.path.join(self.config.cache_dir, filename)
                if os.path.isdir(path) and (filename.startswith('epoch-') or filename in ['image', 'text']):
                    shutil.rmtree(path)

    def __prune_backups(self, backups_to_keep: int):
        backup_dirpath = os.path.join(self.config.workspace_dir, "backup")
        if os.path.exists(backup_dirpath):
            backup_directories = sorted(
                [dirpath for dirpath in os.listdir(backup_dirpath) if
                 os.path.isdir(os.path.join(backup_dirpath, dirpath))],
                reverse=True,
            )

            for dirpath in backup_directories[backups_to_keep:]:
                dirpath = os.path.join(backup_dirpath, dirpath)
                try:
                    shutil.rmtree(dirpath)
                except Exception:
                    print(f"Could not delete old rolling backup {dirpath}")

        return

    def __enqueue_sample_during_training(self, fun: Callable):
        self.sample_queue.append(fun)

    def __execute_sample_during_training(self):
        for fun in self.sample_queue:
            fun()
        self.sample_queue = []

    def __sample_loop(
            self,
            train_progress: TrainProgress,
            train_device: torch.device,
            sample_config_list: list[SampleConfig],
            ema_applied: bool,
            folder_postfix: str = "",
            is_custom_sample: bool = False,
    ):
        for i, sample_config in multi.distributed_enumerate(sample_config_list, distribute=not self.config.samples_to_tensorboard and not ema_applied):
            if sample_config.enabled:
                try:
                    safe_prompt = path_util.safe_filename(sample_config.prompt)

                    if is_custom_sample:
                        sample_dir = os.path.join(
                            self.config.workspace_dir,
                            "samples",
                            "custom",
                        )
                    else:
                        sample_dir = os.path.join(
                            self.config.workspace_dir,
                            "samples",
                            f"{str(i)} - {safe_prompt}{folder_postfix}",
                        )

                    sample_path = os.path.join(
                        sample_dir,
                        f"{self.config.save_filename_prefix}{get_string_timestamp()}-training-sample-{train_progress.filename_string()}"
                    )

                    def on_sample_default(sampler_output: ModelSamplerOutput):
                        if self.config.samples_to_tensorboard and sampler_output.file_type == FileType.IMAGE:
                            self.tensorboard.add_image(
                                f"sample{str(i)} - {safe_prompt}", pil_to_tensor(sampler_output.data),  # noqa: B023
                                train_progress.global_step
                            )
                        self.callbacks.on_sample_default(sampler_output)

                    def on_sample_custom(sampler_output: ModelSamplerOutput):
                        self.callbacks.on_sample_custom(sampler_output)

                    on_sample = on_sample_custom if is_custom_sample else on_sample_default
                    on_update_progress = self.callbacks.on_update_sample_custom_progress if is_custom_sample else self.callbacks.on_update_sample_default_progress

                    self.model.to(self.temp_device)
                    self.model.eval()

                    sample_config = copy.copy(sample_config)
                    sample_config.from_train_config(self.config)

                    self.model_sampler.sample(
                        sample_config=sample_config,
                        destination=sample_path,
                        image_format=self.config.sample_image_format,
                        video_format=self.config.sample_video_format,
                        audio_format=self.config.sample_audio_format,
                        on_sample=on_sample,
                        on_update_progress=on_update_progress,
                    )
                except Exception:
                    traceback.print_exc()
                    print("Error during sampling, proceeding without sampling")

                torch_gc()

    def __sample_during_training(
            self,
            train_progress: TrainProgress,
            train_device: torch.device,
            sample_params_list: list[SampleConfig] = None,
    ):
        # Special case for schedule-free optimizers.
        if self.config.optimizer.optimizer.is_schedule_free:
            torch.clear_autocast_cache()
            self.model.optimizer.eval()
        torch_gc()

        self.callbacks.on_update_status("Sampling ...")

        is_custom_sample = False
        if sample_params_list:
            is_custom_sample = True
        elif self.config.samples is not None:
            sample_params_list = self.config.samples
        else:
            try:
                with open(self.config.sample_definition_file_name, 'r') as f:
                    samples = json.load(f)
                    for i in range(len(samples)):
                        samples[i] = SampleConfig.default_values().from_dict(samples[i])
                    sample_params_list = samples
            # We absolutely do not want to fail training just because the sample definition file becomes missing or broken right before sampling.
            except Exception:
                traceback.print_exc()
                print("Error during loading the sample definition file, proceeding without sampling")
                sample_params_list = []

        if self.model.ema:
            #the EMA model only exists in the master process, so EMA sampling is done on one GPU only
            #non-EMA sampling is done on all GPUs
            assert multi.is_master() and self.config.ema != EMAMode.OFF
            self.model.ema.copy_ema_to(self.parameters, store_temp=True)

        self.__sample_loop(
            train_progress=train_progress,
            train_device=train_device,
            sample_config_list=sample_params_list,
            is_custom_sample=is_custom_sample,
            ema_applied = self.config.ema != EMAMode.OFF
        )

        if self.model.ema:
            self.model.ema.copy_temp_to(self.parameters)

        # ema-less sampling, if ema is enabled:
        if self.config.ema != EMAMode.OFF and not is_custom_sample and self.config.non_ema_sampling:
            self.__sample_loop(
                train_progress=train_progress,
                train_device=train_device,
                sample_config_list=sample_params_list,
                folder_postfix=" - no-ema",
                ema_applied = False,
            )

        self.model_setup.setup_train_device(self.model, self.config)
        # Special case for schedule-free optimizers.
        if self.config.optimizer.optimizer.is_schedule_free:
            torch.clear_autocast_cache()
            self.model.optimizer.train()

        torch_gc()

    def __validate(self, train_progress: TrainProgress):
        if self.__needs_validate(train_progress):
            self.validation_data_loader.get_data_set().start_next_epoch()
            current_epoch_length_validation = self.validation_data_loader.get_data_set().approximate_length()

            if current_epoch_length_validation == 0:
                return

            self.callbacks.on_update_status("Calculating validation loss")
            self.model_setup.setup_train_device(self.model, self.config)

            torch_gc()

            step_tqdm_validation = tqdm(
                self.validation_data_loader.get_data_loader(),
                desc="validation_step",
                total=current_epoch_length_validation)

            accumulated_loss_per_concept = {}
            concept_counts = {}
            mapping_seed_to_label = {}
            mapping_label_to_seed = {}

            for validation_batch in step_tqdm_validation:
                if self.__needs_gc(train_progress):
                    torch_gc()

                with torch.no_grad():
                    model_output_data = self.model_setup.predict(
                        self.model, validation_batch, self.config, train_progress, deterministic=True)
                    loss_validation = self.model_setup.calculate_loss(
                        self.model, validation_batch, model_output_data, self.config)

                # since validation batch size = 1
                concept_name = validation_batch["concept_name"][0]
                concept_path = validation_batch["concept_path"][0]
                concept_seed = validation_batch["concept_seed"].item()
                loss = loss_validation.item()

                label = concept_name if concept_name else os.path.basename(concept_path)
                # check and fix collision to display both graphs in tensorboard
                if label in mapping_label_to_seed and mapping_label_to_seed[label] != concept_seed:
                    suffix = 1
                    new_label = f"{label}({suffix})"
                    while new_label in mapping_label_to_seed and mapping_label_to_seed[new_label] != concept_seed:
                        suffix += 1
                        new_label = f"{label}({suffix})"
                    label = new_label

                if concept_seed not in mapping_seed_to_label:
                    mapping_seed_to_label[concept_seed] = label
                    mapping_label_to_seed[label] = concept_seed

                accumulated_loss_per_concept[concept_seed] = accumulated_loss_per_concept.get(concept_seed, 0) + loss
                concept_counts[concept_seed] = concept_counts.get(concept_seed, 0) + 1

            for concept_seed, total_loss in accumulated_loss_per_concept.items():
                average_loss = total_loss / concept_counts[concept_seed]

                self.tensorboard.add_scalar(f"loss/validation_step/{mapping_seed_to_label[concept_seed]}",
                                            average_loss,
                                            train_progress.global_step)

            if len(concept_counts) > 1:
                total_loss = sum(accumulated_loss_per_concept[key] for key in concept_counts)
                total_count = sum(concept_counts[key] for key in concept_counts)
                total_average_loss = total_loss / total_count

                self.tensorboard.add_scalar("loss/validation_step/total_average",
                                            total_average_loss,
                                            train_progress.global_step)

    def __save_backup_config(self, backup_path):
        config_path = os.path.join(backup_path, "onetrainer_config")
        args_path = path_util.canonical_join(config_path, "args.json")
        concepts_path = path_util.canonical_join(config_path, "concepts.json")
        samples_path = path_util.canonical_join(config_path, "samples.json")

        os.makedirs(Path(config_path).absolute(), exist_ok=True)

        with open(args_path, "w") as f:
            json.dump(self.config.to_settings_dict(secrets=False), f, indent=4)
        if os.path.isfile(self.config.concept_file_name):
            shutil.copy2(self.config.concept_file_name, concepts_path)
        if os.path.isfile(self.config.sample_definition_file_name):
            shutil.copy2(self.config.sample_definition_file_name, samples_path)

    def __backup(self, train_progress: TrainProgress, print_msg: bool = True, print_cb: Callable[[str], None] = print):
        torch_gc()

        self.callbacks.on_update_status("Creating backup")

        backup_name = f"{get_string_timestamp()}-backup-{train_progress.filename_string()}"
        backup_path = os.path.join(self.config.workspace_dir, "backup", backup_name)

        # Special case for schedule-free optimizers.
        if self.config.optimizer.optimizer.is_schedule_free:
            torch.clear_autocast_cache()
            self.model.optimizer.eval()

        try:
            if print_msg:
                print_cb("Creating Backup " + backup_path)

            self.model_saver.save(
                self.model,
                self.config.model_type,
                ModelFormat.INTERNAL,
                backup_path,
                None,
            )

            self.__save_backup_config(backup_path)
        except Exception:
            traceback.print_exc()
            print("Could not save backup. Check your disk space!")
            try:
                if os.path.isdir(backup_path):
                    shutil.rmtree(backup_path)
            except Exception:
                traceback.print_exc()
                print("Could not delete partial backup")
        finally:
            if self.config.rolling_backup:
                self.__prune_backups(self.config.rolling_backup_count)

        self.model_setup.setup_train_device(self.model, self.config)
        # Special case for schedule-free optimizers.
        if self.config.optimizer.optimizer.is_schedule_free:
            torch.clear_autocast_cache()
            self.model.optimizer.train()

        torch_gc()

    def __save(self, train_progress: TrainProgress, print_msg: bool = True, print_cb: Callable[[str], None] = print):
        torch_gc()

        self.callbacks.on_update_status("Saving")

        save_path = os.path.join(
            self.config.workspace_dir,
            "save",
            f"{self.config.save_filename_prefix}{get_string_timestamp()}-save-{train_progress.filename_string()}{self.config.output_model_format.file_extension()}"
        )
        if print_msg:
            print_cb("Saving " + save_path)

        try:
            if self.model.ema:
                self.model.ema.copy_ema_to(self.parameters, store_temp=True)

            # Special case for schedule-free optimizers.
            if self.config.optimizer.optimizer.is_schedule_free:
                torch.clear_autocast_cache()
                self.model.optimizer.eval()
            self.model_saver.save(
                model=self.model,
                model_type=self.config.model_type,
                output_model_format=self.config.output_model_format,
                output_model_destination=save_path,
                dtype=self.config.output_dtype.torch_dtype()
            )
            if self.config.optimizer.optimizer.is_schedule_free:
                torch.clear_autocast_cache()
                self.model.optimizer.train()
        except Exception:
            traceback.print_exc()
            print("Could not save model. Check your disk space!")
            try:
                if os.path.isfile(save_path):
                    shutil.rmtree(save_path)
            except Exception:
                traceback.print_exc()
                print("Could not delete partial save")
        finally:
            if self.model.ema:
                self.model.ema.copy_temp_to(self.parameters)

        torch_gc()

    def __needs_sample(self, train_progress: TrainProgress):
        return self.single_action_elapsed(
            "sample_skip_first", self.config.sample_skip_first, self.config.sample_after_unit, train_progress
        ) and self.repeating_action_needed(
            "sample", self.config.sample_after, self.config.sample_after_unit, train_progress
        )

    def __needs_backup(self, train_progress: TrainProgress):
        return self.repeating_action_needed(
            "backup", self.config.backup_after, self.config.backup_after_unit, train_progress, start_at_zero=False
        )

    def __needs_save(self, train_progress: TrainProgress):
        return self.single_action_elapsed(
            "save_skip_first", self.config.save_skip_first, self.config.save_every_unit, train_progress
        ) and self.repeating_action_needed(
            "save", self.config.save_every, self.config.save_every_unit, train_progress, start_at_zero=False
        )

    def __needs_gc(self, train_progress: TrainProgress):
        return self.repeating_action_needed("gc", 5, TimeUnit.MINUTE, train_progress, start_at_zero=False)

    def __needs_validate(self, train_progress: TrainProgress):
        return self.repeating_action_needed(
            "validate", self.config.validate_after, self.config.validate_after_unit, train_progress
        )

    def __is_update_step(self, train_progress: TrainProgress) -> bool:
        return self.repeating_action_needed(
            "update_step", self.config.gradient_accumulation_steps, TimeUnit.STEP, train_progress, start_at_zero=False
        )

    def __apply_fused_back_pass(self, scaler):
        fused_optimizer_step = self.config.optimizer.optimizer.supports_fused_back_pass() and self.config.optimizer.fused_back_pass
        fused_reduce = self.config.multi_gpu and self.config.fused_gradient_reduce
        if fused_optimizer_step:
            if self.config.gradient_accumulation_steps > 1:
                print("Warning: activating Fused Back Pass with Accumulation Steps > 1 does not reduce VRAM usage.")
            if self.config.multi_gpu and not fused_reduce:
                raise ValueError("if Fused Back Pass and Multi-GPU is enabled, Fused Reduce must also be enabled")
        elif not fused_reduce:
            return

        for param_group in self.model.optimizer.param_groups:
            for i, parameter in enumerate(param_group["params"]):
                # TODO: Find a better check instead of "parameter.requires_grad".
                #       This will break if the some parameters don't require grad during the first training step.
                if parameter.requires_grad:
                    if scaler:
                        def __optimizer_step(tensor: Tensor, param_group=param_group, i=i):
                            scaler.unscale_parameter_(tensor, self.model.optimizer)
                            if self.config.clip_grad_norm is not None:
                                nn.utils.clip_grad_norm_(tensor, self.config.clip_grad_norm)
                            scaler.maybe_opt_step_parameter(tensor, param_group, i, self.model.optimizer)
                            tensor.grad = None
                    else:
                        def __optimizer_step(tensor: Tensor, param_group=param_group, i=i):
                            if self.config.clip_grad_norm is not None:
                                nn.utils.clip_grad_norm_(tensor, self.config.clip_grad_norm)
                            self.model.optimizer.step_parameter(tensor, param_group, i)
                            tensor.grad = None

                    def __grad_hook(tensor: Tensor, param_group=param_group, i=i):
                        if self.__is_update_step(self.model.train_progress):
                            if fused_reduce:
                                multi.reduce_grads_mean(
                                    [tensor],
                                    self.config.gradient_reduce_precision,
                                    after_reduce=__optimizer_step if fused_optimizer_step else None,
                                    async_op=self.config.async_gradient_reduce,
                                    max_buffer=self.config.async_gradient_reduce_buffer * 1024 * 1024,
                                )
                            elif fused_optimizer_step:
                                __optimizer_step(tensor)

                    handle = parameter.register_post_accumulate_grad_hook(__grad_hook)
                    self.grad_hook_handles.append(handle)


    def __before_eval(self):
        # Special case for schedule-free optimizers, which need eval()
        # called before evaluation. Can and should move this to a callback
        # during a refactoring.
        if self.config.optimizer.optimizer.is_schedule_free:
            torch.clear_autocast_cache()
            self.model.optimizer.eval()

    def train(self):
        train_device = torch.device(self.config.train_device)

        train_progress = self.model.train_progress

        if self.config.only_cache:
            if multi.is_master():
                self.callbacks.on_update_status("Caching")
                for _epoch in tqdm(range(train_progress.epoch, self.config.epochs, 1), desc="epoch"):
                    self.data_loader.get_data_set().start_next_epoch()
            return

        scaler = create_grad_scaler() if enable_grad_scaling(self.config.train_dtype, self.parameters) else None

        self.__apply_fused_back_pass(scaler)

        # False if the model gradients are all None, True otherwise
        # This is used to schedule sampling only when the gradients don't take up any space
        has_gradient = False

        lr_scheduler = None
        accumulated_loss = torch.tensor(0.0, device=train_device)
        ema_loss = None
        ema_loss_steps = 0
        epochs = range(train_progress.epoch, self.config.epochs, 1)

        for _epoch in tqdm(epochs, desc="epoch") if multi.is_master() else epochs:
            self.callbacks.on_update_status("Starting epoch/caching")

            #call start_next_epoch with only one process at first, because it might write to the cache. All subsequent processes can read in parallel:
            for _ in multi.master_first():
                if self.config.latent_caching:
                    self.data_loader.get_data_set().start_next_epoch()
                    self.model_setup.setup_train_device(self.model, self.config)
                else:
                    self.model_setup.setup_train_device(self.model, self.config)
                    self.data_loader.get_data_set().start_next_epoch()

            if self.config.debug_mode:
                multi.warn_parameter_divergence(self.parameters, train_device)

            # Special case for schedule-free optimizers, which need train()
            # called before training. Can and should move this to a callback
            # during a refactoring.
            if self.config.optimizer.optimizer.is_schedule_free:
                torch.clear_autocast_cache()
                self.model.optimizer.train()

            torch_gc()

            if lr_scheduler is None:
                lr_scheduler = create.create_lr_scheduler(
                    config=self.config,
                    optimizer=self.model.optimizer,
                    learning_rate_scheduler=self.config.learning_rate_scheduler,
                    warmup_steps=self.config.learning_rate_warmup_steps,
                    num_cycles=self.config.learning_rate_cycles,
                    min_factor=self.config.learning_rate_min_factor,
                    num_epochs=self.config.epochs,
                    approximate_epoch_length=self.data_loader.get_data_set().approximate_length(),
                    batch_size=self.config.batch_size,
                    gradient_accumulation_steps=self.config.gradient_accumulation_steps,
                    global_step=train_progress.global_step
                )

            current_epoch_length = self.data_loader.get_data_set().approximate_length()

            if multi.is_master():
                batches = step_tqdm = tqdm(self.data_loader.get_data_loader(), desc="step", total=current_epoch_length,
                                 initial=train_progress.epoch_step)
            else:
                batches = self.data_loader.get_data_loader()
            for batch in batches:
                multi.sync_commands(self.commands)
                if self.commands.get_stop_command():
                    multi.warn_parameter_divergence(self.parameters, train_device)

                if self.__needs_sample(train_progress) or self.commands.get_and_reset_sample_default_command():
                    self.__enqueue_sample_during_training(
                        lambda: self.__sample_during_training(train_progress, train_device)
                    )
                if self.__needs_backup(train_progress):
                    self.commands.backup()

                if self.__needs_save(train_progress):
                    self.commands.save()

                sample_commands = self.commands.get_and_reset_sample_custom_commands()
                if sample_commands:
                    def create_sample_commands_fun(sample_commands):
                        def sample_commands_fun():
                            self.__sample_during_training(train_progress, train_device, sample_commands)

                        return sample_commands_fun

                    self.__enqueue_sample_during_training(create_sample_commands_fun(sample_commands))

                if self.__needs_gc(train_progress):
                    torch_gc()

                if not has_gradient:
                    self.__execute_sample_during_training()
                    backup = self.commands.get_and_reset_backup_command()
                    save = self.commands.get_and_reset_save_command()
                    if multi.is_master() and (backup or save):
                        self.model.to(self.temp_device)
                        if backup:
                            self.__backup(train_progress, True, step_tqdm.write)
                        if save:
                            self.__save(train_progress, True, step_tqdm.write)
                        self.model_setup.setup_train_device(self.model, self.config)

                self.callbacks.on_update_status("Training ...")

                with TorchMemoryRecorder(enabled=False), TorchProfiler(enabled=False, filename=f"step{train_progress.global_step}.json"):
                    step_seed = train_progress.global_step
                    bf16_stochastic_rounding_set_seed(step_seed, train_device)

                    prior_pred_indices = [i for i in range(self.config.batch_size)
                                          if ConceptType(batch['concept_type'][i]) == ConceptType.PRIOR_PREDICTION]
                    if len(prior_pred_indices) > 0 \
                            or (self.config.masked_training
                                and self.config.masked_prior_preservation_weight > 0
                                and self.config.training_method == TrainingMethod.LORA):
                        with self.model_setup.prior_model(self.model, self.config), torch.no_grad():
                            #do NOT create a subbatch using the indices, even though it would be more efficient:
                            #different timesteps are used for a smaller subbatch by predict(), but the conditioning must match exactly:
                            prior_model_output_data = self.model_setup.predict(self.model, batch, self.config, train_progress)
                        model_output_data = self.model_setup.predict(self.model, batch, self.config, train_progress)
                        prior_model_prediction = prior_model_output_data['predicted'].to(dtype=model_output_data['target'].dtype)
                        model_output_data['target'][prior_pred_indices] = prior_model_prediction[prior_pred_indices]
                        model_output_data['prior_target'] = prior_model_prediction
                    else:
                        model_output_data = self.model_setup.predict(self.model, batch, self.config, train_progress)

                    loss = self.model_setup.calculate_loss(self.model, batch, model_output_data, self.config)

                    loss = loss / self.config.gradient_accumulation_steps
                    if scaler:
                        scaler.scale(loss).backward()
                    else:
                        loss.backward()

                    has_gradient = True
                    detached_loss = loss.detach()
                    multi.reduce_tensor_mean(detached_loss)
                    accumulated_loss += detached_loss

                    if self.__is_update_step(train_progress):
                        if self.config.fused_gradient_reduce:
                            multi.finish_async(self.config.gradient_reduce_precision)
                        else:
                            multi.reduce_grads_mean(self.parameters, self.config.gradient_reduce_precision)

                        if scaler and self.config.optimizer.optimizer.supports_fused_back_pass() and self.config.optimizer.fused_back_pass:
                            scaler.step_after_unscale_parameter_(self.model.optimizer)
                            scaler.update()
                        elif scaler:
                            scaler.unscale_(self.model.optimizer)
                            if self.config.clip_grad_norm is not None:
                                nn.utils.clip_grad_norm_(self.parameters, self.config.clip_grad_norm)
                            scaler.step(self.model.optimizer)
                            scaler.update()
                        else:
                            if self.config.clip_grad_norm is not None:
                                nn.utils.clip_grad_norm_(self.parameters, self.config.clip_grad_norm)
                            self.model.optimizer.step()

                        lr_scheduler.step()  # done before zero_grad, because some lr schedulers need gradients
                        self.model.optimizer.zero_grad(set_to_none=True)
                        has_gradient = False

                        if multi.is_master():
                            self.model_setup.report_to_tensorboard(
                                self.model, self.config, lr_scheduler, self.tensorboard
                            )

<<<<<<< HEAD
                            self.tensorboard.add_scalar("loss/train_step", accumulated_loss.item(), train_progress.global_step)
                            ema_loss = ema_loss or accumulated_loss.item()
                            ema_loss_steps += 1
                            ema_loss_decay = min(0.99, 1 - (1 / ema_loss_steps))
                            ema_loss = (ema_loss * ema_loss_decay) + (accumulated_loss.item() * (1 - ema_loss_decay))
                            step_tqdm.set_postfix({
                                'loss': accumulated_loss.item(),
=======
                            accumulated_loss_cpu = accumulated_loss.item()
                            self.tensorboard.add_scalar("loss/train_step",accumulated_loss_cpu , train_progress.global_step)
                            ema_loss = ema_loss or accumulated_loss_cpu
                            ema_loss_steps += 1
                            ema_loss_decay = min(0.99, 1 - (1 / ema_loss_steps))
                            ema_loss = (ema_loss * ema_loss_decay) + (accumulated_loss_cpu * (1 - ema_loss_decay))
                            step_tqdm.set_postfix({
                                'loss': accumulated_loss_cpu,
>>>>>>> 9c67bf9a
                                'smooth loss': ema_loss,
                            })
                            self.tensorboard.add_scalar("smooth_loss/train_step", ema_loss, train_progress.global_step)

                        accumulated_loss = 0.0
                        self.model_setup.after_optimizer_step(self.model, self.config, train_progress)

                        if self.model.ema:
                            assert multi.is_master()
                            update_step = train_progress.global_step // self.config.gradient_accumulation_steps
                            self.tensorboard.add_scalar(
                                "ema_decay",
                                self.model.ema.get_current_decay(update_step),
                                train_progress.global_step
                            )
                            self.model.ema.step(
                                self.parameters,
                                update_step
                            )

                        self.one_step_trained = True

                if self.config.validation and multi.is_master():
                    self.__validate(train_progress)

                train_progress.next_step(self.config.batch_size)
                self.callbacks.on_update_train_progress(train_progress, current_epoch_length, self.config.epochs)

                if self.commands.get_stop_command():
                    return

            train_progress.next_epoch()
            self.callbacks.on_update_train_progress(train_progress, current_epoch_length, self.config.epochs)

            if self.commands.get_stop_command():
                return

    def end(self):
        if self.one_step_trained:
            self.model.to(self.temp_device)

            if self.config.backup_before_save and multi.is_master():
                self.__backup(self.model.train_progress)

            # Special case for schedule-free optimizers.
            if self.config.optimizer.optimizer.is_schedule_free:
                torch.clear_autocast_cache()
                self.model.optimizer.eval()

            if multi.is_master():
                self.callbacks.on_update_status("Saving the final model")

                if self.model.ema:
                    self.model.ema.copy_ema_to(self.parameters, store_temp=False)
                if os.path.isdir(self.config.output_model_destination) and self.config.output_model_format.is_single_file():
                    save_path = os.path.join(
                        self.config.output_model_destination,
                        f"{self.config.save_filename_prefix}{get_string_timestamp()}{self.config.output_model_format.file_extension()}"
                    )
                else:
                    save_path = self.config.output_model_destination
                print("Saving " + save_path)

                self.model_saver.save(
                    model=self.model,
                    model_type=self.config.model_type,
                    output_model_format=self.config.output_model_format,
                    output_model_destination=save_path,
                    dtype=self.config.output_dtype.torch_dtype()
                )

        if self.model is not None:
            self.model.to(self.temp_device)

        if multi.is_master():
            self.tensorboard.close()

            if self.config.tensorboard and not self.config.tensorboard_always_on:
                super()._stop_tensorboard()

        for handle in self.grad_hook_handles:
            handle.remove()<|MERGE_RESOLUTION|>--- conflicted
+++ resolved
@@ -28,10 +28,7 @@
 from modules.util.enum.ModelFormat import ModelFormat
 from modules.util.enum.TimeUnit import TimeUnit
 from modules.util.enum.TrainingMethod import TrainingMethod
-<<<<<<< HEAD
 from modules.util.ModuleFilter import ModuleFilter
-=======
->>>>>>> 9c67bf9a
 from modules.util.profiling_util import TorchMemoryRecorder, TorchProfiler
 from modules.util.time_util import get_string_timestamp
 from modules.util.torch_util import torch_gc
@@ -125,13 +122,10 @@
 
         self.callbacks.on_update_status("loading the model")
 
-<<<<<<< HEAD
         quant_filters = [
             ModuleFilter(pattern, use_regex=self.config.quantization_layer_filter_regex)
             for pattern in self.config.quantization_layer_filter.split(",")
         ]
-=======
->>>>>>> 9c67bf9a
         self.model = self.model_loader.load(
             model_type=self.config.model_type,
             model_names=model_names,
@@ -789,15 +783,6 @@
                                 self.model, self.config, lr_scheduler, self.tensorboard
                             )
 
-<<<<<<< HEAD
-                            self.tensorboard.add_scalar("loss/train_step", accumulated_loss.item(), train_progress.global_step)
-                            ema_loss = ema_loss or accumulated_loss.item()
-                            ema_loss_steps += 1
-                            ema_loss_decay = min(0.99, 1 - (1 / ema_loss_steps))
-                            ema_loss = (ema_loss * ema_loss_decay) + (accumulated_loss.item() * (1 - ema_loss_decay))
-                            step_tqdm.set_postfix({
-                                'loss': accumulated_loss.item(),
-=======
                             accumulated_loss_cpu = accumulated_loss.item()
                             self.tensorboard.add_scalar("loss/train_step",accumulated_loss_cpu , train_progress.global_step)
                             ema_loss = ema_loss or accumulated_loss_cpu
@@ -806,7 +791,6 @@
                             ema_loss = (ema_loss * ema_loss_decay) + (accumulated_loss_cpu * (1 - ema_loss_decay))
                             step_tqdm.set_postfix({
                                 'loss': accumulated_loss_cpu,
->>>>>>> 9c67bf9a
                                 'smooth loss': ema_loss,
                             })
                             self.tensorboard.add_scalar("smooth_loss/train_step", ema_loss, train_progress.global_step)
