import contextlib
import copy
import json
import os
import shutil
import traceback
from collections.abc import Callable
from pathlib import Path

import modules.util.multi_gpu_util as multi
from modules.dataLoader.BaseDataLoader import BaseDataLoader
from modules.model.BaseModel import BaseModel
from modules.modelLoader.BaseModelLoader import BaseModelLoader
from modules.modelSampler.BaseModelSampler import BaseModelSampler, ModelSamplerOutput
from modules.modelSaver.BaseModelSaver import BaseModelSaver
from modules.modelSetup.BaseModelSetup import BaseModelSetup
from modules.trainer.BaseTrainer import BaseTrainer
from modules.util import create, path_util
from modules.util.bf16_stochastic_rounding import set_seed as bf16_stochastic_rounding_set_seed
from modules.util.callbacks.TrainCallbacks import TrainCallbacks
from modules.util.commands.TrainCommands import TrainCommands
from modules.util.config.SampleConfig import SampleConfig
from modules.util.config.TrainConfig import TrainConfig
from modules.util.dtype_util import create_grad_scaler, enable_grad_scaling
from modules.util.enum.ConceptType import ConceptType
from modules.util.enum.EMAMode import EMAMode
from modules.util.enum.FileType import FileType
from modules.util.enum.ModelFormat import ModelFormat
from modules.util.enum.TensorboardMode import TensorboardMode
from modules.util.enum.TimeUnit import TimeUnit
from modules.util.enum.TrainingMethod import TrainingMethod
from modules.util.memory_util import TorchMemoryRecorder
from modules.util.time_util import get_string_timestamp
from modules.util.torch_util import torch_gc
from modules.util.TrainProgress import TrainProgress

import torch
from torch import Tensor, nn
from torch.nn import Parameter
from torch.utils.hooks import RemovableHandle
from torch.utils.tensorboard import SummaryWriter
from torchvision.transforms.functional import pil_to_tensor

import huggingface_hub
from requests.exceptions import ConnectionError
from tqdm import tqdm


class GenericTrainer(BaseTrainer):
    model_loader: BaseModelLoader
    model_setup: BaseModelSetup
    data_loader: BaseDataLoader
    model_saver: BaseModelSaver
    model_sampler: BaseModelSampler
    model: BaseModel | None
    validation_data_loader: BaseDataLoader

    previous_sample_time: float
    sample_queue: list[Callable]

    parameters: list[Parameter]

    tensorboard: SummaryWriter

    grad_hook_handles: list[RemovableHandle]

    def __init__(self, config: TrainConfig, callbacks: TrainCallbacks, commands: TrainCommands):
        super().__init__(config, callbacks, commands)

<<<<<<< HEAD
        tensorboard_log_dir = os.path.join(config.workspace_dir, "tensorboard")
        os.makedirs(Path(tensorboard_log_dir).absolute(), exist_ok=True)
        self.tensorboard = SummaryWriter(os.path.join(tensorboard_log_dir, f"{config.save_filename_prefix}{get_string_timestamp()}"))
        if config.tensorboard_mode == TensorboardMode.TRAIN_ONLY:
            super()._start_tensorboard()
=======
        if multi.is_master():
            tensorboard_log_dir = os.path.join(config.workspace_dir, "tensorboard")
            os.makedirs(Path(tensorboard_log_dir).absolute(), exist_ok=True)
            self.tensorboard = SummaryWriter(os.path.join(tensorboard_log_dir, f"{config.save_filename_prefix}{get_string_timestamp()}"))
            if config.tensorboard and not config.tensorboard_always_on:
                super()._start_tensorboard()
>>>>>>> efc87ca1

        self.model = None
        self.one_step_trained = False
        self.grad_hook_handles = []

    def start(self):
        if multi.is_master():
            self.__save_config_to_workspace()

            if self.config.clear_cache_before_training and self.config.latent_caching:
                self.__clear_cache()

        if self.config.train_dtype.enable_tf():
            torch.backends.cuda.matmul.allow_tf32 = True
            torch.backends.cudnn.allow_tf32 = True

        self.model_loader = self.create_model_loader()
        self.model_setup = self.create_model_setup()

        self.callbacks.on_update_status("loading the model")

        model_names = self.config.model_names()

        if self.config.continue_last_backup:
            self.callbacks.on_update_status("searching for previous backups")
            last_backup_path = self.config.get_last_backup_path()

            if last_backup_path:
                if self.config.training_method == TrainingMethod.LORA:
                    model_names.lora = last_backup_path
                elif self.config.training_method == TrainingMethod.EMBEDDING:
                    model_names.embedding.model_name = last_backup_path
                else:  # fine-tunes
                    model_names.base_model = last_backup_path

                print(f"Continuing training from backup '{last_backup_path}'...")
            else:
                print("No backup found, continuing without backup...")

        if self.config.secrets.huggingface_token != "":
            self.callbacks.on_update_status("logging into Hugging Face")
            with contextlib.suppress(ConnectionError):
                huggingface_hub.login(
                    token = self.config.secrets.huggingface_token,
                    new_session = False,
                )

        self.callbacks.on_update_status("loading the model")
        self.model = self.model_loader.load(
            model_type=self.config.model_type,
            model_names=model_names,
            weight_dtypes=self.config.weight_dtypes(),
        )
        self.model.train_config = self.config

        self.callbacks.on_update_status("running model setup")

        self.model_setup.setup_optimizations(self.model, self.config)
        self.model_setup.setup_train_device(self.model, self.config)
        self.model_setup.setup_model(self.model, self.config)
        self.model.to(self.temp_device)
        self.model.eval()
        torch_gc()

        self.callbacks.on_update_status("creating the data loader/caching")

        self.data_loader = self.create_data_loader(
            self.model, self.model.train_progress
        )
        self.model_saver = self.create_model_saver()

        self.model_sampler = self.create_model_sampler(self.model)
        self.previous_sample_time = -1
        self.sample_queue = []

        self.parameters = self.model.parameters.parameters()

        if self.config.validation:
            self.validation_data_loader = self.create_data_loader(
                self.model, self.model.train_progress, is_validation=True
            )

    def __save_config_to_workspace(self):
        path = path_util.canonical_join(self.config.workspace_dir, "config")
        os.makedirs(Path(path).absolute(), exist_ok=True)
        path = path_util.canonical_join(path, f"{get_string_timestamp()}.json")
        with open(path, "w") as f:
            json.dump(self.config.to_pack_dict(secrets=False), f, indent=4)

    def __clear_cache(self):
        print(
            f'Clearing cache directory {self.config.cache_dir}! '
            f'You can disable this if you want to continue using the same cache.'
        )
        if os.path.isdir(self.config.cache_dir):
            for filename in os.listdir(self.config.cache_dir):
                path = os.path.join(self.config.cache_dir, filename)
                if os.path.isdir(path) and (filename.startswith('epoch-') or filename in ['image', 'text']):
                    shutil.rmtree(path)

    def __prune_backups(self, backups_to_keep: int):
        backup_dirpath = os.path.join(self.config.workspace_dir, "backup")
        if os.path.exists(backup_dirpath):
            backup_directories = sorted(
                [dirpath for dirpath in os.listdir(backup_dirpath) if
                 os.path.isdir(os.path.join(backup_dirpath, dirpath))],
                reverse=True,
            )

            for dirpath in backup_directories[backups_to_keep:]:
                dirpath = os.path.join(backup_dirpath, dirpath)
                try:
                    shutil.rmtree(dirpath)
                except Exception:
                    print(f"Could not delete old rolling backup {dirpath}")

        return

    def __enqueue_sample_during_training(self, fun: Callable):
        self.sample_queue.append(fun)

    def __execute_sample_during_training(self):
        for fun in self.sample_queue:
            fun()
        self.sample_queue = []

    def __sample_loop(
            self,
            train_progress: TrainProgress,
            train_device: torch.device,
            sample_config_list: list[SampleConfig],
            ema_applied: bool,
            folder_postfix: str = "",
            is_custom_sample: bool = False,
    ):
        for i, sample_config in multi.distributed_enumerate(sample_config_list, distribute=not self.config.samples_to_tensorboard and not ema_applied):
            if sample_config.enabled:
                try:
                    safe_prompt = path_util.safe_filename(sample_config.prompt)

                    if is_custom_sample:
                        sample_dir = os.path.join(
                            self.config.workspace_dir,
                            "samples",
                            "custom",
                        )
                    else:
                        sample_dir = os.path.join(
                            self.config.workspace_dir,
                            "samples",
                            f"{str(i)} - {safe_prompt}{folder_postfix}",
                        )

                    sample_path = os.path.join(
                        sample_dir,
                        f"{self.config.save_filename_prefix}{get_string_timestamp()}-training-sample-{train_progress.filename_string()}"
                    )

                    def on_sample_default(sampler_output: ModelSamplerOutput):
                        if self.config.samples_to_tensorboard and sampler_output.file_type == FileType.IMAGE:
                            self.tensorboard.add_image(
                                f"sample{str(i)} - {safe_prompt}", pil_to_tensor(sampler_output.data),  # noqa: B023
                                train_progress.global_step
                            )
                        self.callbacks.on_sample_default(sampler_output)

                    def on_sample_custom(sampler_output: ModelSamplerOutput):
                        self.callbacks.on_sample_custom(sampler_output)

                    on_sample = on_sample_custom if is_custom_sample else on_sample_default
                    on_update_progress = self.callbacks.on_update_sample_custom_progress if is_custom_sample else self.callbacks.on_update_sample_default_progress

                    self.model.to(self.temp_device)
                    self.model.eval()

                    sample_config = copy.copy(sample_config)
                    sample_config.from_train_config(self.config)

                    self.model_sampler.sample(
                        sample_config=sample_config,
                        destination=sample_path,
                        image_format=self.config.sample_image_format,
                        video_format=self.config.sample_video_format,
                        audio_format=self.config.sample_audio_format,
                        on_sample=on_sample,
                        on_update_progress=on_update_progress,
                    )
                except Exception:
                    traceback.print_exc()
                    print("Error during sampling, proceeding without sampling")

                torch_gc()

    def __sample_during_training(
            self,
            train_progress: TrainProgress,
            train_device: torch.device,
            sample_params_list: list[SampleConfig] = None,
    ):
        # Special case for schedule-free optimizers.
        if self.config.optimizer.optimizer.is_schedule_free:
            torch.clear_autocast_cache()
            self.model.optimizer.eval()
        torch_gc()

        self.callbacks.on_update_status("Sampling ...")

        is_custom_sample = False
        if sample_params_list:
            is_custom_sample = True
        elif self.config.samples is not None:
            sample_params_list = self.config.samples
        else:
            try:
                with open(self.config.sample_definition_file_name, 'r') as f:
                    samples = json.load(f)
                    for i in range(len(samples)):
                        samples[i] = SampleConfig.default_values().from_dict(samples[i])
                    sample_params_list = samples
            # We absolutely do not want to fail training just because the sample definition file becomes missing or broken right before sampling.
            except Exception:
                traceback.print_exc()
                print("Error during loading the sample definition file, proceeding without sampling")
                sample_params_list = []

        if self.model.ema:
            #the EMA model only exists in the master process, so EMA sampling is done on one GPU only
            #non-EMA sampling is done on all GPUs
            assert multi.is_master() and self.config.ema != EMAMode.OFF
            self.model.ema.copy_ema_to(self.parameters, store_temp=True)

        self.__sample_loop(
            train_progress=train_progress,
            train_device=train_device,
            sample_config_list=sample_params_list,
            is_custom_sample=is_custom_sample,
            ema_applied = self.config.ema != EMAMode.OFF
        )

        if self.model.ema:
            self.model.ema.copy_temp_to(self.parameters)

        # ema-less sampling, if ema is enabled:
        if self.config.ema != EMAMode.OFF and not is_custom_sample and self.config.non_ema_sampling:
            self.__sample_loop(
                train_progress=train_progress,
                train_device=train_device,
                sample_config_list=sample_params_list,
                folder_postfix=" - no-ema",
                ema_applied = False,
            )

        self.model_setup.setup_train_device(self.model, self.config)
        # Special case for schedule-free optimizers.
        if self.config.optimizer.optimizer.is_schedule_free:
            torch.clear_autocast_cache()
            self.model.optimizer.train()

        torch_gc()

    def __validate(self, train_progress: TrainProgress):
        if self.__needs_validate(train_progress):
            self.validation_data_loader.get_data_set().start_next_epoch()
            current_epoch_length_validation = self.validation_data_loader.get_data_set().approximate_length()

            if current_epoch_length_validation == 0:
                return

            self.callbacks.on_update_status("Calculating validation loss")
            self.model_setup.setup_train_device(self.model, self.config)

            torch_gc()

            step_tqdm_validation = tqdm(
                self.validation_data_loader.get_data_loader(),
                desc="validation_step",
                total=current_epoch_length_validation)

            accumulated_loss_per_concept = {}
            concept_counts = {}
            mapping_seed_to_label = {}
            mapping_label_to_seed = {}

            for validation_batch in step_tqdm_validation:
                if self.__needs_gc(train_progress):
                    torch_gc()

                with torch.no_grad():
                    model_output_data = self.model_setup.predict(
                        self.model, validation_batch, self.config, train_progress, deterministic=True)
                    loss_validation = self.model_setup.calculate_loss(
                        self.model, validation_batch, model_output_data, self.config)

                # since validation batch size = 1
                concept_name = validation_batch["concept_name"][0]
                concept_path = validation_batch["concept_path"][0]
                concept_seed = validation_batch["concept_seed"].item()
                loss = loss_validation.item()

                label = concept_name if concept_name else os.path.basename(concept_path)
                # check and fix collision to display both graphs in tensorboard
                if label in mapping_label_to_seed and mapping_label_to_seed[label] != concept_seed:
                    suffix = 1
                    new_label = f"{label}({suffix})"
                    while new_label in mapping_label_to_seed and mapping_label_to_seed[new_label] != concept_seed:
                        suffix += 1
                        new_label = f"{label}({suffix})"
                    label = new_label

                if concept_seed not in mapping_seed_to_label:
                    mapping_seed_to_label[concept_seed] = label
                    mapping_label_to_seed[label] = concept_seed

                accumulated_loss_per_concept[concept_seed] = accumulated_loss_per_concept.get(concept_seed, 0) + loss
                concept_counts[concept_seed] = concept_counts.get(concept_seed, 0) + 1

            for concept_seed, total_loss in accumulated_loss_per_concept.items():
                average_loss = total_loss / concept_counts[concept_seed]

                self.tensorboard.add_scalar(f"loss/validation_step/{mapping_seed_to_label[concept_seed]}",
                                            average_loss,
                                            train_progress.global_step)

            if len(concept_counts) > 1:
                total_loss = sum(accumulated_loss_per_concept[key] for key in concept_counts)
                total_count = sum(concept_counts[key] for key in concept_counts)
                total_average_loss = total_loss / total_count

                self.tensorboard.add_scalar("loss/validation_step/total_average",
                                            total_average_loss,
                                            train_progress.global_step)

    def __save_backup_config(self, backup_path):
        config_path = os.path.join(backup_path, "onetrainer_config")
        args_path = path_util.canonical_join(config_path, "args.json")
        concepts_path = path_util.canonical_join(config_path, "concepts.json")
        samples_path = path_util.canonical_join(config_path, "samples.json")

        os.makedirs(Path(config_path).absolute(), exist_ok=True)

        with open(args_path, "w") as f:
            json.dump(self.config.to_settings_dict(secrets=False), f, indent=4)
        if os.path.isfile(self.config.concept_file_name):
            shutil.copy2(self.config.concept_file_name, concepts_path)
        if os.path.isfile(self.config.sample_definition_file_name):
            shutil.copy2(self.config.sample_definition_file_name, samples_path)

    def __backup(self, train_progress: TrainProgress, print_msg: bool = True, print_cb: Callable[[str], None] = print):
        torch_gc()

        self.callbacks.on_update_status("Creating backup")

        backup_name = f"{get_string_timestamp()}-backup-{train_progress.filename_string()}"
        backup_path = os.path.join(self.config.workspace_dir, "backup", backup_name)

        # Special case for schedule-free optimizers.
        if self.config.optimizer.optimizer.is_schedule_free:
            torch.clear_autocast_cache()
            self.model.optimizer.eval()

        try:
            if print_msg:
                print_cb("Creating Backup " + backup_path)

            self.model_saver.save(
                self.model,
                self.config.model_type,
                ModelFormat.INTERNAL,
                backup_path,
                None,
            )

            self.__save_backup_config(backup_path)
        except Exception:
            traceback.print_exc()
            print("Could not save backup. Check your disk space!")
            try:
                if os.path.isdir(backup_path):
                    shutil.rmtree(backup_path)
            except Exception:
                traceback.print_exc()
                print("Could not delete partial backup")
        finally:
            if self.config.rolling_backup:
                self.__prune_backups(self.config.rolling_backup_count)

        self.model_setup.setup_train_device(self.model, self.config)
        # Special case for schedule-free optimizers.
        if self.config.optimizer.optimizer.is_schedule_free:
            torch.clear_autocast_cache()
            self.model.optimizer.train()

        torch_gc()

    def __save(self, train_progress: TrainProgress, print_msg: bool = True, print_cb: Callable[[str], None] = print):
        torch_gc()

        self.callbacks.on_update_status("Saving")

        save_path = os.path.join(
            self.config.workspace_dir,
            "save",
            f"{self.config.save_filename_prefix}{get_string_timestamp()}-save-{train_progress.filename_string()}{self.config.output_model_format.file_extension()}"
        )
        if print_msg:
            print_cb("Saving " + save_path)

        try:
            if self.model.ema:
                self.model.ema.copy_ema_to(self.parameters, store_temp=True)

            # Special case for schedule-free optimizers.
            if self.config.optimizer.optimizer.is_schedule_free:
                torch.clear_autocast_cache()
                self.model.optimizer.eval()
            self.model_saver.save(
                model=self.model,
                model_type=self.config.model_type,
                output_model_format=self.config.output_model_format,
                output_model_destination=save_path,
                dtype=self.config.output_dtype.torch_dtype()
            )
            if self.config.optimizer.optimizer.is_schedule_free:
                torch.clear_autocast_cache()
                self.model.optimizer.train()
        except Exception:
            traceback.print_exc()
            print("Could not save model. Check your disk space!")
            try:
                if os.path.isfile(save_path):
                    shutil.rmtree(save_path)
            except Exception:
                traceback.print_exc()
                print("Could not delete partial save")
        finally:
            if self.model.ema:
                self.model.ema.copy_temp_to(self.parameters)

        torch_gc()

    def __needs_sample(self, train_progress: TrainProgress):
        return self.single_action_elapsed(
            "sample_skip_first", self.config.sample_skip_first, self.config.sample_after_unit, train_progress
        ) and self.repeating_action_needed(
            "sample", self.config.sample_after, self.config.sample_after_unit, train_progress
        )

    def __needs_backup(self, train_progress: TrainProgress):
        return self.repeating_action_needed(
            "backup", self.config.backup_after, self.config.backup_after_unit, train_progress, start_at_zero=False
        )

    def __needs_save(self, train_progress: TrainProgress):
        return self.single_action_elapsed(
            "save_skip_first", self.config.save_skip_first, self.config.save_every_unit, train_progress
        ) and self.repeating_action_needed(
            "save", self.config.save_every, self.config.save_every_unit, train_progress, start_at_zero=False
        )

    def __needs_gc(self, train_progress: TrainProgress):
        return self.repeating_action_needed("gc", 5, TimeUnit.MINUTE, train_progress, start_at_zero=False)

    def __needs_validate(self, train_progress: TrainProgress):
        return self.repeating_action_needed(
            "validate", self.config.validate_after, self.config.validate_after_unit, train_progress
        )

    def __is_update_step(self, train_progress: TrainProgress) -> bool:
        return self.repeating_action_needed(
            "update_step", self.config.gradient_accumulation_steps, TimeUnit.STEP, train_progress, start_at_zero=False
        )

    def __apply_fused_back_pass(self, scaler):
        fused_optimizer_step = self.config.optimizer.optimizer.supports_fused_back_pass() and self.config.optimizer.fused_back_pass
        fused_reduce = self.config.multi_gpu and self.config.fused_gradient_reduce
        if fused_optimizer_step:
            if self.config.gradient_accumulation_steps > 1:
                print("Warning: activating Fused Back Pass with Accumulation Steps > 1 does not reduce VRAM usage.")
            if self.config.multi_gpu and not fused_reduce:
                raise ValueError("if Fused Back Pass and Multi-GPU is enabled, Fused Reduce must also be enabled")
        elif not fused_reduce:
            return

        for param_group in self.model.optimizer.param_groups:
            for i, parameter in enumerate(param_group["params"]):
                # TODO: Find a better check instead of "parameter.requires_grad".
                #       This will break if the some parameters don't require grad during the first training step.
                if parameter.requires_grad:
                    if scaler:
                        def __optimizer_step(tensor: Tensor, param_group=param_group, i=i):
                            scaler.unscale_parameter_(tensor, self.model.optimizer)
                            if self.config.clip_grad_norm is not None:
                                nn.utils.clip_grad_norm_(tensor, self.config.clip_grad_norm)
                            scaler.maybe_opt_step_parameter(tensor, param_group, i, self.model.optimizer)
                            tensor.grad = None
                    else:
                        def __optimizer_step(tensor: Tensor, param_group=param_group, i=i):
                            if self.config.clip_grad_norm is not None:
                                nn.utils.clip_grad_norm_(tensor, self.config.clip_grad_norm)
                            self.model.optimizer.step_parameter(tensor, param_group, i)
                            tensor.grad = None

                    def __grad_hook(tensor: Tensor, param_group=param_group, i=i):
                        if self.__is_update_step(self.model.train_progress):
                            if fused_reduce:
                                multi.reduce_grads_mean(
                                    [tensor],
                                    self.config.gradient_reduce_precision,
                                    after_reduce=__optimizer_step if fused_optimizer_step else None,
                                    async_op=self.config.async_gradient_reduce,
                                    max_buffer=self.config.async_gradient_reduce_buffer * 1024 * 1024,
                                )
                            elif fused_optimizer_step:
                                __optimizer_step(tensor)

                    handle = parameter.register_post_accumulate_grad_hook(__grad_hook)
                    self.grad_hook_handles.append(handle)


    def __before_eval(self):
        # Special case for schedule-free optimizers, which need eval()
        # called before evaluation. Can and should move this to a callback
        # during a refactoring.
        if self.config.optimizer.optimizer.is_schedule_free:
            torch.clear_autocast_cache()
            self.model.optimizer.eval()

    def train(self):
        train_device = torch.device(self.config.train_device)

        train_progress = self.model.train_progress

        if self.config.only_cache:
            if multi.is_master():
                self.callbacks.on_update_status("Caching")
                for _epoch in tqdm(range(train_progress.epoch, self.config.epochs, 1), desc="epoch"):
                    self.data_loader.get_data_set().start_next_epoch()
            return

        scaler = create_grad_scaler() if enable_grad_scaling(self.config.train_dtype, self.parameters) else None

        self.__apply_fused_back_pass(scaler)

        # False if the model gradients are all None, True otherwise
        # This is used to schedule sampling only when the gradients don't take up any space
        has_gradient = False

        lr_scheduler = None
        accumulated_loss = 0.0
        ema_loss = None
        ema_loss_steps = 0
        epochs = range(train_progress.epoch, self.config.epochs, 1)
        for _epoch in tqdm(epochs, desc="epoch") if multi.is_master() else epochs:
            self.callbacks.on_update_status("Starting epoch/caching")

            #call start_next_epoch with only one process at first, because it might write to the cache. All subsequent processes can read in parallel:
            for _ in multi.master_first():
                if self.config.latent_caching:
                    self.data_loader.get_data_set().start_next_epoch()
                    self.model_setup.setup_train_device(self.model, self.config)
                else:
                    self.model_setup.setup_train_device(self.model, self.config)
                    self.data_loader.get_data_set().start_next_epoch()

            if self.config.debug_mode:
                multi.warn_parameter_divergence(self.parameters, train_device)

            # Special case for schedule-free optimizers, which need train()
            # called before training. Can and should move this to a callback
            # during a refactoring.
            if self.config.optimizer.optimizer.is_schedule_free:
                torch.clear_autocast_cache()
                self.model.optimizer.train()

            torch_gc()

            if lr_scheduler is None:
                lr_scheduler = create.create_lr_scheduler(
                    config=self.config,
                    optimizer=self.model.optimizer,
                    learning_rate_scheduler=self.config.learning_rate_scheduler,
                    warmup_steps=self.config.learning_rate_warmup_steps,
                    num_cycles=self.config.learning_rate_cycles,
                    min_factor=self.config.learning_rate_min_factor,
                    num_epochs=self.config.epochs,
                    approximate_epoch_length=self.data_loader.get_data_set().approximate_length(),
                    batch_size=self.config.batch_size,
                    gradient_accumulation_steps=self.config.gradient_accumulation_steps,
                    global_step=train_progress.global_step
                )

            current_epoch_length = self.data_loader.get_data_set().approximate_length()

            if multi.is_master():
                batches = step_tqdm = tqdm(self.data_loader.get_data_loader(), desc="step", total=current_epoch_length,
                                 initial=train_progress.epoch_step)
            else:
                batches = self.data_loader.get_data_loader()
            for batch in batches:
                multi.sync_commands(self.commands)
                if self.commands.get_stop_command():
                    multi.warn_parameter_divergence(self.parameters, train_device)

                if self.__needs_sample(train_progress) or self.commands.get_and_reset_sample_default_command():
                    self.__enqueue_sample_during_training(
                        lambda: self.__sample_during_training(train_progress, train_device)
                    )
                if self.__needs_backup(train_progress):
                    self.commands.backup()

                if self.__needs_save(train_progress):
                    self.commands.save()

                sample_commands = self.commands.get_and_reset_sample_custom_commands()
                if sample_commands:
                    def create_sample_commands_fun(sample_commands):
                        def sample_commands_fun():
                            self.__sample_during_training(train_progress, train_device, sample_commands)

                        return sample_commands_fun

                    self.__enqueue_sample_during_training(create_sample_commands_fun(sample_commands))

                if self.__needs_gc(train_progress):
                    torch_gc()

                if not has_gradient:
                    self.__execute_sample_during_training()
                    backup = self.commands.get_and_reset_backup_command()
                    save = self.commands.get_and_reset_save_command()
                    if multi.is_master() and (backup or save):
                        self.model.to(self.temp_device)
                        if backup:
                            self.__backup(train_progress, True, step_tqdm.write)
                        if save:
                            self.__save(train_progress, True, step_tqdm.write)
                        self.model_setup.setup_train_device(self.model, self.config)

                self.callbacks.on_update_status("Training ...")

                with TorchMemoryRecorder(enabled=False):
                    step_seed = train_progress.global_step
                    bf16_stochastic_rounding_set_seed(step_seed, train_device)

                    prior_pred_indices = [i for i in range(self.config.batch_size)
                                          if ConceptType(batch['concept_type'][i]) == ConceptType.PRIOR_PREDICTION]
                    if len(prior_pred_indices) > 0 \
                            or (self.config.masked_training
                                and self.config.masked_prior_preservation_weight > 0
                                and self.config.training_method == TrainingMethod.LORA):
                        with self.model_setup.prior_model(self.model, self.config), torch.no_grad():
                            #do NOT create a subbatch using the indices, even though it would be more efficient:
                            #different timesteps are used for a smaller subbatch by predict(), but the conditioning must match exactly:
                            prior_model_output_data = self.model_setup.predict(self.model, batch, self.config, train_progress)
                        model_output_data = self.model_setup.predict(self.model, batch, self.config, train_progress)
                        prior_model_prediction = prior_model_output_data['predicted'].to(dtype=model_output_data['target'].dtype)
                        model_output_data['target'][prior_pred_indices] = prior_model_prediction[prior_pred_indices]
                        model_output_data['prior_target'] = prior_model_prediction
                    else:
                        model_output_data = self.model_setup.predict(self.model, batch, self.config, train_progress)

                    loss = self.model_setup.calculate_loss(self.model, batch, model_output_data, self.config)

                    loss = loss / self.config.gradient_accumulation_steps
                    if scaler:
                        scaler.scale(loss).backward()
                    else:
                        loss.backward()

                    has_gradient = True
                    detached_loss = loss.detach()
                    multi.reduce_tensor_mean(detached_loss)
                    accumulated_loss += detached_loss.item()

                    if self.__is_update_step(train_progress):
                        if self.config.fused_gradient_reduce:
                            multi.finish_async(self.config.gradient_reduce_precision)
                        else:
                            multi.reduce_grads_mean(self.parameters, self.config.gradient_reduce_precision)

                        if scaler and self.config.optimizer.optimizer.supports_fused_back_pass() and self.config.optimizer.fused_back_pass:
                            scaler.step_after_unscale_parameter_(self.model.optimizer)
                            scaler.update()
                        elif scaler:
                            scaler.unscale_(self.model.optimizer)
                            if self.config.clip_grad_norm is not None:
                                nn.utils.clip_grad_norm_(self.parameters, self.config.clip_grad_norm)
                            scaler.step(self.model.optimizer)
                            scaler.update()
                        else:
                            if self.config.clip_grad_norm is not None:
                                nn.utils.clip_grad_norm_(self.parameters, self.config.clip_grad_norm)
                            self.model.optimizer.step()

                        lr_scheduler.step()  # done before zero_grad, because some lr schedulers need gradients
                        self.model.optimizer.zero_grad(set_to_none=True)
                        has_gradient = False

                        if multi.is_master():
                            self.model_setup.report_to_tensorboard(
                                self.model, self.config, lr_scheduler, self.tensorboard
                            )

                            self.tensorboard.add_scalar("loss/train_step", accumulated_loss, train_progress.global_step)
                            ema_loss = ema_loss or accumulated_loss
                            ema_loss_steps += 1
                            ema_loss_decay = min(0.99, 1 - (1 / ema_loss_steps))
                            ema_loss = (ema_loss * ema_loss_decay) + (accumulated_loss * (1 - ema_loss_decay))
                            step_tqdm.set_postfix({
                                'loss': accumulated_loss,
                                'smooth loss': ema_loss,
                            })
                            self.tensorboard.add_scalar("smooth_loss/train_step", ema_loss, train_progress.global_step)

                        accumulated_loss = 0.0
                        self.model_setup.after_optimizer_step(self.model, self.config, train_progress)

                        if self.model.ema:
                            assert multi.is_master()
                            update_step = train_progress.global_step // self.config.gradient_accumulation_steps
                            self.tensorboard.add_scalar(
                                "ema_decay",
                                self.model.ema.get_current_decay(update_step),
                                train_progress.global_step
                            )
                            self.model.ema.step(
                                self.parameters,
                                update_step
                            )

                        self.one_step_trained = True

                if self.config.validation and multi.is_master():
                    self.__validate(train_progress)

                train_progress.next_step(self.config.batch_size)
                self.callbacks.on_update_train_progress(train_progress, current_epoch_length, self.config.epochs)

                if self.commands.get_stop_command():
                    return

            train_progress.next_epoch()
            self.callbacks.on_update_train_progress(train_progress, current_epoch_length, self.config.epochs)

            if self.commands.get_stop_command():
                return

    def end(self):
        if self.one_step_trained:
            self.model.to(self.temp_device)

            if self.config.backup_before_save and multi.is_master():
                self.__backup(self.model.train_progress)

            # Special case for schedule-free optimizers.
            if self.config.optimizer.optimizer.is_schedule_free:
                torch.clear_autocast_cache()
                self.model.optimizer.eval()

            if multi.is_master():
                self.callbacks.on_update_status("Saving the final model")

                if self.model.ema:
                    self.model.ema.copy_ema_to(self.parameters, store_temp=False)
                if os.path.isdir(self.config.output_model_destination) and self.config.output_model_format.is_single_file():
                    save_path = os.path.join(
                        self.config.output_model_destination,
                        f"{self.config.save_filename_prefix}{get_string_timestamp()}{self.config.output_model_format.file_extension()}"
                    )
                else:
                    save_path = self.config.output_model_destination
                print("Saving " + save_path)

                self.model_saver.save(
                    model=self.model,
                    model_type=self.config.model_type,
                    output_model_format=self.config.output_model_format,
                    output_model_destination=save_path,
                    dtype=self.config.output_dtype.torch_dtype()
                )

        if self.model is not None:
            self.model.to(self.temp_device)

        if multi.is_master():
            self.tensorboard.close()

<<<<<<< HEAD
        if self.config.tensorboard_mode == TensorboardMode.TRAIN_ONLY:
            super()._stop_tensorboard()
=======
            if self.config.tensorboard and not self.config.tensorboard_always_on:
                super()._stop_tensorboard()
>>>>>>> efc87ca1

        for handle in self.grad_hook_handles:
            handle.remove()<|MERGE_RESOLUTION|>--- conflicted
+++ resolved
@@ -67,20 +67,12 @@
     def __init__(self, config: TrainConfig, callbacks: TrainCallbacks, commands: TrainCommands):
         super().__init__(config, callbacks, commands)
 
-<<<<<<< HEAD
-        tensorboard_log_dir = os.path.join(config.workspace_dir, "tensorboard")
-        os.makedirs(Path(tensorboard_log_dir).absolute(), exist_ok=True)
-        self.tensorboard = SummaryWriter(os.path.join(tensorboard_log_dir, f"{config.save_filename_prefix}{get_string_timestamp()}"))
-        if config.tensorboard_mode == TensorboardMode.TRAIN_ONLY:
-            super()._start_tensorboard()
-=======
         if multi.is_master():
             tensorboard_log_dir = os.path.join(config.workspace_dir, "tensorboard")
             os.makedirs(Path(tensorboard_log_dir).absolute(), exist_ok=True)
             self.tensorboard = SummaryWriter(os.path.join(tensorboard_log_dir, f"{config.save_filename_prefix}{get_string_timestamp()}"))
-            if config.tensorboard and not config.tensorboard_always_on:
+            if config.tensorboard_mode == TensorboardMode.TRAIN_ONLY:
                 super()._start_tensorboard()
->>>>>>> efc87ca1
 
         self.model = None
         self.one_step_trained = False
@@ -867,14 +859,8 @@
 
         if multi.is_master():
             self.tensorboard.close()
-
-<<<<<<< HEAD
-        if self.config.tensorboard_mode == TensorboardMode.TRAIN_ONLY:
-            super()._stop_tensorboard()
-=======
-            if self.config.tensorboard and not self.config.tensorboard_always_on:
+            if self.config.tensorboard_mode == TensorboardMode.TRAIN_ONLY:
                 super()._stop_tensorboard()
->>>>>>> efc87ca1
 
         for handle in self.grad_hook_handles:
             handle.remove()