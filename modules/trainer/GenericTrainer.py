import contextlib
import copy
import json
import os
import shutil
import traceback
from collections.abc import Callable
from pathlib import Path

import modules.util.multi_gpu_util as multi
from modules.dataLoader.BaseDataLoader import BaseDataLoader
from modules.model.BaseModel import BaseModel
from modules.modelLoader.BaseModelLoader import BaseModelLoader
from modules.modelSampler.BaseModelSampler import BaseModelSampler, ModelSamplerOutput
from modules.modelSaver.BaseModelSaver import BaseModelSaver
from modules.modelSetup.BaseModelSetup import BaseModelSetup
from modules.trainer.BaseTrainer import BaseTrainer
from modules.util import create, path_util
from modules.util.callbacks.TrainCallbacks import TrainCallbacks
from modules.util.commands.TrainCommands import TrainCommands
from modules.util.config.SampleConfig import SampleConfig
from modules.util.config.TrainConfig import TrainConfig
from modules.util.dtype_util import create_grad_scaler, enable_grad_scaling
<<<<<<< HEAD
from modules.util.enum.EMAMode import EMAMode
=======
from modules.util.enum.ConceptType import ConceptType
>>>>>>> 57f9289c
from modules.util.enum.FileType import FileType
from modules.util.enum.ModelFormat import ModelFormat
from modules.util.enum.TimeUnit import TimeUnit
from modules.util.enum.TrainingMethod import TrainingMethod
from modules.util.memory_util import TorchMemoryRecorder
from modules.util.time_util import get_string_timestamp
from modules.util.torch_util import torch_gc
from modules.util.TrainProgress import TrainProgress

import torch
from torch import Tensor, nn
from torch.nn import Parameter
from torch.utils.hooks import RemovableHandle
from torch.utils.tensorboard import SummaryWriter
from torchvision.transforms.functional import pil_to_tensor

import huggingface_hub
from requests.exceptions import ConnectionError
from tqdm import tqdm


class GenericTrainer(BaseTrainer):
    model_loader: BaseModelLoader
    model_setup: BaseModelSetup
    data_loader: BaseDataLoader
    model_saver: BaseModelSaver
    model_sampler: BaseModelSampler
    model: BaseModel | None
    validation_data_loader: BaseDataLoader

    previous_sample_time: float
    sample_queue: list[Callable]

    parameters: list[Parameter]

    tensorboard: SummaryWriter

    grad_hook_handles: list[RemovableHandle]

    def __init__(self, config: TrainConfig, callbacks: TrainCallbacks, commands: TrainCommands):
        super().__init__(config, callbacks, commands)

        if multi.is_master():
            tensorboard_log_dir = os.path.join(config.workspace_dir, "tensorboard")
            os.makedirs(Path(tensorboard_log_dir).absolute(), exist_ok=True)
            self.tensorboard = SummaryWriter(os.path.join(tensorboard_log_dir, f"{config.save_filename_prefix}{get_string_timestamp()}"))
            if config.tensorboard:
                super()._start_tensorboard()

        self.model = None
        self.one_step_trained = False

        self.grad_hook_handles = []

    def start(self):
        if multi.is_master():
            self.__save_config_to_workspace()

            if self.config.clear_cache_before_training and self.config.latent_caching:
                self.__clear_cache()

        if self.config.train_dtype.enable_tf():
            torch.backends.cuda.matmul.allow_tf32 = True
            torch.backends.cudnn.allow_tf32 = True

        self.model_loader = self.create_model_loader()
        self.model_setup = self.create_model_setup()

        self.callbacks.on_update_status("loading the model")

        model_names = self.config.model_names()

        if self.config.continue_last_backup:
            self.callbacks.on_update_status("searching for previous backups")
            last_backup_path = self.config.get_last_backup_path()

            if last_backup_path:
                if self.config.training_method == TrainingMethod.LORA:
                    model_names.lora = last_backup_path
                elif self.config.training_method == TrainingMethod.EMBEDDING:
                    model_names.embedding.model_name = last_backup_path
                else:  # fine-tunes
                    model_names.base_model = last_backup_path

                print(f"Continuing training from backup '{last_backup_path}'...")
            else:
                print("No backup found, continuing without backup...")

        if self.config.secrets.huggingface_token != "":
            self.callbacks.on_update_status("logging into Hugging Face")
            with contextlib.suppress(ConnectionError):
                huggingface_hub.login(
                    token = self.config.secrets.huggingface_token,
                    new_session = False,
                )

        self.callbacks.on_update_status("loading the model")
        self.model = self.model_loader.load(
            model_type=self.config.model_type,
            model_names=model_names,
            weight_dtypes=self.config.weight_dtypes(),
        )
        self.model.train_config = self.config

        self.callbacks.on_update_status("running model setup")

        self.model_setup.setup_optimizations(self.model, self.config)
        self.model_setup.setup_train_device(self.model, self.config)
        self.model_setup.setup_model(self.model, self.config)
        self.model.to(self.temp_device)
        self.model.eval()
        torch_gc()

        self.callbacks.on_update_status("creating the data loader/caching")

        self.data_loader = self.create_data_loader(
            self.model, self.model.train_progress
        )
        self.model_saver = self.create_model_saver()

        self.model_sampler = self.create_model_sampler(self.model)
        self.previous_sample_time = -1
        self.sample_queue = []

        self.parameters = self.model.parameters.parameters()
        if self.config.validation:
            self.validation_data_loader = self.create_data_loader(
                self.model, self.model.train_progress, is_validation=True
            )

    def __save_config_to_workspace(self):
        path = path_util.canonical_join(self.config.workspace_dir, "config")
        os.makedirs(Path(path).absolute(), exist_ok=True)
        path = path_util.canonical_join(path, f"{get_string_timestamp()}.json")
        with open(path, "w") as f:
            json.dump(self.config.to_pack_dict(secrets=False), f, indent=4)

    def __clear_cache(self):
        print(
            f'Clearing cache directory {self.config.cache_dir}! '
            f'You can disable this if you want to continue using the same cache.'
        )
        if os.path.isdir(self.config.cache_dir):
            for filename in os.listdir(self.config.cache_dir):
                path = os.path.join(self.config.cache_dir, filename)
                if os.path.isdir(path) and (filename.startswith('epoch-') or filename in ['image', 'text']):
                    shutil.rmtree(path)

    def __prune_backups(self, backups_to_keep: int):
        backup_dirpath = os.path.join(self.config.workspace_dir, "backup")
        if os.path.exists(backup_dirpath):
            backup_directories = sorted(
                [dirpath for dirpath in os.listdir(backup_dirpath) if
                 os.path.isdir(os.path.join(backup_dirpath, dirpath))],
                reverse=True,
            )

            for dirpath in backup_directories[backups_to_keep:]:
                dirpath = os.path.join(backup_dirpath, dirpath)
                try:
                    shutil.rmtree(dirpath)
                except Exception:
                    print(f"Could not delete old rolling backup {dirpath}")

        return

    def __enqueue_sample_during_training(self, fun: Callable):
        self.sample_queue.append(fun)

    def __execute_sample_during_training(self):
        for fun in self.sample_queue:
            fun()
        self.sample_queue = []

    def __sample_loop(
            self,
            train_progress: TrainProgress,
            train_device: torch.device,
            sample_config_list: list[SampleConfig],
            ema_applied: bool,
            folder_postfix: str = "",
            is_custom_sample: bool = False,
    ):
        for i, sample_config in multi.distributed_enumerate(sample_config_list, distribute=not self.config.samples_to_tensorboard and not ema_applied):
            if sample_config.enabled:
                try:
                    safe_prompt = path_util.safe_filename(sample_config.prompt)

                    if is_custom_sample:
                        sample_dir = os.path.join(
                            self.config.workspace_dir,
                            "samples",
                            "custom",
                        )
                    else:
                        sample_dir = os.path.join(
                            self.config.workspace_dir,
                            "samples",
                            f"{str(i)} - {safe_prompt}{folder_postfix}",
                        )

                    sample_path = os.path.join(
                        sample_dir,
                        f"{get_string_timestamp()}-training-sample-{train_progress.filename_string()}"
                    )

                    def on_sample_default(sampler_output: ModelSamplerOutput):
                        if self.config.samples_to_tensorboard and sampler_output.file_type == FileType.IMAGE:
                            self.tensorboard.add_image(
                                f"sample{str(i)} - {safe_prompt}", pil_to_tensor(sampler_output.data),  # noqa: B023
                                train_progress.global_step
                            )
                        self.callbacks.on_sample_default(sampler_output)

                    def on_sample_custom(sampler_output: ModelSamplerOutput):
                        self.callbacks.on_sample_custom(sampler_output)

                    on_sample = on_sample_custom if is_custom_sample else on_sample_default
                    on_update_progress = self.callbacks.on_update_sample_custom_progress if is_custom_sample else self.callbacks.on_update_sample_default_progress

                    self.model.to(self.temp_device)
                    self.model.eval()

                    sample_config = copy.copy(sample_config)
                    sample_config.from_train_config(self.config)

                    self.model_sampler.sample(
                        sample_config=sample_config,
                        destination=sample_path,
                        image_format=self.config.sample_image_format,
                        video_format=self.config.sample_video_format,
                        audio_format=self.config.sample_audio_format,
                        on_sample=on_sample,
                        on_update_progress=on_update_progress,
                    )
                except Exception:
                    traceback.print_exc()
                    print("Error during sampling, proceeding without sampling")

                torch_gc()

    def __sample_during_training(
            self,
            train_progress: TrainProgress,
            train_device: torch.device,
            sample_params_list: list[SampleConfig] = None,
    ):
        # Special case for schedule-free optimizers.
        if self.config.optimizer.optimizer.is_schedule_free:
            torch.clear_autocast_cache()
            self.model.optimizer.eval()
        torch_gc()

        self.callbacks.on_update_status("sampling")

        is_custom_sample = False
        if not sample_params_list:
            if self.config.samples is not None:
                sample_params_list = self.config.samples
            else:
                with open(self.config.sample_definition_file_name, 'r') as f:
                    samples = json.load(f)
                    for i in range(len(samples)):
                        samples[i] = SampleConfig.default_values().from_dict(samples[i])
                    sample_params_list = samples
        else:
            is_custom_sample = True

        if self.model.ema:
            #the EMA model only exists in the master process, so EMA sampling is done on one GPU only
            #non-EMA sampling is done on all GPUs
            assert multi.is_master() and self.config.ema != EMAMode.OFF
            self.model.ema.copy_ema_to(self.parameters, store_temp=True)

        self.__sample_loop(
            train_progress=train_progress,
            train_device=train_device,
            sample_config_list=sample_params_list,
            is_custom_sample=is_custom_sample,
            ema_applied = self.config.ema != EMAMode.OFF
        )

        if self.model.ema:
            self.model.ema.copy_temp_to(self.parameters)

        # ema-less sampling, if ema is enabled:
        if self.config.ema != EMAMode.OFF and not is_custom_sample and self.config.non_ema_sampling:
            self.__sample_loop(
                train_progress=train_progress,
                train_device=train_device,
                sample_config_list=sample_params_list,
                folder_postfix=" - no-ema",
                ema_applied = False,
            )

        self.model_setup.setup_train_device(self.model, self.config)
        # Special case for schedule-free optimizers.
        if self.config.optimizer.optimizer.is_schedule_free:
            torch.clear_autocast_cache()
            self.model.optimizer.train()

        torch_gc()

    def __validate(self, train_progress: TrainProgress):
        if self.__needs_validate(train_progress):
            self.validation_data_loader.get_data_set().start_next_epoch()
            current_epoch_length_validation = self.validation_data_loader.get_data_set().approximate_length()

            if current_epoch_length_validation == 0:
                return

            self.callbacks.on_update_status("calculating validation loss")
            self.model_setup.setup_train_device(self.model, self.config)

            torch_gc()

            step_tqdm_validation = tqdm(
                self.validation_data_loader.get_data_loader(),
                desc="validation_step",
                total=current_epoch_length_validation)

            accumulated_loss_per_concept = {}
            concept_counts = {}
            mapping_seed_to_label = {}
            mapping_label_to_seed = {}

            for validation_batch in step_tqdm_validation:
                if self.__needs_gc(train_progress):
                    torch_gc()

                with torch.no_grad():
                    model_output_data = self.model_setup.predict(
                        self.model, validation_batch, self.config, train_progress, deterministic=True)
                    loss_validation = self.model_setup.calculate_loss(
                        self.model, validation_batch, model_output_data, self.config)

                # since validation batch size = 1
                concept_name = validation_batch["concept_name"][0]
                concept_path = validation_batch["concept_path"][0]
                concept_seed = validation_batch["concept_seed"].item()
                loss = loss_validation.item()

                label = concept_name if concept_name else os.path.basename(concept_path)
                # check and fix collision to display both graphs in tensorboard
                if label in mapping_label_to_seed and mapping_label_to_seed[label] != concept_seed:
                    suffix = 1
                    new_label = f"{label}({suffix})"
                    while new_label in mapping_label_to_seed and mapping_label_to_seed[new_label] != concept_seed:
                        suffix += 1
                        new_label = f"{label}({suffix})"
                    label = new_label

                if concept_seed not in mapping_seed_to_label:
                    mapping_seed_to_label[concept_seed] = label
                    mapping_label_to_seed[label] = concept_seed

                accumulated_loss_per_concept[concept_seed] = accumulated_loss_per_concept.get(concept_seed, 0) + loss
                concept_counts[concept_seed] = concept_counts.get(concept_seed, 0) + 1

            for concept_seed, total_loss in accumulated_loss_per_concept.items():
                average_loss = total_loss / concept_counts[concept_seed]

                self.tensorboard.add_scalar(f"loss/validation_step/{mapping_seed_to_label[concept_seed]}",
                                            average_loss,
                                            train_progress.global_step)

            if len(concept_counts) > 1:
                total_loss = sum(accumulated_loss_per_concept[key] for key in concept_counts)
                total_count = sum(concept_counts[key] for key in concept_counts)
                total_average_loss = total_loss / total_count

                self.tensorboard.add_scalar("loss/validation_step/total_average",
                                            total_average_loss,
                                            train_progress.global_step)

    def __save_backup_config(self, backup_path):
        config_path = os.path.join(backup_path, "onetrainer_config")
        args_path = path_util.canonical_join(config_path, "args.json")
        concepts_path = path_util.canonical_join(config_path, "concepts.json")
        samples_path = path_util.canonical_join(config_path, "samples.json")

        os.makedirs(Path(config_path).absolute(), exist_ok=True)

        with open(args_path, "w") as f:
            json.dump(self.config.to_settings_dict(secrets=False), f, indent=4)
        if os.path.isfile(self.config.concept_file_name):
            shutil.copy2(self.config.concept_file_name, concepts_path)
        if os.path.isfile(self.config.sample_definition_file_name):
            shutil.copy2(self.config.sample_definition_file_name, samples_path)

    def __backup(self, train_progress: TrainProgress, print_msg: bool = True, print_cb: Callable[[str], None] = print):
        torch_gc()

        self.callbacks.on_update_status("creating backup")

        backup_name = f"{get_string_timestamp()}-backup-{train_progress.filename_string()}"
        backup_path = os.path.join(self.config.workspace_dir, "backup", backup_name)

        # Special case for schedule-free optimizers.
        if self.config.optimizer.optimizer.is_schedule_free:
            torch.clear_autocast_cache()
            self.model.optimizer.eval()

        try:
            if print_msg:
                print_cb("Creating Backup " + backup_path)

            self.model_saver.save(
                self.model,
                self.config.model_type,
                ModelFormat.INTERNAL,
                backup_path,
                None,
            )

            self.__save_backup_config(backup_path)
        except Exception:
            traceback.print_exc()
            print("Could not save backup. Check your disk space!")
            try:
                if os.path.isdir(backup_path):
                    shutil.rmtree(backup_path)
            except Exception:
                traceback.print_exc()
                print("Could not delete partial backup")
        finally:
            if self.config.rolling_backup:
                self.__prune_backups(self.config.rolling_backup_count)

        self.model_setup.setup_train_device(self.model, self.config)
        # Special case for schedule-free optimizers.
        if self.config.optimizer.optimizer.is_schedule_free:
            torch.clear_autocast_cache()
            self.model.optimizer.train()

        torch_gc()

    def __save(self, train_progress: TrainProgress, print_msg: bool = True, print_cb: Callable[[str], None] = print):
        torch_gc()

        self.callbacks.on_update_status("saving")

        save_path = os.path.join(
            self.config.workspace_dir,
            "save",
            f"{self.config.save_filename_prefix}{get_string_timestamp()}-save-{train_progress.filename_string()}{self.config.output_model_format.file_extension()}"
        )
        if print_msg:
            print_cb("Saving " + save_path)

        try:
            if self.model.ema:
                self.model.ema.copy_ema_to(self.parameters, store_temp=True)

            # Special case for schedule-free optimizers.
            if self.config.optimizer.optimizer.is_schedule_free:
                torch.clear_autocast_cache()
                self.model.optimizer.eval()
            self.model_saver.save(
                model=self.model,
                model_type=self.config.model_type,
                output_model_format=self.config.output_model_format,
                output_model_destination=save_path,
                dtype=self.config.output_dtype.torch_dtype()
            )
            if self.config.optimizer.optimizer.is_schedule_free:
                torch.clear_autocast_cache()
                self.model.optimizer.train()
        except Exception:
            traceback.print_exc()
            print("Could not save model. Check your disk space!")
            try:
                if os.path.isfile(save_path):
                    shutil.rmtree(save_path)
            except Exception:
                traceback.print_exc()
                print("Could not delete partial save")
        finally:
            if self.model.ema:
                self.model.ema.copy_temp_to(self.parameters)

        torch_gc()

    def __needs_sample(self, train_progress: TrainProgress):
        return self.single_action_elapsed(
            "sample_skip_first", self.config.sample_skip_first, self.config.sample_after_unit, train_progress
        ) and self.repeating_action_needed(
            "sample", self.config.sample_after, self.config.sample_after_unit, train_progress
        )

    def __needs_backup(self, train_progress: TrainProgress):
        return self.repeating_action_needed(
            "backup", self.config.backup_after, self.config.backup_after_unit, train_progress, start_at_zero=False
        )

    def __needs_save(self, train_progress: TrainProgress):
        return self.single_action_elapsed(
            "save_skip_first", self.config.save_skip_first, self.config.save_every_unit, train_progress
        ) and self.repeating_action_needed(
            "save", self.config.save_every, self.config.save_every_unit, train_progress, start_at_zero=False
        )

    def __needs_gc(self, train_progress: TrainProgress):
        return self.repeating_action_needed("gc", 5, TimeUnit.MINUTE, train_progress, start_at_zero=False)

    def __needs_validate(self, train_progress: TrainProgress):
        return self.repeating_action_needed(
            "validate", self.config.validate_after, self.config.validate_after_unit, train_progress
        )

    def __is_update_step(self, train_progress: TrainProgress) -> bool:
        return self.repeating_action_needed(
            "update_step", self.config.gradient_accumulation_steps, TimeUnit.STEP, train_progress, start_at_zero=False
        )

    def __apply_fused_back_pass(self, scaler):
        fused_optimizer_step = self.config.optimizer.optimizer.supports_fused_back_pass() and self.config.optimizer.fused_back_pass
        fused_reduce = self.config.multi_gpu and self.config.fused_gradient_reduce
        if fused_optimizer_step:
            if self.config.gradient_accumulation_steps > 1:
                print("Warning: activating Fused Back Pass with Accumulation Steps > 1 does not reduce VRAM usage.")
            if self.config.multi_gpu and not fused_reduce:
                raise ValueError("if Fused Back Pass and Multi-GPU is enabled, Fused Reduce must also be enabled")
        elif not fused_reduce:
            return

        for param_group in self.model.optimizer.param_groups:
            for i, parameter in enumerate(param_group["params"]):
                # TODO: Find a better check instead of "parameter.requires_grad".
                #       This will break if the some parameters don't require grad during the first training step.
                if parameter.requires_grad:
                    if scaler:
                        def __optimizer_step(tensor: Tensor, param_group=param_group, i=i):
                            scaler.unscale_parameter_(tensor, self.model.optimizer)
                            if self.config.clip_grad_norm is not None:
                                nn.utils.clip_grad_norm_(tensor, self.config.clip_grad_norm)
                            scaler.maybe_opt_step_parameter(tensor, param_group, i, self.model.optimizer)
                            tensor.grad = None
                    else:
                        def __optimizer_step(tensor: Tensor, param_group=param_group, i=i):
                            if self.config.clip_grad_norm is not None:
                                nn.utils.clip_grad_norm_(tensor, self.config.clip_grad_norm)
                            self.model.optimizer.step_parameter(tensor, param_group, i)
                            tensor.grad = None

                    def __grad_hook(tensor: Tensor, param_group=param_group, i=i):
                        if self.__is_update_step(self.model.train_progress):
                            if fused_reduce:
                                multi.reduce_grads_mean(
                                    [tensor],
                                    after_reduce=__optimizer_step if fused_optimizer_step else None,
                                    async_op=self.config.async_gradient_reduce,
                                    max_buffer=self.config.async_gradient_reduce_buffer * 1024 * 1024,
                                )
                            elif fused_optimizer_step:
                                __optimizer_step(tensor)

                    handle = parameter.register_post_accumulate_grad_hook(__grad_hook)
                    self.grad_hook_handles.append(handle)


    def __before_eval(self):
        # Special case for schedule-free optimizers, which need eval()
        # called before evaluation. Can and should move this to a callback
        # during a refactoring.
        if self.config.optimizer.optimizer.is_schedule_free:
            torch.clear_autocast_cache()
            self.model.optimizer.eval()

    def train(self):
        train_device = torch.device(self.config.train_device)

        train_progress = self.model.train_progress

        if self.config.only_cache:
            if multi.is_master():
                self.callbacks.on_update_status("caching")
                for _epoch in tqdm(range(train_progress.epoch, self.config.epochs, 1), desc="epoch"):
                    self.data_loader.get_data_set().start_next_epoch()
            return

        scaler = create_grad_scaler() if enable_grad_scaling(self.config.train_dtype, self.parameters) else None

        self.__apply_fused_back_pass(scaler)

        # False if the model gradients are all None, True otherwise
        # This is used to schedule sampling only when the gradients don't take up any space
        has_gradient = False

        lr_scheduler = None
        accumulated_loss = 0.0
        ema_loss = None
        ema_loss_steps = 0
        epochs = range(train_progress.epoch, self.config.epochs, 1)
        for _epoch in tqdm(epochs, desc="epoch") if multi.is_master() else epochs:
            self.callbacks.on_update_status("starting epoch/caching")

            #call start_next_epoch with only one process at first, because it might write to the cache. All subsequent processes can read in parallel:
            for _ in multi.master_first():
                if self.config.latent_caching:
                    self.data_loader.get_data_set().start_next_epoch()
                    self.model_setup.setup_train_device(self.model, self.config)
                else:
                    self.model_setup.setup_train_device(self.model, self.config)
                    self.data_loader.get_data_set().start_next_epoch()

            #TODO either remove (if we are reasonably sure this doesn't happen), or add an interval to TrainConfig:
            #divergence = multi.parameter_divergence(self.model.parameters.parameters())
            #if multi.is_enabled() and multi.is_master():
            #    self.tensorboard.add_scalar("parameter divergence", divergence, train_progress.global_step)
            #    if divergence > 0:
            #        print(f"\n\nWARNING: Parameter divergence between GPUs of {divergence}\n\n")

            # Special case for schedule-free optimizers, which need train()
            # called before training. Can and should move this to a callback
            # during a refactoring.
            if self.config.optimizer.optimizer.is_schedule_free:
                torch.clear_autocast_cache()
                self.model.optimizer.train()

            torch_gc()

            if lr_scheduler is None:
                lr_scheduler = create.create_lr_scheduler(
                    config=self.config,
                    optimizer=self.model.optimizer,
                    learning_rate_scheduler=self.config.learning_rate_scheduler,
                    warmup_steps=self.config.learning_rate_warmup_steps,
                    num_cycles=self.config.learning_rate_cycles,
                    min_factor=self.config.learning_rate_min_factor,
                    num_epochs=self.config.epochs,
                    approximate_epoch_length=self.data_loader.get_data_set().approximate_length(),
                    batch_size=self.config.batch_size,
                    gradient_accumulation_steps=self.config.gradient_accumulation_steps,
                    global_step=train_progress.global_step
                )

            current_epoch_length = self.data_loader.get_data_set().approximate_length()

            if multi.is_master():
                batches = step_tqdm = tqdm(self.data_loader.get_data_loader(), desc="step", total=current_epoch_length,
                                 initial=train_progress.epoch_step)
            else:
                batches = self.data_loader.get_data_loader()
            for batch in batches:
                multi.sync_commands(self.commands)
                if self.__needs_sample(train_progress) or self.commands.get_and_reset_sample_default_command():
                    self.__enqueue_sample_during_training(
                        lambda: self.__sample_during_training(train_progress, train_device)
                    )
                if self.__needs_backup(train_progress):
                    self.commands.backup()

                if self.__needs_save(train_progress):
                    self.commands.save()

                sample_commands = self.commands.get_and_reset_sample_custom_commands()
                if sample_commands:
                    def create_sample_commands_fun(sample_commands):
                        def sample_commands_fun():
                            self.__sample_during_training(train_progress, train_device, sample_commands)

                        return sample_commands_fun

                    self.__enqueue_sample_during_training(create_sample_commands_fun(sample_commands))

                if self.__needs_gc(train_progress):
                    torch_gc()

                if not has_gradient:
                    self.__execute_sample_during_training()
                    backup = self.commands.get_and_reset_backup_command()
                    save = self.commands.get_and_reset_save_command()
                    if multi.is_master() and (backup or save):
                        self.model.to(self.temp_device)
                        if backup:
                            self.__backup(train_progress, True, step_tqdm.write)
                        if save:
                            self.__save(train_progress, True, step_tqdm.write)
                        self.model_setup.setup_train_device(self.model, self.config)

                self.callbacks.on_update_status("training")

                with TorchMemoryRecorder(enabled=False):
                    prior_pred_indices = [i for i in range(self.config.batch_size)
                                          if ConceptType(batch['concept_type'][i]) == ConceptType.PRIOR_PREDICTION]
                    if len(prior_pred_indices) > 0:
                        with self.model_setup.prior_model(self.model, self.config), torch.no_grad():
                            #do NOT create a subbatch using the indices, even though it would be more efficient:
                            #different timesteps are used for a smaller subbatch by predict(), but the conditioning must match exactly:
                            prior_model_output_data = self.model_setup.predict(self.model, batch, self.config, train_progress)
                        model_output_data = self.model_setup.predict(self.model, batch, self.config, train_progress)
                        model_output_data['target'][prior_pred_indices] = prior_model_output_data['predicted'][prior_pred_indices]
                    else:
                        model_output_data = self.model_setup.predict(self.model, batch, self.config, train_progress)

                    loss = self.model_setup.calculate_loss(self.model, batch, model_output_data, self.config)

                    loss = loss / self.config.gradient_accumulation_steps
                    if scaler:
                        scaler.scale(loss).backward()
                    else:
                        loss.backward()

                    has_gradient = True
                    detached_loss = loss.detach()
                    multi.reduce_tensor_mean(detached_loss)
                    accumulated_loss += detached_loss.item()

                    if self.__is_update_step(train_progress):
                        if self.config.fused_gradient_reduce:
                            multi.finish_async()
                        else:
                            multi.reduce_grads_mean(self.model.parameters.parameters())

                        if scaler and self.config.optimizer.optimizer.supports_fused_back_pass() and self.config.optimizer.fused_back_pass:
                            scaler.step_after_unscale_parameter_(self.model.optimizer)
                            scaler.update()
                        elif scaler:
                            scaler.unscale_(self.model.optimizer)
                            if self.config.clip_grad_norm is not None:
                                nn.utils.clip_grad_norm_(self.parameters, self.config.clip_grad_norm)
                            scaler.step(self.model.optimizer)
                            scaler.update()
                        else:
                            if self.config.clip_grad_norm is not None:
                                nn.utils.clip_grad_norm_(self.parameters, self.config.clip_grad_norm)
                            self.model.optimizer.step()

                        lr_scheduler.step()  # done before zero_grad, because some lr schedulers need gradients
                        self.model.optimizer.zero_grad(set_to_none=True)
                        has_gradient = False

                        if multi.is_master():
                            self.model_setup.report_to_tensorboard(
                                self.model, self.config, lr_scheduler, self.tensorboard
                            )

                            self.tensorboard.add_scalar("loss/train_step", accumulated_loss, train_progress.global_step)
                            ema_loss = ema_loss or accumulated_loss
                            ema_loss_steps += 1
                            ema_loss_decay = min(0.99, 1 - (1 / ema_loss_steps))
                            ema_loss = (ema_loss * ema_loss_decay) + (accumulated_loss * (1 - ema_loss_decay))
                            step_tqdm.set_postfix({
                                'loss': accumulated_loss,
                                'smooth loss': ema_loss,
                            })
                            self.tensorboard.add_scalar("smooth_loss/train_step", ema_loss, train_progress.global_step)

                        accumulated_loss = 0.0
                        self.model_setup.after_optimizer_step(self.model, self.config, train_progress)

                        if self.model.ema:
                            assert multi.is_master()
                            update_step = train_progress.global_step // self.config.gradient_accumulation_steps
                            self.tensorboard.add_scalar(
                                "ema_decay",
                                self.model.ema.get_current_decay(update_step),
                                train_progress.global_step
                            )
                            self.model.ema.step(
                                self.parameters,
                                update_step
                            )

                        self.one_step_trained = True

                if self.config.validation and multi.is_master():
                    self.__validate(train_progress)

                train_progress.next_step(self.config.batch_size)
                self.callbacks.on_update_train_progress(train_progress, current_epoch_length, self.config.epochs)

                if self.commands.get_stop_command():
                    return

            train_progress.next_epoch()
            self.callbacks.on_update_train_progress(train_progress, current_epoch_length, self.config.epochs)

            if self.commands.get_stop_command():
                return

    def end(self):
        if self.one_step_trained:
            self.model.to(self.temp_device)

            if self.config.backup_before_save and multi.is_master():
                self.__backup(self.model.train_progress)

            # Special case for schedule-free optimizers.
            if self.config.optimizer.optimizer.is_schedule_free:
                torch.clear_autocast_cache()
                self.model.optimizer.eval()

            if multi.is_master():
                self.callbacks.on_update_status("saving the final model")

                if self.model.ema:
                    self.model.ema.copy_ema_to(self.parameters, store_temp=False)
                if os.path.isdir(self.config.output_model_destination) and self.config.output_model_format.is_single_file():
                    save_path = os.path.join(
                        self.config.output_model_destination,
                        f"{self.config.save_filename_prefix}{get_string_timestamp()}{self.config.output_model_format.file_extension()}"
                    )
                else:
                    save_path = self.config.output_model_destination
                print("Saving " + save_path)

                self.model_saver.save(
                    model=self.model,
                    model_type=self.config.model_type,
                    output_model_format=self.config.output_model_format,
                    output_model_destination=save_path,
                    dtype=self.config.output_dtype.torch_dtype()
                )
<<<<<<< HEAD
        elif self.model is not None:
            self.model.to(self.temp_device)
=======
            else:
                save_path = self.config.output_model_destination
            print("Saving " + save_path)

            self.model_saver.save(
                model=self.model,
                model_type=self.config.model_type,
                output_model_format=self.config.output_model_format,
                output_model_destination=save_path,
                dtype=self.config.output_dtype.torch_dtype()
            )

        self.model.to(self.temp_device)
>>>>>>> 57f9289c

        if multi.is_master():
            self.tensorboard.close()

            if self.config.tensorboard:
                super()._stop_tensorboard()

        for handle in self.grad_hook_handles:
            handle.remove()<|MERGE_RESOLUTION|>--- conflicted
+++ resolved
@@ -21,11 +21,8 @@
 from modules.util.config.SampleConfig import SampleConfig
 from modules.util.config.TrainConfig import TrainConfig
 from modules.util.dtype_util import create_grad_scaler, enable_grad_scaling
-<<<<<<< HEAD
+from modules.util.enum.ConceptType import ConceptType
 from modules.util.enum.EMAMode import EMAMode
-=======
-from modules.util.enum.ConceptType import ConceptType
->>>>>>> 57f9289c
 from modules.util.enum.FileType import FileType
 from modules.util.enum.ModelFormat import ModelFormat
 from modules.util.enum.TimeUnit import TimeUnit
@@ -841,24 +838,8 @@
                     output_model_destination=save_path,
                     dtype=self.config.output_dtype.torch_dtype()
                 )
-<<<<<<< HEAD
-        elif self.model is not None:
-            self.model.to(self.temp_device)
-=======
-            else:
-                save_path = self.config.output_model_destination
-            print("Saving " + save_path)
-
-            self.model_saver.save(
-                model=self.model,
-                model_type=self.config.model_type,
-                output_model_format=self.config.output_model_format,
-                output_model_destination=save_path,
-                dtype=self.config.output_dtype.torch_dtype()
-            )
 
         self.model.to(self.temp_device)
->>>>>>> 57f9289c
 
         if multi.is_master():
             self.tensorboard.close()
