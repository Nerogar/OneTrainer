import contextlib
import copy
import json
import os
import shutil
import traceback
from collections.abc import Callable
from pathlib import Path

from modules.dataLoader.BaseDataLoader import BaseDataLoader
from modules.model.BaseModel import BaseModel
from modules.modelLoader.BaseModelLoader import BaseModelLoader
from modules.modelSampler.BaseModelSampler import BaseModelSampler, ModelSamplerOutput
from modules.modelSaver.BaseModelSaver import BaseModelSaver
from modules.modelSetup.BaseModelSetup import BaseModelSetup
from modules.trainer.BaseTrainer import BaseTrainer
from modules.util import create, path_util
from modules.util.callbacks.TrainCallbacks import TrainCallbacks
from modules.util.commands.TrainCommands import TrainCommands
from modules.util.config.SampleConfig import SampleConfig
from modules.util.config.TrainConfig import TrainConfig
from modules.util.dtype_util import create_grad_scaler, enable_grad_scaling
from modules.util.enum.FileType import FileType
from modules.util.enum.ModelFormat import ModelFormat
from modules.util.enum.TimeUnit import TimeUnit
from modules.util.enum.TrainingMethod import TrainingMethod
from modules.util.memory_util import TorchMemoryRecorder
from modules.util.time_util import get_string_timestamp
from modules.util.torch_util import torch_gc
from modules.util.TrainProgress import TrainProgress

import torch
from torch import Tensor, nn
from torch.nn import Parameter
from torch.utils.hooks import RemovableHandle
from torch.utils.tensorboard import SummaryWriter
from torchvision.transforms.functional import pil_to_tensor

import huggingface_hub
from requests.exceptions import ConnectionError
from tqdm import tqdm


class GenericTrainer(BaseTrainer):
    model_loader: BaseModelLoader
    model_setup: BaseModelSetup
    data_loader: BaseDataLoader
    model_saver: BaseModelSaver
    model_sampler: BaseModelSampler
    model: BaseModel | None
    validation_data_loader: BaseDataLoader

    previous_sample_time: float
    sample_queue: list[Callable]

    parameters: list[Parameter]

    tensorboard: SummaryWriter

    grad_hook_handles: list[RemovableHandle]

    def __init__(self, config: TrainConfig, callbacks: TrainCallbacks, commands: TrainCommands):
        super().__init__(config, callbacks, commands)

        tensorboard_log_dir = os.path.join(config.workspace_dir, "tensorboard")
        os.makedirs(Path(tensorboard_log_dir).absolute(), exist_ok=True)
        self.tensorboard = SummaryWriter(os.path.join(tensorboard_log_dir, f"{config.save_filename_prefix}{get_string_timestamp()}"))
        if config.tensorboard:
            super()._start_tensorboard()

        self.model = None
        self.one_step_trained = False

        self.grad_hook_handles = []

    def start(self):
        self.__save_config_to_workspace()

        if self.config.clear_cache_before_training and self.config.latent_caching:
            self.__clear_cache()

        if self.config.train_dtype.enable_tf():
            torch.backends.cuda.matmul.allow_tf32 = True
            torch.backends.cudnn.allow_tf32 = True

        self.model_loader = self.create_model_loader()
        self.model_setup = self.create_model_setup()

        self.callbacks.on_update_status("loading the model")

        model_names = self.config.model_names()

        if self.config.continue_last_backup:
            self.callbacks.on_update_status("searching for previous backups")
            last_backup_path = self.config.get_last_backup_path()

            if last_backup_path:
                if self.config.training_method == TrainingMethod.LORA:
                    model_names.lora = last_backup_path
                elif self.config.training_method == TrainingMethod.EMBEDDING:
                    model_names.embedding.model_name = last_backup_path
                else:  # fine-tunes
                    model_names.base_model = last_backup_path

                print(f"Continuing training from backup '{last_backup_path}'...")
            else:
                print("No backup found, continuing without backup...")

        if self.config.secrets.huggingface_token != "":
            self.callbacks.on_update_status("logging into Hugging Face")
            with contextlib.suppress(ConnectionError):
                huggingface_hub.login(
                    token = self.config.secrets.huggingface_token,
                    new_session = False,
                )

        self.callbacks.on_update_status("loading the model")
        self.model = self.model_loader.load(
            model_type=self.config.model_type,
            model_names=model_names,
            weight_dtypes=self.config.weight_dtypes(),
        )
        self.model.train_config = self.config

        self.callbacks.on_update_status("running model setup")

        self.model_setup.setup_optimizations(self.model, self.config)
        self.model_setup.setup_train_device(self.model, self.config)
        self.model_setup.setup_model(self.model, self.config)
        self.model.to(self.temp_device)
        self.model.eval()
        torch_gc()

        self.callbacks.on_update_status("creating the data loader/caching")

        self.data_loader = self.create_data_loader(
            self.model, self.model.train_progress
        )
        self.model_saver = self.create_model_saver()

        self.model_sampler = self.create_model_sampler(self.model)
        self.previous_sample_time = -1
        self.sample_queue = []

        self.parameters = self.model.parameters.parameters()
        if self.config.validation:
            self.validation_data_loader = self.create_data_loader(
                self.model, self.model.train_progress, is_validation=True
            )

    def __save_config_to_workspace(self):
        path = path_util.canonical_join(self.config.workspace_dir, "config")
        os.makedirs(Path(path).absolute(), exist_ok=True)
        path = path_util.canonical_join(path, f"{get_string_timestamp()}.json")
        with open(path, "w") as f:
            json.dump(self.config.to_pack_dict(secrets=False), f, indent=4)

    def __clear_cache(self):
        print(
            f'Clearing cache directory {self.config.cache_dir}! '
            f'You can disable this if you want to continue using the same cache.'
        )
        if os.path.isdir(self.config.cache_dir):
            for filename in os.listdir(self.config.cache_dir):
                path = os.path.join(self.config.cache_dir, filename)
                if os.path.isdir(path) and (filename.startswith('epoch-') or filename in ['image', 'text']):
                    shutil.rmtree(path)

    def __prune_backups(self, backups_to_keep: int):
        backup_dirpath = os.path.join(self.config.workspace_dir, "backup")
        if os.path.exists(backup_dirpath):
            backup_directories = sorted(
                [dirpath for dirpath in os.listdir(backup_dirpath) if
                 os.path.isdir(os.path.join(backup_dirpath, dirpath))],
                reverse=True,
            )

            for dirpath in backup_directories[backups_to_keep:]:
                dirpath = os.path.join(backup_dirpath, dirpath)
                try:
                    shutil.rmtree(dirpath)
                except Exception:
                    print(f"Could not delete old rolling backup {dirpath}")

        return

    def __enqueue_sample_during_training(self, fun: Callable):
        self.sample_queue.append(fun)

    def __execute_sample_during_training(self):
        for fun in self.sample_queue:
            fun()
        self.sample_queue = []

    def __sample_loop(
            self,
            train_progress: TrainProgress,
            train_device: torch.device,
            sample_config_list: list[SampleConfig],
            folder_postfix: str = "",
            is_custom_sample: bool = False,
    ):
        for i, sample_config in enumerate(sample_config_list):
            if sample_config.enabled:
                try:
                    safe_prompt = path_util.safe_filename(sample_config.prompt)

                    if is_custom_sample:
                        sample_dir = os.path.join(
                            self.config.workspace_dir,
                            "samples",
                            "custom",
                        )
                    else:
                        sample_dir = os.path.join(
                            self.config.workspace_dir,
                            "samples",
                            f"{str(i)} - {safe_prompt}{folder_postfix}",
                        )

                    sample_path = os.path.join(
                        sample_dir,
                        f"{get_string_timestamp()}-training-sample-{train_progress.filename_string()}"
                    )

                    def on_sample_default(sampler_output: ModelSamplerOutput):
                        if self.config.samples_to_tensorboard and sampler_output.file_type == FileType.IMAGE:
                            self.tensorboard.add_image(
                                f"sample{str(i)} - {safe_prompt}", pil_to_tensor(sampler_output.data),  # noqa: B023
                                train_progress.global_step
                            )
                        self.callbacks.on_sample_default(sampler_output)

                    def on_sample_custom(sampler_output: ModelSamplerOutput):
                        self.callbacks.on_sample_custom(sampler_output)

                    on_sample = on_sample_custom if is_custom_sample else on_sample_default
                    on_update_progress = self.callbacks.on_update_sample_custom_progress if is_custom_sample else self.callbacks.on_update_sample_default_progress

                    self.model.to(self.temp_device)
                    self.model.eval()

                    sample_config = copy.copy(sample_config)
                    sample_config.from_train_config(self.config)

                    self.model_sampler.sample(
                        sample_config=sample_config,
                        destination=sample_path,
                        image_format=self.config.sample_image_format,
                        video_format=self.config.sample_video_format,
                        audio_format=self.config.sample_audio_format,
                        on_sample=on_sample,
                        on_update_progress=on_update_progress,
                    )
                except Exception:
                    traceback.print_exc()
                    print("Error during sampling, proceeding without sampling")

                torch_gc()

    def __sample_during_training(
            self,
            train_progress: TrainProgress,
            train_device: torch.device,
            sample_params_list: list[SampleConfig] = None,
    ):
        # Special case for schedule-free optimizers.
        if self.config.optimizer.optimizer.is_schedule_free:
            torch.clear_autocast_cache()
            self.model.optimizer.eval()
        torch_gc()

        self.callbacks.on_update_status("sampling")

        is_custom_sample = False
        if not sample_params_list:
            if self.config.samples is not None:
                sample_params_list = self.config.samples
            else:
                with open(self.config.sample_definition_file_name, 'r') as f:
                    samples = json.load(f)
                    for i in range(len(samples)):
                        samples[i] = SampleConfig.default_values().from_dict(samples[i])
                    sample_params_list = samples
        else:
            is_custom_sample = True

        if self.model.ema:
            self.model.ema.copy_ema_to(self.parameters, store_temp=True)

        self.__sample_loop(
            train_progress=train_progress,
            train_device=train_device,
            sample_config_list=sample_params_list,
            is_custom_sample=is_custom_sample,
        )

        if self.model.ema:
            self.model.ema.copy_temp_to(self.parameters)

        # ema-less sampling, if an ema model exists
        if self.model.ema and not is_custom_sample and self.config.non_ema_sampling:
            self.__sample_loop(
                train_progress=train_progress,
                train_device=train_device,
                sample_config_list=sample_params_list,
                folder_postfix=" - no-ema",
            )

        self.model_setup.setup_train_device(self.model, self.config)
        # Special case for schedule-free optimizers.
        if self.config.optimizer.optimizer.is_schedule_free:
            torch.clear_autocast_cache()
            self.model.optimizer.train()

        torch_gc()

    def __validate(self, train_progress: TrainProgress):
        if self.__needs_validate(train_progress):
            self.validation_data_loader.get_data_set().start_next_epoch()
            current_epoch_length_validation = self.validation_data_loader.get_data_set().approximate_length()

            if current_epoch_length_validation == 0:
                return

            self.callbacks.on_update_status("calculating validation loss")
            self.model_setup.setup_train_device(self.model, self.config)

            torch_gc()

            step_tqdm_validation = tqdm(
                self.validation_data_loader.get_data_loader(),
                desc="validation_step",
                total=current_epoch_length_validation)

            accumulated_loss_per_concept = {}
            concept_counts = {}
            mapping_seed_to_label = {}
            mapping_label_to_seed = {}

            for validation_batch in step_tqdm_validation:
                if self.__needs_gc(train_progress):
                    torch_gc()

                with torch.no_grad():
                    model_output_data = self.model_setup.predict(
                        self.model, validation_batch, self.config, train_progress, deterministic=True)
                    loss_validation = self.model_setup.calculate_loss(
                        self.model, validation_batch, model_output_data, self.config)

                # since validation batch size = 1
                concept_name = validation_batch["concept_name"][0]
                concept_path = validation_batch["concept_path"][0]
                concept_seed = validation_batch["concept_seed"].item()
                loss = loss_validation.item()

                label = concept_name if concept_name else os.path.basename(concept_path)
                # check and fix collision to display both graphs in tensorboard
                if label in mapping_label_to_seed and mapping_label_to_seed[label] != concept_seed:
                    suffix = 1
                    new_label = f"{label}({suffix})"
                    while new_label in mapping_label_to_seed and mapping_label_to_seed[new_label] != concept_seed:
                        suffix += 1
                        new_label = f"{label}({suffix})"
                    label = new_label

                if concept_seed not in mapping_seed_to_label:
                    mapping_seed_to_label[concept_seed] = label
                    mapping_label_to_seed[label] = concept_seed

                accumulated_loss_per_concept[concept_seed] = accumulated_loss_per_concept.get(concept_seed, 0) + loss
                concept_counts[concept_seed] = concept_counts.get(concept_seed, 0) + 1

            for concept_seed, total_loss in accumulated_loss_per_concept.items():
                average_loss = total_loss / concept_counts[concept_seed]

                self.tensorboard.add_scalar(f"loss/validation_step/{mapping_seed_to_label[concept_seed]}",
                                            average_loss,
                                            train_progress.global_step)

            if len(concept_counts) > 1:
                total_loss = sum(accumulated_loss_per_concept[key] for key in concept_counts)
                total_count = sum(concept_counts[key] for key in concept_counts)
                total_average_loss = total_loss / total_count

                self.tensorboard.add_scalar("loss/validation_step/total_average",
                                            total_average_loss,
                                            train_progress.global_step)

    def __save_backup_config(self, backup_path):
        config_path = os.path.join(backup_path, "onetrainer_config")
        args_path = path_util.canonical_join(config_path, "args.json")
        concepts_path = path_util.canonical_join(config_path, "concepts.json")
        samples_path = path_util.canonical_join(config_path, "samples.json")

        os.makedirs(Path(config_path).absolute(), exist_ok=True)

        with open(args_path, "w") as f:
            json.dump(self.config.to_settings_dict(secrets=False), f, indent=4)
        if os.path.isfile(self.config.concept_file_name):
            shutil.copy2(self.config.concept_file_name, concepts_path)
        if os.path.isfile(self.config.sample_definition_file_name):
            shutil.copy2(self.config.sample_definition_file_name, samples_path)

    def backup(self, train_progress: TrainProgress, print_msg: bool = True, print_cb: Callable[[str], None] = print):
        torch_gc()

        self.callbacks.on_update_status("creating backup")

        backup_name = f"{get_string_timestamp()}-backup-{train_progress.filename_string()}"
        backup_path = os.path.join(self.config.workspace_dir, "backup", backup_name)

        # Special case for schedule-free optimizers.
        if self.config.optimizer.optimizer.is_schedule_free:
            torch.clear_autocast_cache()
            self.model.optimizer.eval()

        try:
            if print_msg:
                print_cb("Creating Backup " + backup_path)

            self.model_saver.save(
                self.model,
                self.config.model_type,
                ModelFormat.INTERNAL,
                backup_path,
                None,
            )

            self.__save_backup_config(backup_path)
        except Exception:
            traceback.print_exc()
            print("Could not save backup. Check your disk space!")
            try:
                if os.path.isdir(backup_path):
                    shutil.rmtree(backup_path)
            except Exception:
                traceback.print_exc()
                print("Could not delete partial backup")
        finally:
            if self.config.rolling_backup:
                self.__prune_backups(self.config.rolling_backup_count)

        self.model_setup.setup_train_device(self.model, self.config)
        # Special case for schedule-free optimizers.
        if self.config.optimizer.optimizer.is_schedule_free:
            torch.clear_autocast_cache()
            self.model.optimizer.train()

        torch_gc()

    def save(self, train_progress: TrainProgress, print_msg: bool = True, print_cb: Callable[[str], None] = print):
        torch_gc()

        self.callbacks.on_update_status("saving")

        save_path = os.path.join(
            self.config.workspace_dir,
            "save",
            f"{self.config.save_filename_prefix}{get_string_timestamp()}-save-{train_progress.filename_string()}{self.config.output_model_format.file_extension()}"
        )
        if print_msg:
            print_cb("Saving " + save_path)

        try:
            if self.model.ema:
                self.model.ema.copy_ema_to(self.parameters, store_temp=True)

            # Special case for schedule-free optimizers.
            if self.config.optimizer.optimizer.is_schedule_free:
                torch.clear_autocast_cache()
                self.model.optimizer.eval()
            self.model_saver.save(
                model=self.model,
                model_type=self.config.model_type,
                output_model_format=self.config.output_model_format,
                output_model_destination=save_path,
                dtype=self.config.output_dtype.torch_dtype()
            )
            if self.config.optimizer.optimizer.is_schedule_free:
                torch.clear_autocast_cache()
                self.model.optimizer.train()
        except Exception:
            traceback.print_exc()
            print("Could not save model. Check your disk space!")
            try:
                if os.path.isfile(save_path):
                    shutil.rmtree(save_path)
            except Exception:
                traceback.print_exc()
                print("Could not delete partial save")
        finally:
            if self.model.ema:
                self.model.ema.copy_temp_to(self.parameters)

        torch_gc()

    def __needs_sample(self, train_progress: TrainProgress):
        return self.single_action_elapsed(
            "sample_skip_first", self.config.sample_skip_first, self.config.sample_after_unit, train_progress
        ) and self.repeating_action_needed(
            "sample", self.config.sample_after, self.config.sample_after_unit, train_progress
        )

    def __needs_backup(self, train_progress: TrainProgress):
        return self.repeating_action_needed(
            "backup", self.config.backup_after, self.config.backup_after_unit, train_progress, start_at_zero=False
        )

    def __needs_save(self, train_progress: TrainProgress):
        return self.single_action_elapsed(
            "save_skip_first", self.config.save_skip_first, self.config.save_every_unit, train_progress
        ) and self.repeating_action_needed(
            "save", self.config.save_every, self.config.save_every_unit, train_progress, start_at_zero=False
        )

    def __needs_gc(self, train_progress: TrainProgress):
        return self.repeating_action_needed("gc", 5, TimeUnit.MINUTE, train_progress, start_at_zero=False)

    def __needs_validate(self, train_progress: TrainProgress):
        return self.repeating_action_needed(
            "validate", self.config.validate_after, self.config.validate_after_unit, train_progress
        )

    def __is_update_step(self, train_progress: TrainProgress) -> bool:
        return self.repeating_action_needed(
            "update_step", self.config.gradient_accumulation_steps, TimeUnit.STEP, train_progress, start_at_zero=False
        )

    def __apply_fused_back_pass(self, scaler):
        if self.config.optimizer.optimizer.supports_fused_back_pass() and self.config.optimizer.fused_back_pass:
            if self.config.gradient_accumulation_steps > 1:
                print("Warning: activating fused_back_pass with gradient_accumulation_steps > 1 does not reduce VRAM usage.")

            for param_group in self.model.optimizer.param_groups:
                for i, parameter in enumerate(param_group["params"]):
                    # TODO: Find a better check instead of "parameter.requires_grad".
                    #       This will break if the some parameters don't require grad during the first training step.
                    if parameter.requires_grad:
                        if scaler:
                            def __grad_hook(tensor: Tensor, param_group=param_group, i=i):
                                if self.__is_update_step(self.model.train_progress):
                                    scaler.unscale_parameter_(tensor, self.model.optimizer)
                                    if self.config.clip_grad_norm is not None:
                                        nn.utils.clip_grad_norm_(tensor, self.config.clip_grad_norm)
                                    scaler.maybe_opt_step_parameter(tensor, param_group, i, self.model.optimizer)
                                    tensor.grad = None
                        else:
                            def __grad_hook(tensor: Tensor, param_group=param_group, i=i):
                                if self.__is_update_step(self.model.train_progress):
                                    if self.config.clip_grad_norm is not None:
                                        nn.utils.clip_grad_norm_(tensor, self.config.clip_grad_norm)
                                    self.model.optimizer.step_parameter(tensor, param_group, i)
                                    tensor.grad = None

                        handle = parameter.register_post_accumulate_grad_hook(__grad_hook)
                        self.grad_hook_handles.append(handle)

    def __before_eval(self):
        # Special case for schedule-free optimizers, which need eval()
        # called before evaluation. Can and should move this to a callback
        # during a refactoring.
        if self.config.optimizer.optimizer.is_schedule_free:
            torch.clear_autocast_cache()
            self.model.optimizer.eval()

    def train(self):
        train_device = torch.device(self.config.train_device)

        train_progress = self.model.train_progress

        if self.config.only_cache:
            self.callbacks.on_update_status("caching")
            for _epoch in tqdm(range(train_progress.epoch, self.config.epochs, 1), desc="epoch"):
                self.data_loader.get_data_set().start_next_epoch()
            return

        scaler = create_grad_scaler() if enable_grad_scaling(self.config.train_dtype, self.parameters) else None

        self.__apply_fused_back_pass(scaler)

        # False if the model gradients are all None, True otherwise
        # This is used to schedule sampling only when the gradients don't take up any space
        has_gradient = False

        lr_scheduler = None
        accumulated_loss = 0.0
        ema_loss = None
        ema_loss_steps = 0
        for _epoch in tqdm(range(train_progress.epoch, self.config.epochs, 1), desc="epoch"):
            self.callbacks.on_update_status("starting epoch/caching")

            if self.config.latent_caching:
                self.data_loader.get_data_set().start_next_epoch()
                self.model_setup.setup_train_device(self.model, self.config)
            else:
                self.model_setup.setup_train_device(self.model, self.config)
                self.data_loader.get_data_set().start_next_epoch()

            # Special case for schedule-free optimizers, which need train()
            # called before training. Can and should move this to a callback
            # during a refactoring.
            if self.config.optimizer.optimizer.is_schedule_free:
                torch.clear_autocast_cache()
                self.model.optimizer.train()

            torch_gc()

            if lr_scheduler is None:
                lr_scheduler = create.create_lr_scheduler(
                    config=self.config,
                    optimizer=self.model.optimizer,
                    learning_rate_scheduler=self.config.learning_rate_scheduler,
                    warmup_steps=self.config.learning_rate_warmup_steps,
                    num_cycles=self.config.learning_rate_cycles,
                    min_factor=self.config.learning_rate_min_factor,
                    num_epochs=self.config.epochs,
                    approximate_epoch_length=self.data_loader.get_data_set().approximate_length(),
                    batch_size=self.config.batch_size,
                    gradient_accumulation_steps=self.config.gradient_accumulation_steps,
                    global_step=train_progress.global_step
                )

            current_epoch_length = self.data_loader.get_data_set().approximate_length()
            step_tqdm = tqdm(self.data_loader.get_data_loader(), desc="step", total=current_epoch_length,
                             initial=train_progress.epoch_step)
            for batch in step_tqdm:
                if self.__needs_sample(train_progress) or self.commands.get_and_reset_sample_default_command():
                    self.__enqueue_sample_during_training(
                        lambda: self.__sample_during_training(train_progress, train_device)
                    )

                if self.__needs_backup(train_progress):
                    self.commands.backup()

                if self.__needs_save(train_progress):
                    self.commands.save()

                sample_commands = self.commands.get_and_reset_sample_custom_commands()
                if sample_commands:
                    def create_sample_commands_fun(sample_commands):
                        def sample_commands_fun():
                            self.__sample_during_training(train_progress, train_device, sample_commands)

                        return sample_commands_fun

                    self.__enqueue_sample_during_training(create_sample_commands_fun(sample_commands))

                if self.__needs_gc(train_progress):
                    torch_gc()

                if not has_gradient:
                    self.__execute_sample_during_training()
                    transferred_to_temp_device = False

                    if self.commands.get_and_reset_backup_command():
                        self.model.to(self.temp_device)
                        self.backup(train_progress, True, step_tqdm.write)
                        transferred_to_temp_device = True

                    if self.commands.get_and_reset_save_command():
                        self.model.to(self.temp_device)
                        self.save(train_progress, True, step_tqdm.write)
                        transferred_to_temp_device = True

                    if transferred_to_temp_device:
                        self.model_setup.setup_train_device(self.model, self.config)

                self.callbacks.on_update_status("training")

                with TorchMemoryRecorder(enabled=False):
                    model_output_data = self.model_setup.predict(self.model, batch, self.config, train_progress)

                    loss = self.model_setup.calculate_loss(self.model, batch, model_output_data, self.config)

                    loss = loss / self.config.gradient_accumulation_steps
                    if scaler:
                        scaler.scale(loss).backward()
                    else:
                        loss.backward()

                    has_gradient = True
                    accumulated_loss += loss.item()

                    if self.__is_update_step(train_progress):
                        if scaler and self.config.optimizer.optimizer.supports_fused_back_pass() and self.config.optimizer.fused_back_pass:
                            scaler.step_after_unscale_parameter_(self.model.optimizer)
                            scaler.update()
                        elif scaler:
                            scaler.unscale_(self.model.optimizer)
                            if self.config.clip_grad_norm is not None:
                                nn.utils.clip_grad_norm_(self.parameters, self.config.clip_grad_norm)
                            scaler.step(self.model.optimizer)
                            scaler.update()
                        else:
                            if self.config.clip_grad_norm is not None:
                                nn.utils.clip_grad_norm_(self.parameters, self.config.clip_grad_norm)
                            self.model.optimizer.step()

                        lr_scheduler.step()  # done before zero_grad, because some lr schedulers need gradients
                        self.model.optimizer.zero_grad(set_to_none=True)
                        has_gradient = False

                        self.model_setup.report_to_tensorboard(
                            self.model, self.config, lr_scheduler, self.tensorboard
                        )

                        self.tensorboard.add_scalar("loss/train_step", accumulated_loss, train_progress.global_step)
                        ema_loss = ema_loss or accumulated_loss
                        ema_loss_steps += 1
                        ema_loss_decay = min(0.99, 1 - (1 / ema_loss_steps))
                        ema_loss = (ema_loss * ema_loss_decay) + (accumulated_loss * (1 - ema_loss_decay))
                        step_tqdm.set_postfix({
                            'loss': accumulated_loss,
                            'smooth loss': ema_loss,
                        })
<<<<<<< HEAD

=======
                        
>>>>>>> e0eca40f
                        if self.config.stop_training_at_high_loss_thresold is not None and self.config.stop_training_at_high_loss_thresold > 0 and ema_loss > self.config.stop_training_at_high_loss_thresold:
                            step_tqdm.write(f'Smooth loss is higher than specified thresold of {self.config.stop_training_at_high_loss_thresold}, stopping training.')
                            self.commands.stop()

                        self.tensorboard.add_scalar("smooth_loss/train_step", ema_loss, train_progress.global_step)
                        accumulated_loss = 0.0

                        self.model_setup.after_optimizer_step(self.model, self.config, train_progress)
                        if self.model.ema:
                            update_step = train_progress.global_step // self.config.gradient_accumulation_steps
                            self.tensorboard.add_scalar(
                                "ema_decay",
                                self.model.ema.get_current_decay(update_step),
                                train_progress.global_step
                            )
                            self.model.ema.step(
                                self.parameters,
                                update_step
                            )

                        self.one_step_trained = True

                if self.config.validation:
                    self.__validate(train_progress)

                train_progress.next_step(self.config.batch_size)
                self.callbacks.on_update_train_progress(train_progress, current_epoch_length, self.config.epochs)

                if self.commands.get_stop_command():
                    return

            train_progress.next_epoch()
            self.callbacks.on_update_train_progress(train_progress, current_epoch_length, self.config.epochs)

            if self.commands.get_stop_command():
                return

    def end(self):
        if self.one_step_trained:
            self.model.to(self.temp_device)

            if self.config.backup_before_save:
                self.backup(self.model.train_progress)
            # Special case for schedule-free optimizers.
            if self.config.optimizer.optimizer.is_schedule_free:
                torch.clear_autocast_cache()
                self.model.optimizer.eval()

            self.callbacks.on_update_status("saving the final model")

            if self.model.ema:
                self.model.ema.copy_ema_to(self.parameters, store_temp=False)
            if os.path.isdir(self.config.output_model_destination) and self.config.output_model_format.is_single_file():
                save_path = os.path.join(
                    self.config.output_model_destination,
                    f"{self.config.save_filename_prefix}{get_string_timestamp()}{self.config.output_model_format.file_extension()}"
                )
            else:
                save_path = self.config.output_model_destination
            print("Saving " + save_path)

            self.model_saver.save(
                model=self.model,
                model_type=self.config.model_type,
                output_model_format=self.config.output_model_format,
                output_model_destination=save_path,
                dtype=self.config.output_dtype.torch_dtype()
            )
        elif self.model is not None:
            self.model.to(self.temp_device)

        self.tensorboard.close()

        if self.config.tensorboard:
            super()._stop_tensorboard()

        for handle in self.grad_hook_handles:
            handle.remove()<|MERGE_RESOLUTION|>--- conflicted
+++ resolved
@@ -714,11 +714,6 @@
                             'loss': accumulated_loss,
                             'smooth loss': ema_loss,
                         })
-<<<<<<< HEAD
-
-=======
-                        
->>>>>>> e0eca40f
                         if self.config.stop_training_at_high_loss_thresold is not None and self.config.stop_training_at_high_loss_thresold > 0 and ema_loss > self.config.stop_training_at_high_loss_thresold:
                             step_tqdm.write(f'Smooth loss is higher than specified thresold of {self.config.stop_training_at_high_loss_thresold}, stopping training.')
                             self.commands.stop()
