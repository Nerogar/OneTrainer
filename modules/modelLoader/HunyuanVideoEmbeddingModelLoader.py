from modules.model.HunyuanVideoModel import HunyuanVideoModel
from modules.modelLoader.GenericEmbeddingModelLoader import make_embedding_model_loader
from modules.modelLoader.hunyuanVideo.HunyuanVideoEmbeddingLoader import HunyuanVideoEmbeddingLoader
from modules.modelLoader.hunyuanVideo.HunyuanVideoModelLoader import HunyuanVideoModelLoader
from modules.util.enum.ModelType import ModelType
<<<<<<< HEAD
from modules.util.ModelNames import ModelNames
from modules.util.ModelWeightDtypes import ModelWeightDtypes
from modules.util.ModuleFilter import ModuleFilter


class HunyuanVideoEmbeddingModelLoader(
    BaseModelLoader,
    ModelSpecModelLoaderMixin,
    InternalModelLoaderMixin,
):
    def __init__(self):
        super().__init__()

    def _default_model_spec_name(
            self,
            model_type: ModelType,
    ) -> str | None:
        match model_type:
            case ModelType.HUNYUAN_VIDEO:
                return "resources/sd_model_spec/hunyuan_video-embedding.json"
            case _:
                return None

    def load(
            self,
            model_type: ModelType,
            model_names: ModelNames,
            weight_dtypes: ModelWeightDtypes,
            quant_filters: list[ModuleFilter] | None = None,
    ) -> HunyuanVideoModel | None:
        base_model_loader = HunyuanVideoModelLoader()
        embedding_loader = HunyuanVideoEmbeddingLoader()

        model = HunyuanVideoModel(model_type=model_type)
        self._load_internal_data(model, model_names.embedding.model_name)
        model.model_spec = self._load_default_model_spec(model_type)

        if model_names.base_model is not None:
            base_model_loader.load(model, model_type, model_names, weight_dtypes, quant_filters)
        embedding_loader.load(model, model_names.embedding.model_name, model_names)

        return model
=======

HunyuanVideoEmbeddingModelLoader = make_embedding_model_loader(
    model_spec_map={ModelType.HUNYUAN_VIDEO: "resources/sd_model_spec/hunyuan_video-embedding.json"},
    model_class=HunyuanVideoModel,
    model_loader_class=HunyuanVideoModelLoader,
    embedding_loader_class=HunyuanVideoEmbeddingLoader,
)
>>>>>>> 1a7c5a69
<|MERGE_RESOLUTION|>--- conflicted
+++ resolved
@@ -3,55 +3,10 @@
 from modules.modelLoader.hunyuanVideo.HunyuanVideoEmbeddingLoader import HunyuanVideoEmbeddingLoader
 from modules.modelLoader.hunyuanVideo.HunyuanVideoModelLoader import HunyuanVideoModelLoader
 from modules.util.enum.ModelType import ModelType
-<<<<<<< HEAD
-from modules.util.ModelNames import ModelNames
-from modules.util.ModelWeightDtypes import ModelWeightDtypes
-from modules.util.ModuleFilter import ModuleFilter
-
-
-class HunyuanVideoEmbeddingModelLoader(
-    BaseModelLoader,
-    ModelSpecModelLoaderMixin,
-    InternalModelLoaderMixin,
-):
-    def __init__(self):
-        super().__init__()
-
-    def _default_model_spec_name(
-            self,
-            model_type: ModelType,
-    ) -> str | None:
-        match model_type:
-            case ModelType.HUNYUAN_VIDEO:
-                return "resources/sd_model_spec/hunyuan_video-embedding.json"
-            case _:
-                return None
-
-    def load(
-            self,
-            model_type: ModelType,
-            model_names: ModelNames,
-            weight_dtypes: ModelWeightDtypes,
-            quant_filters: list[ModuleFilter] | None = None,
-    ) -> HunyuanVideoModel | None:
-        base_model_loader = HunyuanVideoModelLoader()
-        embedding_loader = HunyuanVideoEmbeddingLoader()
-
-        model = HunyuanVideoModel(model_type=model_type)
-        self._load_internal_data(model, model_names.embedding.model_name)
-        model.model_spec = self._load_default_model_spec(model_type)
-
-        if model_names.base_model is not None:
-            base_model_loader.load(model, model_type, model_names, weight_dtypes, quant_filters)
-        embedding_loader.load(model, model_names.embedding.model_name, model_names)
-
-        return model
-=======
 
 HunyuanVideoEmbeddingModelLoader = make_embedding_model_loader(
     model_spec_map={ModelType.HUNYUAN_VIDEO: "resources/sd_model_spec/hunyuan_video-embedding.json"},
     model_class=HunyuanVideoModel,
     model_loader_class=HunyuanVideoModelLoader,
     embedding_loader_class=HunyuanVideoEmbeddingLoader,
-)
->>>>>>> 1a7c5a69
+)