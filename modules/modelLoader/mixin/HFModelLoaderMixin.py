--- conflicted
+++ resolved
@@ -294,25 +294,16 @@
         is_local = os.path.isdir(pretrained_model_name_or_path)
         if is_local:
             return
-<<<<<<< HEAD
-=======
         # SAI polluted their sd3 / sd3.5 medium repo text encoders with fp16 files, so we need to explicitly ignore them
         ignore_patterns = [
             "*fp16*.safetensors",
             "*.bin",                # We dont ever want bin files
         ]
->>>>>>> 39db6f64
 
         diffusers_paths = [folder + "/diffusion_pytorch_model*" for folder in diffusers_modules]
         transformers_paths = [folder + "/model*" for folder in transformers_modules]
         transformers_paths.extend([folder + "/pytorch_model*" for folder in transformers_modules])
 
-<<<<<<< HEAD
-        huggingface_hub.snapshot_download(
-            pretrained_model_name_or_path,
-            allow_patterns=diffusers_paths + transformers_paths,
-        )
-=======
         try:
             huggingface_hub.snapshot_download(
                 pretrained_model_name_or_path,
@@ -323,5 +314,4 @@
             pass
         except Exception:
             traceback.print_exc()
-            print("Error during bulk preloading of Huggingface model repository, proceeding without preloading")
->>>>>>> 39db6f64
+            print("Error during bulk preloading of Huggingface model repository, proceeding without preloading")