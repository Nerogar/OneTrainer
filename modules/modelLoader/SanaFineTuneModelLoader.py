--- conflicted
+++ resolved
@@ -3,55 +3,10 @@
 from modules.modelLoader.sana.SanaEmbeddingLoader import SanaEmbeddingLoader
 from modules.modelLoader.sana.SanaModelLoader import SanaModelLoader
 from modules.util.enum.ModelType import ModelType
-<<<<<<< HEAD
-from modules.util.ModelNames import ModelNames
-from modules.util.ModelWeightDtypes import ModelWeightDtypes
-from modules.util.ModuleFilter import ModuleFilter
-
-
-class SanaFineTuneModelLoader(
-    BaseModelLoader,
-    ModelSpecModelLoaderMixin,
-    InternalModelLoaderMixin,
-):
-    def __init__(self):
-        super().__init__()
-
-    def _default_model_spec_name(
-            self,
-            model_type: ModelType,
-    ) -> str | None:
-        match model_type:
-            case ModelType.SANA:
-                return "resources/sd_model_spec/sana.json"
-            case _:
-                return None
-
-    def load(
-            self,
-            model_type: ModelType,
-            model_names: ModelNames,
-            weight_dtypes: ModelWeightDtypes,
-            quant_filters: list[ModuleFilter] | None = None,
-    ) -> SanaModel | None:
-        base_model_loader = SanaModelLoader()
-        embedding_loader = SanaEmbeddingLoader()
-
-        model = SanaModel(model_type=model_type)
-
-        self._load_internal_data(model, model_names.base_model)
-        model.model_spec = self._load_default_model_spec(model_type)
-
-        base_model_loader.load(model, model_type, model_names, weight_dtypes, quant_filters)
-        embedding_loader.load(model, model_names.base_model, model_names)
-
-        return model
-=======
 
 SanaFineTuneModelLoader = make_fine_tune_model_loader(
     model_spec_map={ModelType.SANA: "resources/sd_model_spec/sana.json"},
     model_class=SanaModel,
     model_loader_class=SanaModelLoader,
     embedding_loader_class=SanaEmbeddingLoader,
-)
->>>>>>> 1a7c5a69
+)