--- conflicted
+++ resolved
@@ -2,52 +2,10 @@
 from modules.modelLoader.GenericFineTuneModelLoader import make_fine_tune_model_loader
 from modules.modelLoader.qwen.QwenModelLoader import QwenModelLoader
 from modules.util.enum.ModelType import ModelType
-<<<<<<< HEAD
-from modules.util.ModelNames import ModelNames
-from modules.util.ModelWeightDtypes import ModelWeightDtypes
-from modules.util.ModuleFilter import ModuleFilter
-
-
-class QwenFineTuneModelLoader(
-    BaseModelLoader,
-    ModelSpecModelLoaderMixin,
-    InternalModelLoaderMixin,
-):
-    def __init__(self):
-        super().__init__()
-
-    def _default_model_spec_name(
-            self,
-            model_type: ModelType,
-    ) -> str | None:
-        match model_type:
-            case ModelType.QWEN:
-                return "resources/sd_model_spec/qwen.json"
-            case _:
-                return None
-
-    def load(
-            self,
-            model_type: ModelType,
-            model_names: ModelNames,
-            weight_dtypes: ModelWeightDtypes,
-            quant_filters: list[ModuleFilter] | None = None,
-    ) -> QwenModel | None:
-        base_model_loader = QwenModelLoader()
-        model = QwenModel(model_type=model_type)
-
-        self._load_internal_data(model, model_names.base_model)
-        model.model_spec = self._load_default_model_spec(model_type)
-
-        base_model_loader.load(model, model_type, model_names, weight_dtypes, quant_filters)
-
-        return model
-=======
 
 QwenFineTuneModelLoader = make_fine_tune_model_loader(
     model_spec_map={ModelType.QWEN: "resources/sd_model_spec/qwen.json"},
     model_class=QwenModel,
     model_loader_class=QwenModelLoader,
     embedding_loader_class=None,
-)
->>>>>>> 1a7c5a69
+)