--- conflicted
+++ resolved
@@ -3,64 +3,6 @@
 from modules.modelLoader.stableDiffusion.StableDiffusionEmbeddingLoader import StableDiffusionEmbeddingLoader
 from modules.modelLoader.stableDiffusion.StableDiffusionModelLoader import StableDiffusionModelLoader
 from modules.util.enum.ModelType import ModelType
-<<<<<<< HEAD
-from modules.util.ModelNames import ModelNames
-from modules.util.ModelWeightDtypes import ModelWeightDtypes
-from modules.util.ModuleFilter import ModuleFilter
-
-
-class StableDiffusionFineTuneModelLoader(
-    BaseModelLoader,
-    ModelSpecModelLoaderMixin,
-    InternalModelLoaderMixin,
-):
-    def __init__(self):
-        super().__init__()
-
-    def _default_model_spec_name(
-            self,
-            model_type: ModelType,
-    ) -> str | None:
-        match model_type:
-            case ModelType.STABLE_DIFFUSION_15:
-                return "resources/sd_model_spec/sd_1.5.json"
-            case ModelType.STABLE_DIFFUSION_15_INPAINTING:
-                return "resources/sd_model_spec/sd_1.5_inpainting.json"
-            case ModelType.STABLE_DIFFUSION_20:
-                return "resources/sd_model_spec/sd_2.0.json"
-            case ModelType.STABLE_DIFFUSION_20_BASE:
-                return "resources/sd_model_spec/sd_2.0.json"
-            case ModelType.STABLE_DIFFUSION_20_INPAINTING:
-                return "resources/sd_model_spec/sd_2.0_inpainting.json"
-            case ModelType.STABLE_DIFFUSION_20_DEPTH:
-                return "resources/sd_model_spec/sd_2.0_depth.json"
-            case ModelType.STABLE_DIFFUSION_21:
-                return "resources/sd_model_spec/sd_2.1.json"
-            case ModelType.STABLE_DIFFUSION_21_BASE:
-                return "resources/sd_model_spec/sd_2.1.json"
-            case _:
-                return None
-
-    def load(
-            self,
-            model_type: ModelType,
-            model_names: ModelNames,
-            weight_dtypes: ModelWeightDtypes,
-            quant_filters: list[ModuleFilter] | None = None,
-    ) -> StableDiffusionModel | None:
-        base_model_loader = StableDiffusionModelLoader()
-        embedding_loader = StableDiffusionEmbeddingLoader()
-
-        model = StableDiffusionModel(model_type=model_type)
-
-        self._load_internal_data(model, model_names.base_model)
-        model.model_spec = self._load_default_model_spec(model_type)
-
-        base_model_loader.load(model, model_type, model_names, weight_dtypes, quant_filters)
-        embedding_loader.load(model, model_names.base_model, model_names)
-
-        return model
-=======
 
 StableDiffusionFineTuneModelLoader = make_fine_tune_model_loader(
     model_spec_map={
@@ -76,5 +18,4 @@
     model_class=StableDiffusionModel,
     model_loader_class=StableDiffusionModelLoader,
     embedding_loader_class=StableDiffusionEmbeddingLoader,
-)
->>>>>>> 1a7c5a69
+)