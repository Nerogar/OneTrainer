import copy
import os
import traceback

from modules.model.HunyuanVideoModel import HunyuanVideoModel
from modules.modelLoader.mixin.HFModelLoaderMixin import HFModelLoaderMixin
from modules.util.config.TrainConfig import QuantizationConfig
from modules.util.enum.ModelType import ModelType
from modules.util.ModelNames import ModelNames
from modules.util.ModelWeightDtypes import ModelWeightDtypes

import torch

from diffusers import (
    AutoencoderKLHunyuanVideo,
    FlowMatchEulerDiscreteScheduler,
    GGUFQuantizationConfig,
    HunyuanVideoPipeline,
    HunyuanVideoTransformer3DModel,
)
from transformers import CLIPTextModel, CLIPTokenizer, LlamaModel, LlamaTokenizerFast


class HunyuanVideoModelLoader(
    HFModelLoaderMixin,
):
    def __init__(self):
        super().__init__()

    def __load_internal(
            self,
            model: HunyuanVideoModel,
            model_type: ModelType,
            weight_dtypes: ModelWeightDtypes,
            base_model_name: str,
            transformer_model_name: str,
            vae_model_name: str,
            include_text_encoder_1: bool,
            include_text_encoder_2: bool,
            quantization: QuantizationConfig,
    ):
        if os.path.isfile(os.path.join(base_model_name, "meta.json")):
            self.__load_diffusers(
<<<<<<< HEAD
                model, model_type, weight_dtypes, base_model_name, transformer_model_name, vae_model_name,
                include_text_encoder_1, include_text_encoder_2,
=======
                model, model_type, weight_dtypes, base_model_name, vae_model_name,
                include_text_encoder_1, include_text_encoder_2, quantization,
>>>>>>> 7c255ac4
            )
        else:
            raise Exception("not an internal model")

    def __load_diffusers(
            self,
            model: HunyuanVideoModel,
            model_type: ModelType,
            weight_dtypes: ModelWeightDtypes,
            base_model_name: str,
            transformer_model_name: str,
            vae_model_name: str,
            include_text_encoder_1: bool,
            include_text_encoder_2: bool,
            quantization: QuantizationConfig,
    ):
        diffusers_sub = []
        transformers_sub = []

        if not transformer_model_name:
            diffusers_sub.append("transformer")
        if include_text_encoder_1:
            transformers_sub.append("text_encoder")
        if include_text_encoder_2:
            transformers_sub.append("text_encoder_2")
        if not vae_model_name:
            diffusers_sub.append("vae")

        self._prepare_sub_modules(
            base_model_name,
            diffusers_modules=diffusers_sub,
            transformers_modules=transformers_sub,
        )

        if include_text_encoder_1:
            tokenizer_1 = LlamaTokenizerFast.from_pretrained(
                base_model_name,
                subfolder="tokenizer",
            )
        else:
            tokenizer_1 = None

        if include_text_encoder_2:
            tokenizer_2 = CLIPTokenizer.from_pretrained(
                base_model_name,
                subfolder="tokenizer_2",
            )
        else:
            tokenizer_2 = None

        noise_scheduler = FlowMatchEulerDiscreteScheduler.from_pretrained(
            base_model_name,
            subfolder="scheduler",
        )

        if include_text_encoder_1:
            text_encoder_1 = self._load_transformers_sub_module(
                LlamaModel,
                weight_dtypes.text_encoder,
                weight_dtypes.train_dtype,
                base_model_name,
                "text_encoder",
            )
        else:
            text_encoder_1 = None

        if include_text_encoder_2:
            text_encoder_2 = self._load_transformers_sub_module(
                CLIPTextModel,
                weight_dtypes.text_encoder_2,
                weight_dtypes.fallback_train_dtype,
                base_model_name,
                "text_encoder_2",
            )
        else:
            text_encoder_2 = None

        if vae_model_name:
            vae = self._load_diffusers_sub_module(
                AutoencoderKLHunyuanVideo,
                weight_dtypes.vae,
                weight_dtypes.train_dtype,
                vae_model_name,
            )
        else:
            vae = self._load_diffusers_sub_module(
                AutoencoderKLHunyuanVideo,
                weight_dtypes.vae,
                weight_dtypes.train_dtype,
                base_model_name,
                "vae",
            )

<<<<<<< HEAD
        if transformer_model_name:
            transformer = HunyuanVideoTransformer3DModel.from_single_file(
                transformer_model_name,
                config=base_model_name,
                subfolder="transformer",
                #avoid loading the transformer in float32:
                torch_dtype = torch.bfloat16 if weight_dtypes.transformer.torch_dtype() is None else weight_dtypes.transformer.torch_dtype(),
                quantization_config=GGUFQuantizationConfig(compute_dtype=torch.bfloat16) if weight_dtypes.transformer.is_gguf() else None,
            )
            transformer = self._convert_diffusers_sub_module_to_dtype(
                transformer, weight_dtypes.transformer, weight_dtypes.train_dtype
            )
        else:
            transformer = self._load_diffusers_sub_module(
                HunyuanVideoTransformer3DModel,
                weight_dtypes.transformer,
                weight_dtypes.train_dtype,
                base_model_name,
                "transformer",
            )
=======
        transformer = self._load_diffusers_sub_module(
            HunyuanVideoTransformer3DModel,
            weight_dtypes.transformer,
            weight_dtypes.train_dtype,
            base_model_name,
            "transformer",
            quantization,
        )
>>>>>>> 7c255ac4

        model.model_type = model_type
        model.tokenizer_1 = tokenizer_1
        model.tokenizer_2 = tokenizer_2
        model.noise_scheduler = noise_scheduler
        model.text_encoder_1 = text_encoder_1
        model.text_encoder_2 = text_encoder_2
        model.vae = vae
        model.transformer = transformer

    def __load_safetensors(
            self,
            model: HunyuanVideoModel,
            model_type: ModelType,
            weight_dtypes: ModelWeightDtypes,
            base_model_name: str,
            transformer_model_name: str,
            vae_model_name: str,
            include_text_encoder_1: bool,
            include_text_encoder_2: bool,
            quantization: QuantizationConfig,
    ):
        pipeline = HunyuanVideoPipeline.from_single_file(
            pretrained_model_link_or_path=base_model_name,
            safety_checker=None,
        )

        if vae_model_name:
            vae = self._load_diffusers_sub_module(
                AutoencoderKLHunyuanVideo,
                weight_dtypes.vae,
                weight_dtypes.train_dtype,
                vae_model_name,
            )
        else:
            vae = self._convert_diffusers_sub_module_to_dtype(
                pipeline.vae, weight_dtypes.vae, weight_dtypes.train_dtype
            )

        if pipeline.text_encoder is not None and include_text_encoder_1:
            text_encoder_1 = self._convert_transformers_sub_module_to_dtype(
                pipeline.text_encoder, weight_dtypes.text_encoder, weight_dtypes.train_dtype
            )
            tokenizer_1 = pipeline.tokenizer
        else:
            text_encoder_1 = None
            tokenizer_1 = None
            print("text encoder 1 (llama) not loaded, continuing without it")

        if pipeline.text_encoder_2 is not None and include_text_encoder_2:
            text_encoder_2 = self._convert_transformers_sub_module_to_dtype(
                pipeline.text_encoder_2, weight_dtypes.text_encoder_2, weight_dtypes.fallback_train_dtype
            )
            tokenizer_2 = pipeline.tokenizer_2
        else:
            text_encoder_2 = None
            tokenizer_2 = None
            print("text encoder 2 (clip l) not loaded, continuing without it")

<<<<<<< HEAD
        if transformer_model_name:
            transformer = HunyuanVideoTransformer3DModel.from_single_file(
                transformer_model_name,
                config=pipeline.config.transformer, # Use config from the loaded pipeline
                torch_dtype = torch.bfloat16 if weight_dtypes.transformer.torch_dtype() is None else weight_dtypes.transformer.torch_dtype(),
                quantization_config=GGUFQuantizationConfig(compute_dtype=torch.bfloat16) if weight_dtypes.transformer.is_gguf() else None,
            )
            transformer = self._convert_diffusers_sub_module_to_dtype(
                transformer, weight_dtypes.transformer, weight_dtypes.train_dtype
            )
        else:
            transformer = self._convert_diffusers_sub_module_to_dtype(
                pipeline.transformer, weight_dtypes.transformer, weight_dtypes.train_dtype
            )
=======
        transformer = self._convert_diffusers_sub_module_to_dtype(
            pipeline.transformer, weight_dtypes.transformer, weight_dtypes.train_dtype, quantization,
        )
>>>>>>> 7c255ac4

        model.model_type = model_type
        model.tokenizer_1 = tokenizer_1
        model.tokenizer_2 = tokenizer_2
        model.noise_scheduler = pipeline.scheduler
        model.text_encoder_1 = text_encoder_1
        model.text_encoder_2 = text_encoder_2
        model.vae = vae
        model.transformer = transformer

    def __after_load(self, model: HunyuanVideoModel):
        model.orig_tokenizer_1 = copy.deepcopy(model.tokenizer_1)
        model.orig_tokenizer_2 = copy.deepcopy(model.tokenizer_2)

    def load(
            self,
            model: HunyuanVideoModel,
            model_type: ModelType,
            model_names: ModelNames,
            weight_dtypes: ModelWeightDtypes,
            quantization: QuantizationConfig,
    ):
        stacktraces = []

        try:
            self.__load_internal(
<<<<<<< HEAD
                model, model_type, weight_dtypes, model_names.base_model, model_names.transformer_model, model_names.vae_model,
                model_names.include_text_encoder, model_names.include_text_encoder_2,
=======
                model, model_type, weight_dtypes, model_names.base_model, model_names.vae_model,
                model_names.include_text_encoder, model_names.include_text_encoder_2, quantization,
>>>>>>> 7c255ac4
            )
            self.__after_load(model)
            return
        except Exception:
            stacktraces.append(traceback.format_exc())

        try:
            self.__load_diffusers(
<<<<<<< HEAD
                model, model_type, weight_dtypes, model_names.base_model, model_names.transformer_model, model_names.vae_model,
                model_names.include_text_encoder, model_names.include_text_encoder_2,
=======
                model, model_type, weight_dtypes, model_names.base_model, model_names.vae_model,
                model_names.include_text_encoder, model_names.include_text_encoder_2, quantization,
>>>>>>> 7c255ac4
            )
            self.__after_load(model)
            return
        except Exception:
            stacktraces.append(traceback.format_exc())

        try:
            self.__load_safetensors(
<<<<<<< HEAD
                model, model_type, weight_dtypes, model_names.base_model, model_names.transformer_model, model_names.vae_model,
                model_names.include_text_encoder, model_names.include_text_encoder_2,
=======
                model, model_type, weight_dtypes, model_names.base_model, model_names.vae_model,
                model_names.include_text_encoder, model_names.include_text_encoder_2, quantization,
>>>>>>> 7c255ac4
            )
            self.__after_load(model)
            return
        except Exception:
            stacktraces.append(traceback.format_exc())

        for stacktrace in stacktraces:
            print(stacktrace)
        raise Exception("could not load model: " + model_names.base_model)<|MERGE_RESOLUTION|>--- conflicted
+++ resolved
@@ -41,13 +41,8 @@
     ):
         if os.path.isfile(os.path.join(base_model_name, "meta.json")):
             self.__load_diffusers(
-<<<<<<< HEAD
-                model, model_type, weight_dtypes, base_model_name, transformer_model_name, vae_model_name,
-                include_text_encoder_1, include_text_encoder_2,
-=======
                 model, model_type, weight_dtypes, base_model_name, vae_model_name,
                 include_text_encoder_1, include_text_encoder_2, quantization,
->>>>>>> 7c255ac4
             )
         else:
             raise Exception("not an internal model")
@@ -141,7 +136,6 @@
                 "vae",
             )
 
-<<<<<<< HEAD
         if transformer_model_name:
             transformer = HunyuanVideoTransformer3DModel.from_single_file(
                 transformer_model_name,
@@ -161,17 +155,8 @@
                 weight_dtypes.train_dtype,
                 base_model_name,
                 "transformer",
-            )
-=======
-        transformer = self._load_diffusers_sub_module(
-            HunyuanVideoTransformer3DModel,
-            weight_dtypes.transformer,
-            weight_dtypes.train_dtype,
-            base_model_name,
-            "transformer",
-            quantization,
-        )
->>>>>>> 7c255ac4
+                quantization,
+            )
 
         model.model_type = model_type
         model.tokenizer_1 = tokenizer_1
@@ -231,7 +216,6 @@
             tokenizer_2 = None
             print("text encoder 2 (clip l) not loaded, continuing without it")
 
-<<<<<<< HEAD
         if transformer_model_name:
             transformer = HunyuanVideoTransformer3DModel.from_single_file(
                 transformer_model_name,
@@ -240,17 +224,12 @@
                 quantization_config=GGUFQuantizationConfig(compute_dtype=torch.bfloat16) if weight_dtypes.transformer.is_gguf() else None,
             )
             transformer = self._convert_diffusers_sub_module_to_dtype(
-                transformer, weight_dtypes.transformer, weight_dtypes.train_dtype
+                transformer, weight_dtypes.transformer, weight_dtypes.train_dtype, quantization
             )
         else:
             transformer = self._convert_diffusers_sub_module_to_dtype(
-                pipeline.transformer, weight_dtypes.transformer, weight_dtypes.train_dtype
-            )
-=======
-        transformer = self._convert_diffusers_sub_module_to_dtype(
-            pipeline.transformer, weight_dtypes.transformer, weight_dtypes.train_dtype, quantization,
-        )
->>>>>>> 7c255ac4
+                pipeline.transformer, weight_dtypes.transformer, weight_dtypes.train_dtype, quantization,
+            )
 
         model.model_type = model_type
         model.tokenizer_1 = tokenizer_1
@@ -277,13 +256,8 @@
 
         try:
             self.__load_internal(
-<<<<<<< HEAD
-                model, model_type, weight_dtypes, model_names.base_model, model_names.transformer_model, model_names.vae_model,
-                model_names.include_text_encoder, model_names.include_text_encoder_2,
-=======
                 model, model_type, weight_dtypes, model_names.base_model, model_names.vae_model,
                 model_names.include_text_encoder, model_names.include_text_encoder_2, quantization,
->>>>>>> 7c255ac4
             )
             self.__after_load(model)
             return
@@ -292,13 +266,8 @@
 
         try:
             self.__load_diffusers(
-<<<<<<< HEAD
-                model, model_type, weight_dtypes, model_names.base_model, model_names.transformer_model, model_names.vae_model,
-                model_names.include_text_encoder, model_names.include_text_encoder_2,
-=======
                 model, model_type, weight_dtypes, model_names.base_model, model_names.vae_model,
                 model_names.include_text_encoder, model_names.include_text_encoder_2, quantization,
->>>>>>> 7c255ac4
             )
             self.__after_load(model)
             return
@@ -307,13 +276,8 @@
 
         try:
             self.__load_safetensors(
-<<<<<<< HEAD
-                model, model_type, weight_dtypes, model_names.base_model, model_names.transformer_model, model_names.vae_model,
-                model_names.include_text_encoder, model_names.include_text_encoder_2,
-=======
                 model, model_type, weight_dtypes, model_names.base_model, model_names.vae_model,
                 model_names.include_text_encoder, model_names.include_text_encoder_2, quantization,
->>>>>>> 7c255ac4
             )
             self.__after_load(model)
             return
