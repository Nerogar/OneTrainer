import contextlib
import copy
import json
import os
from abc import ABCMeta, abstractmethod

from modules.util import path_util
from modules.util.config.BaseConfig import BaseConfig
from modules.util.config.TrainConfig import TrainConfig
from modules.util.path_util import write_json_atomic
from modules.util.ui import components, dialogs
from modules.util.ui.UIState import UIState

import customtkinter as ctk


class ConfigList(metaclass=ABCMeta):

    def __init__(
            self,
            master,
            train_config: TrainConfig,
            ui_state: UIState,
            from_external_file: bool,
            attr_name: str = "",
            enable_key: str = "enabled",
            config_dir: str = "",
            default_config_name: str = "",
            add_button_text: str = "",
            add_button_tooltip: str = "",
            is_full_width: bool = "",
            show_toggle_button: bool = False,
    ):
        self.master = master
        self.train_config = train_config
        self.ui_state = ui_state
        self.from_external_file = from_external_file
        self.attr_name = attr_name
        self.enable_key = enable_key

        self.config_dir = config_dir
        self.default_config_name = default_config_name

        self.is_full_width = is_full_width
<<<<<<< HEAD
        self.filters = {"search": "", "type": "ALL"}  # Single filter state
        self.widgets_initialized = False  # Track if widgets are created
=======
        self.toggle_button = None
        self.show_toggle_button = show_toggle_button
        self.is_opening_window = False
        self._is_current_item_enabled = False
>>>>>>> 6276c512

        self.master.grid_rowconfigure(0, weight=0)
        self.master.grid_rowconfigure(1, weight=1)
        self.master.grid_columnconfigure(0, weight=1)

        if self.from_external_file:
            self.top_frame = ctk.CTkFrame(self.master, fg_color="transparent")
            self.top_frame.grid(row=0, column=0, sticky="nsew")

            self.configs_dropdown = None
            self.element_list = None

            self.configs = []
            self.__load_available_config_names()

            self.current_config = getattr(self.train_config, self.attr_name)
            self.widgets = []
            self.__load_current_config(getattr(self.train_config, self.attr_name))

            self.__create_configs_dropdown()
            components.button(self.top_frame, 0, 2, "Add Config", self.__add_config, tooltip="Adds a new config, which are containers for concepts, which themselves contain your dataset", width=30, padx=5)
            components.button(self.top_frame, 0, 3, add_button_text, self.__add_element, tooltip=add_button_tooltip, width=30, padx=5)
        else:
            self.top_frame = ctk.CTkFrame(self.master, fg_color="transparent")
            self.top_frame.grid(row=0, column=0, sticky="nsew")
            components.button(self.top_frame, 0, 3, add_button_text, self.__add_element, width=30, padx=5)

            self.current_config = getattr(self.train_config, self.attr_name)

            self.element_list = None
            self._create_element_list()

        if show_toggle_button:
            # tooltips break if you initialize with an empty string, default to a single space
            self.toggle_button = components.button(self.top_frame, 0, 4, " ", self._toggle, tooltip="Disables/Enables all items in the current config", width=30, padx=5)
            self._update_toggle_button_text()



    @abstractmethod
    def create_widget(self, master, element, i, open_command, remove_command, clone_command, save_command):
        pass

    @abstractmethod
    def create_new_element(self) -> BaseConfig:
        pass

    @abstractmethod
    def open_element_window(self, i, ui_state) -> ctk.CTkToplevel:
        pass

    def _update_item_enabled_state(self):
        self._is_current_item_enabled = any(
            item.ui_state.get_var(self.enable_key).get() for item in self.widgets
        )

    def _update_toggle_button_text(self):
        if not self.show_toggle_button:
            return
        self._update_item_enabled_state()
        if self.toggle_button is not None:
            self.toggle_button.configure(text="Disable" if self._is_current_item_enabled else "Enable")

    def _toggle(self):
        self._toggle_items()

    def _toggle_items(self):
        enable_state = not self._is_current_item_enabled

        for widget in self.widgets:
            widget.ui_state.get_var(self.enable_key).set(enable_state)
        self.save_current_config()

    def __create_configs_dropdown(self):
        if self.configs_dropdown is not None:
            self.configs_dropdown.destroy()

        self.configs_dropdown = components.options_kv(
            self.top_frame, 0, 1, self.configs, self.ui_state, self.attr_name, self.__load_current_config
        )
        self._update_toggle_button_text()

    def _create_element_list(self, **filters):
        if not self.from_external_file:
            self.current_config = getattr(self.train_config, self.attr_name)

        self.filters.update(filters)

        if not self.widgets_initialized:
            self._initialize_all_widgets()
            self.widgets_initialized = True

        self._update_widget_visibility()

    def _initialize_all_widgets(self):
        """Create all widgets once at startup"""
        self.widgets = []
        if self.element_list is not None:
            self.element_list.destroy()

        self.element_list = ctk.CTkScrollableFrame(self.master, fg_color="transparent")
        self.element_list.grid(row=1, column=0, sticky="nsew")

        if self.is_full_width:
            self.element_list.grid_columnconfigure(0, weight=1)

        for i, element in enumerate(self.current_config):
            widget = self.create_widget(
                self.element_list, element, i,
                self.__open_element_window,
                self.__remove_element,
                self.__clone_element,
                self.save_current_config
            )
            self.widgets.append(widget)

    def _update_widget_visibility(self):
        """Update visibility and position of widgets based on filters"""
        visible_index = 0

        for i, widget in enumerate(self.widgets):
            if i < len(self.current_config):
                element = self.current_config[i]

                if self._element_matches_filters(element):
                    widget.visible_index = visible_index
                    widget.place_in_list()
                    visible_index += 1
                else:
                    widget.grid_remove()

    def __load_available_config_names(self):
        if os.path.isdir(self.config_dir):
            for path in os.listdir(self.config_dir):
                path = path_util.canonical_join(self.config_dir, path)
                if path.endswith(".json") and os.path.isfile(path):
                    name = os.path.basename(path)
                    name = os.path.splitext(name)[0]
                    self.configs.append((name, path))

        if len(self.configs) == 0:
            name = self.default_config_name.removesuffix(".json")
            self.__create_config(name)
            self.save_current_config()

    def __create_config(self, name: str):
        name = path_util.safe_filename(name)
        path = path_util.canonical_join(self.config_dir, f"{name}.json")
        self.configs.append((name, path))
        self.__create_configs_dropdown()

    def __add_config(self):
        dialogs.StringInputDialog(self.master, "name", "Name", self.__create_config)

    def __add_element(self):
        new_element = self.create_new_element()
        self.current_config.append(new_element)

        self.widgets_initialized = False
        self._create_element_list()

        self.save_current_config()

    def __clone_element(self, clone_i, modify_element_fun=None):
        new_element = copy.deepcopy(self.current_config[clone_i])

        if modify_element_fun is not None:
            new_element = modify_element_fun(new_element)

        self.current_config.append(new_element)

        self.widgets_initialized = False
        self._create_element_list()

        self.save_current_config()

    def __remove_element(self, remove_i):
        self.current_config.pop(remove_i)

        self.widgets_initialized = False
        self._create_element_list()

        self.save_current_config()

    def __load_current_config(self, filename):
        try:
            with open(filename, "r") as f:
                self.current_config = []

                loaded_config_json = json.load(f)
                for element_json in loaded_config_json:
                    element = self.create_new_element().from_dict(element_json)
                    self.current_config.append(element)
        except Exception:
            self.current_config = []

        self.widgets_initialized = False
        self._create_element_list()
        self._update_toggle_button_text()

    def save_current_config(self):
        if self.from_external_file:
            with contextlib.suppress(Exception):
                if not os.path.exists(self.config_dir):
                    os.mkdir(self.config_dir)

                write_json_atomic(
                    getattr(self.train_config, self.attr_name),
                    [element.to_dict() for element in self.current_config]
                )
        self._update_toggle_button_text()

    def _element_matches_filters(self, element):
        """Override in subclasses to implement filter logic"""
        return True  # Default: show all elements

    def __open_element_window(self, i, ui_state):
        if self.is_opening_window:
            return
        self.is_opening_window = True

        window = self.open_element_window(i, ui_state)
        self.master.wait_window(window)
        self.widgets[i].configure_element()
        self.save_current_config()

        self.is_opening_window = False<|MERGE_RESOLUTION|>--- conflicted
+++ resolved
@@ -42,15 +42,16 @@
         self.default_config_name = default_config_name
 
         self.is_full_width = is_full_width
-<<<<<<< HEAD
+
+        # From search-concepts
         self.filters = {"search": "", "type": "ALL"}  # Single filter state
         self.widgets_initialized = False  # Track if widgets are created
-=======
+
+        # From master
         self.toggle_button = None
         self.show_toggle_button = show_toggle_button
         self.is_opening_window = False
         self._is_current_item_enabled = False
->>>>>>> 6276c512
 
         self.master.grid_rowconfigure(0, weight=0)
         self.master.grid_rowconfigure(1, weight=1)
