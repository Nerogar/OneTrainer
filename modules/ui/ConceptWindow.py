import math
import os
import pathlib
import random
import threading
import time
import traceback

from modules.util import concept_stats, path_util
from modules.util.config.ConceptConfig import ConceptConfig
from modules.util.config.TrainConfig import TrainConfig
from modules.util.enum.BalancingStrategy import BalancingStrategy
from modules.util.enum.ConceptType import ConceptType
from modules.util.image_util import load_image
from modules.util.ui import components
from modules.util.ui.ui_utils import set_window_icon
from modules.util.ui.UIState import UIState

from mgds.LoadingPipeline import LoadingPipeline
from mgds.OutputPipelineModule import OutputPipelineModule
from mgds.PipelineModule import PipelineModule
from mgds.pipelineModules.CapitalizeTags import CapitalizeTags
from mgds.pipelineModules.DropTags import DropTags
from mgds.pipelineModules.RandomBrightness import RandomBrightness
from mgds.pipelineModules.RandomCircularMaskShrink import (
    RandomCircularMaskShrink,
)
from mgds.pipelineModules.RandomContrast import RandomContrast
from mgds.pipelineModules.RandomFlip import RandomFlip
from mgds.pipelineModules.RandomHue import RandomHue
from mgds.pipelineModules.RandomMaskRotateCrop import RandomMaskRotateCrop
from mgds.pipelineModules.RandomRotate import RandomRotate
from mgds.pipelineModules.RandomSaturation import RandomSaturation
from mgds.pipelineModules.ShuffleTags import ShuffleTags
from mgds.pipelineModuleTypes.RandomAccessPipelineModule import (
    RandomAccessPipelineModule,
)

import torch
from torchvision.transforms import functional

import customtkinter as ctk
import huggingface_hub
from customtkinter import AppearanceModeTracker, ThemeManager
from matplotlib import pyplot as plt
from matplotlib.backends.backend_tkagg import FigureCanvasTkAgg
from PIL import Image


class InputPipelineModule(
    PipelineModule,
    RandomAccessPipelineModule,
):
    def __init__(self, data: dict):
        super().__init__()
        self.data = data

    def length(self) -> int:
        return 1

    def get_inputs(self) -> list[str]:
        return []

    def get_outputs(self) -> list[str]:
        return list(self.data.keys())

    def get_item(self, variation: int, index: int, requested_name: str = None) -> dict:
        return self.data


class ConceptWindow(ctk.CTkToplevel):
    def __init__(
            self,
            parent,
            train_config: TrainConfig,
            concept: ConceptConfig,
            ui_state: UIState,
            image_ui_state: UIState,
            text_ui_state: UIState,
            *args, **kwargs,
    ):
        super().__init__(parent, *args, **kwargs)

        self.train_config = train_config

        self.concept = concept
        self.ui_state = ui_state
        self.image_ui_state = image_ui_state
        self.text_ui_state = text_ui_state
        self.image_preview_file_index = 0
        self.preview_augmentations = ctk.BooleanVar(self, True)

        self.title("Concept")
        self.geometry("800x700")
        self.resizable(True, True)

        self.grid_rowconfigure(0, weight=1)
        self.grid_columnconfigure(0, weight=1)

        tabview = ctk.CTkTabview(self)
        tabview.grid(row=0, column=0, sticky="nsew")

        self.general_tab = self.__general_tab(tabview.add("general"), concept)
        self.image_augmentation_tab = self.__image_augmentation_tab(tabview.add("image augmentation"))
        self.text_augmentation_tab = self.__text_augmentation_tab(tabview.add("text augmentation"))
        self.concept_stats_tab = self.__concept_stats_tab(tabview.add("statistics"))

        #automatic concept scan
        self.scan_thread = threading.Thread(target=self.__auto_update_concept_stats, daemon=True)
        self.scan_thread.start()

        components.button(self, 1, 0, "ok", self.__ok)

        self.wait_visibility()
        self.grab_set()
        self.focus_set()
        self.after(200, lambda: set_window_icon(self))


    def __general_tab(self, master, concept: ConceptConfig):
        frame = ctk.CTkScrollableFrame(master, fg_color="transparent")
        frame.grid_columnconfigure(1, weight=1)
        frame.grid_columnconfigure(2, weight=1)

        # name
        components.label(frame, 0, 0, "Name",
                         tooltip="Name of the concept")
        components.entry(frame, 0, 1, self.ui_state, "name")

        # enabled
        components.label(frame, 1, 0, "Enabled",
                         tooltip="Enable or disable this concept")
        components.switch(frame, 1, 1, self.ui_state, "enabled")

        # concept type
        components.label(frame, 2, 0, "Concept Type",
                         tooltip="STANDARD: Standard finetuning with the sample as training target\n"
                                 "VALIDATION: Use concept for validation instead of training\n"
                                 "PRIOR_PREDICTION: Use the sample to make a prediction using the model as it was before training. This prediction is then used as the training target "
                                 "for the model in training. This can be used as regularisation and to preserve prior model knowledge while finetuning the model on other concepts. "
                                 "Only implemented for LoRA.",
                         wide_tooltip=True)
        components.options(frame, 2, 1, [str(x) for x in list(ConceptType)], self.ui_state, "type")

        # path
        components.label(frame, 3, 0, "Path",
                         tooltip="Path where the training data is located")
        components.dir_entry(frame, 3, 1, self.ui_state, "path")
        components.button(frame, 3, 2, text="download now", command=self.__download_dataset_threaded,
                          tooltip="Download dataset from Huggingface now, for the purpose of previewing and statistics. Otherwise, it will be downloaded when you start training. Path must be a Huggingface repository.")

        # prompt source
        components.label(frame, 4, 0, "Prompt Source",
                         tooltip="The source for prompts used during training. When selecting \"From single text file\", select a text file that contains a list of prompts")
        prompt_path_entry = components.file_entry(frame, 4, 2, self.text_ui_state, "prompt_path")

        def set_prompt_path_entry_enabled(option: str):
            if option == 'concept':
                for child in prompt_path_entry.children.values():
                    child.configure(state="normal")
            else:
                for child in prompt_path_entry.children.values():
                    child.configure(state="disabled")

        components.options_kv(frame, 4, 1, [
            ("From text file per sample", 'sample'),
            ("From single text file", 'concept'),
            ("From image file name", 'filename'),
        ], self.text_ui_state, "prompt_source", command=set_prompt_path_entry_enabled)
        set_prompt_path_entry_enabled(concept.text.prompt_source)

        # include subdirectories
        components.label(frame, 5, 0, "Include Subdirectories",
                         tooltip="Includes images from subdirectories into the dataset")
        components.switch(frame, 5, 1, self.ui_state, "include_subdirectories")

        # image variations
        components.label(frame, 6, 0, "Image Variations",
                         tooltip="The number of different image versions to cache if latent caching is enabled.")
        components.entry(frame, 6, 1, self.ui_state, "image_variations")

        # text variations
        components.label(frame, 7, 0, "Text Variations",
                         tooltip="The number of different text versions to cache if latent caching is enabled.")
        components.entry(frame, 7, 1, self.ui_state, "text_variations")

        # balancing
        components.label(frame, 8, 0, "Balancing",
                         tooltip="The number of samples used during training. Use repeats to multiply the concept, or samples to specify an exact number of samples used in each epoch.")
        components.entry(frame, 8, 1, self.ui_state, "balancing")
        components.options(frame, 8, 2, [str(x) for x in list(BalancingStrategy)], self.ui_state, "balancing_strategy")

        # loss weight
        components.label(frame, 9, 0, "Loss Weight",
                         tooltip="The loss multiplyer for this concept.")
        components.entry(frame, 9, 1, self.ui_state, "loss_weight")

        frame.pack(fill="both", expand=1)
        return frame

    def __image_augmentation_tab(self, master):
        frame = ctk.CTkScrollableFrame(master, fg_color="transparent")
        frame.grid_columnconfigure(0, weight=0)
        frame.grid_columnconfigure(1, weight=0)
        frame.grid_columnconfigure(2, weight=0)
        frame.grid_columnconfigure(3, weight=1)

        # header
        components.label(frame, 0, 1, "Random",
                         tooltip="Enable this augmentation with random values")
        components.label(frame, 0, 2, "Fixed",
                         tooltip="Enable this augmentation with fixed values")

        # crop jitter
        components.label(frame, 1, 0, "Crop Jitter",
                         tooltip="Enables random cropping of samples")
        components.switch(frame, 1, 1, self.image_ui_state, "enable_crop_jitter")

        # random flip
        components.label(frame, 2, 0, "Random Flip",
                         tooltip="Randomly flip the sample during training")
        components.switch(frame, 2, 1, self.image_ui_state, "enable_random_flip")
        components.switch(frame, 2, 2, self.image_ui_state, "enable_fixed_flip")

        # random rotation
        components.label(frame, 3, 0, "Random Rotation",
                         tooltip="Randomly rotates the sample during training")
        components.switch(frame, 3, 1, self.image_ui_state, "enable_random_rotate")
        components.switch(frame, 3, 2, self.image_ui_state, "enable_fixed_rotate")
        components.entry(frame, 3, 3, self.image_ui_state, "random_rotate_max_angle")

        # random brightness
        components.label(frame, 4, 0, "Random Brightness",
                         tooltip="Randomly adjusts the brightness of the sample during training")
        components.switch(frame, 4, 1, self.image_ui_state, "enable_random_brightness")
        components.switch(frame, 4, 2, self.image_ui_state, "enable_fixed_brightness")
        components.entry(frame, 4, 3, self.image_ui_state, "random_brightness_max_strength")

        # random contrast
        components.label(frame, 5, 0, "Random Contrast",
                         tooltip="Randomly adjusts the contrast of the sample during training")
        components.switch(frame, 5, 1, self.image_ui_state, "enable_random_contrast")
        components.switch(frame, 5, 2, self.image_ui_state, "enable_fixed_contrast")
        components.entry(frame, 5, 3, self.image_ui_state, "random_contrast_max_strength")

        # random saturation
        components.label(frame, 6, 0, "Random Saturation",
                         tooltip="Randomly adjusts the saturation of the sample during training")
        components.switch(frame, 6, 1, self.image_ui_state, "enable_random_saturation")
        components.switch(frame, 6, 2, self.image_ui_state, "enable_fixed_saturation")
        components.entry(frame, 6, 3, self.image_ui_state, "random_saturation_max_strength")

        # random hue
        components.label(frame, 7, 0, "Random Hue",
                         tooltip="Randomly adjusts the hue of the sample during training")
        components.switch(frame, 7, 1, self.image_ui_state, "enable_random_hue")
        components.switch(frame, 7, 2, self.image_ui_state, "enable_fixed_hue")
        components.entry(frame, 7, 3, self.image_ui_state, "random_hue_max_strength")

        # random circular mask shrink
        components.label(frame, 8, 0, "Circular Mask Generation",
                         tooltip="Automatically create circular masks for masked training")
        components.switch(frame, 8, 1, self.image_ui_state, "enable_random_circular_mask_shrink")

        # random rotate and crop
        components.label(frame, 9, 0, "Random Rotate and Crop",
                         tooltip="Randomly rotate the training samples and crop to the masked region")
        components.switch(frame, 9, 1, self.image_ui_state, "enable_random_mask_rotate_crop")

        # circular mask generation
        components.label(frame, 10, 0, "Resolution Override",
                         tooltip="Override the resolution for this concept. Optionally specify multiple resolutions separated by a comma, or a single exact resolution in the format <width>x<height>")
        components.switch(frame, 10, 2, self.image_ui_state, "enable_resolution_override")
        components.entry(frame, 10, 3, self.image_ui_state, "resolution_override")

        # image
        image_preview, filename_preview, caption_preview = self.__get_preview_image()
        self.image = ctk.CTkImage(
            light_image=image_preview,
            size=image_preview.size,
        )
        image_label = ctk.CTkLabel(master=frame, text="", image=self.image, height=300, width=300)
        image_label.grid(row=0, column=4, rowspan=6)

        # refresh preview
        update_button_frame = ctk.CTkFrame(master=frame, corner_radius=0, fg_color="transparent")
        update_button_frame.grid(row=6, column=4, rowspan=6, sticky="nsew")
        update_button_frame.grid_columnconfigure(1, weight=1)

        prev_preview_button = components.button(update_button_frame, 0, 0, "<", command=self.__prev_image_preview)
        components.button(update_button_frame, 0, 1, "Update Preview", command=self.__update_image_preview)
        next_preview_button = components.button(update_button_frame, 0, 2, ">", command=self.__next_image_preview)
        preview_augmentations_switch = ctk.CTkSwitch(update_button_frame, text="Show Augmentations", variable=self.preview_augmentations, command=self.__update_image_preview)
        preview_augmentations_switch.grid(row=1, column=0, columnspan=3, padx=5, pady=5)

        prev_preview_button.configure(width=40)
        next_preview_button.configure(width=40)

        #caption and filename preview
        self.filename_preview = ctk.CTkLabel(master=update_button_frame, text=filename_preview, width=300, anchor="nw", justify="left", padx=10, wraplength=280)
        self.filename_preview.grid(row=2, column=0, columnspan=3)
        self.caption_preview = ctk.CTkTextbox(master=update_button_frame, width = 300, height = 150, wrap="word", border_width=2)
        self.caption_preview.insert(index="1.0", text=caption_preview)
        self.caption_preview.configure(state="disabled")
        self.caption_preview.grid(row=3, column=0, columnspan=3, rowspan=3)

        frame.pack(fill="both", expand=1)
        return frame

    def __text_augmentation_tab(self, master):
        frame = ctk.CTkScrollableFrame(master, fg_color="transparent")
        frame.grid_columnconfigure(0, weight=0)
        frame.grid_columnconfigure(1, weight=0)
        frame.grid_columnconfigure(2, weight=0)
        frame.grid_columnconfigure(3, weight=1)

        # tag shuffling
        components.label(frame, 0, 0, "Tag Shuffling",
                         tooltip="Enables tag shuffling")
        components.switch(frame, 0, 1, self.text_ui_state, "enable_tag_shuffling")

        # keep tag count
        components.label(frame, 1, 0, "Tag Delimiter",
                         tooltip="The delimiter between tags")
        components.entry(frame, 1, 1, self.text_ui_state, "tag_delimiter")

        # keep tag count
        components.label(frame, 2, 0, "Keep Tag Count",
                         tooltip="The number of tags at the start of the caption that are not shuffled or dropped")
        components.entry(frame, 2, 1, self.text_ui_state, "keep_tags_count")

        # tag dropout
        components.label(frame, 3, 0, "Tag Dropout",
                         tooltip="Enables random dropout for tags in the captions.")
        components.switch(frame, 3, 1, self.text_ui_state, "tag_dropout_enable")
        components.label(frame, 4, 0, "Dropout Mode",
                         tooltip="Method used to drop captions. 'Full' will drop the entire caption past the 'kept' tags with a certain probability, 'Random' will drop individual tags with the set probability, and 'Random Weighted' will linearly increase the probability of dropping tags, more likely to preseve tags near the front with full probability to drop at the end.")
        components.options_kv(frame, 4, 1, [
            ("Full", 'FULL'),
            ("Random", 'RANDOM'),
            ("Random Weighted", 'RANDOM WEIGHTED'),
        ], self.text_ui_state, "tag_dropout_mode", None)
        components.label(frame, 4, 2, "Probability",
                         tooltip="Probability to drop tags, from 0 to 1.")
        components.entry(frame, 4, 3, self.text_ui_state, "tag_dropout_probability")

        components.label(frame, 5, 0, "Special Dropout Tags",
                         tooltip="List of tags which will be whitelisted/blacklisted by dropout. 'Whitelist' tags will never be dropped but all others may be, 'Blacklist' tags may be dropped but all others will never be, 'None' may drop any tags. Can specify either a delimiter-separated list in the field, or a file path to a .txt or .csv file with entries separated by newlines.")
        components.options_kv(frame, 5, 1, [
            ("None", 'NONE'),
            ("Blacklist", 'BLACKLIST'),
            ("Whitelist", 'WHITELIST'),
        ], self.text_ui_state, "tag_dropout_special_tags_mode", None)
        components.entry(frame, 5, 2, self.text_ui_state, "tag_dropout_special_tags")
        components.label(frame, 6, 0, "Special Tags Regex",
                         tooltip="Interpret special tags with regex, such as 'photo.*' to match 'photo, photograph, photon' but not 'telephoto'. Includes exception for '/(' and '/)' syntax found in many booru/e6 tags.")
        components.switch(frame, 6, 1, self.text_ui_state, "tag_dropout_special_tags_regex")

        #capitalization randomization
        components.label(frame, 7, 0, "Randomize Capitalization",
                         tooltip="Enables randomization of capitalization for tags in the caption.")
        components.switch(frame, 7, 1, self.text_ui_state, "caps_randomize_enable")
        components.label(frame, 7, 2, "Force Lowercase",
                         tooltip="If enabled, converts the caption to lowercase before any further processing.")
        components.switch(frame, 7, 3, self.text_ui_state, "caps_randomize_lowercase")

        components.label(frame, 8, 0, "Captialization Mode",
                         tooltip="Comma-separated list of types of capitalization randomization to perform. 'capslock' for ALL CAPS, 'title' for First Letter Of Every Word, 'first' for First word only, 'random' for rAndOMiZeD lEtTERs.")
        components.entry(frame, 8, 1, self.text_ui_state, "caps_randomize_mode")
        components.label(frame, 8, 2, "Probability",
                         tooltip="Probability to randomize capitialization of each tag, from 0 to 1.")
        components.entry(frame, 8, 3, self.text_ui_state, "caps_randomize_probability")

        frame.pack(fill="both", expand=1)
        return frame

    def __concept_stats_tab(self, master):
        frame = ctk.CTkScrollableFrame(master, fg_color="transparent")
        frame.grid_columnconfigure(0, weight=0, minsize=150)
        frame.grid_columnconfigure(1, weight=0, minsize=150)
        frame.grid_columnconfigure(2, weight=0, minsize=150)
        frame.grid_columnconfigure(3, weight=0, minsize=150)

        self.cancel_scan_flag = threading.Event()

        #file size
        self.file_size_label = components.label(frame, 1, 0, "Total Size", pad=0,
                         tooltip="Total size of all image, mask, and caption files in MB")
        self.file_size_label.configure(font=ctk.CTkFont(underline=True))
        self.file_size_preview = components.label(frame, 2, 0, pad=0, text="-")

        #subdirectory count
        self.dir_count_label = components.label(frame, 1, 1, "Directories", pad=0,
                         tooltip="Total number of directories including and under (if 'include subdirectories' is enabled) the main concept directory")
        self.dir_count_label.configure(font=ctk.CTkFont(underline=True))
        self.dir_count_preview = components.label(frame, 2, 1, pad=0, text="-")

        #basic img/vid stats - count of each type in the concept
        #the \n at the start of the label gives it better vertical spacing with other rows
        self.image_count_label = components.label(frame, 3, 0, "\nTotal Images", pad=0,
                         tooltip="Total number of image files, any of the extensions " + str(path_util.SUPPORTED_IMAGE_EXTENSIONS) + ", excluding '-masklabel.png and -condlabel.png'")
        self.image_count_label.configure(font=ctk.CTkFont(underline=True))
        self.image_count_preview = components.label(frame, 4, 0, pad=0, text="-")
        self.video_count_label = components.label(frame, 3, 1, "\nTotal Videos", pad=0,
                         tooltip="Total number of video files, any of the extensions " + str(path_util.SUPPORTED_VIDEO_EXTENSIONS))
        self.video_count_label.configure(font=ctk.CTkFont(underline=True))
        self.video_count_preview = components.label(frame, 4, 1, pad=0, text="-")
        self.mask_count_label = components.label(frame, 3, 2, "\nTotal Masks", pad=0,
                         tooltip="Total number of mask files, any file ending in '-masklabel.png'")
        self.mask_count_label.configure(font=ctk.CTkFont(underline=True))
        self.mask_count_preview = components.label(frame, 4, 2, pad=0, text="-")
        self.caption_count_label = components.label(frame, 3, 3, "\nTotal Captions", pad=0,
                         tooltip="Total number of caption files, any .txt file")
        self.caption_count_label.configure(font=ctk.CTkFont(underline=True))
        self.caption_count_preview = components.label(frame, 4, 3, pad=0, text="-")

        #advanced img/vid stats - how many img/vid files have a mask or caption of the same name
        self.image_count_mask_label = components.label(frame, 5, 0, "\nImages with Masks", pad=0,
                         tooltip="Total number of image files with an associated mask")
        self.image_count_mask_label.configure(font=ctk.CTkFont(underline=True))
        self.image_count_mask_preview = components.label(frame, 6, 0, pad=0, text="-")
        self.mask_count_label_unpaired = components.label(frame, 5, 1, "\nUnpaired Masks", pad=0,
                         tooltip="Total number of mask files which lack a corresponding image file - if >0, check your data set!")
        self.mask_count_label_unpaired.configure(font=ctk.CTkFont(underline=True))
        self.mask_count_preview_unpaired = components.label(frame, 6, 1, pad=0, text="-")
        #currently no masks for videos?

        self.image_count_caption_label = components.label(frame, 7, 0, "\nImages with Captions", pad=0,
                         tooltip="Total number of image files with an associated caption")
        self.image_count_caption_label.configure(font=ctk.CTkFont(underline=True))
        self.image_count_caption_preview = components.label(frame, 8, 0, pad=0, text="-")
        self.video_count_caption_label = components.label(frame, 7, 1, "\nVideos with Captions", pad=0,
                         tooltip="Total number of video files with an associated caption")
        self.video_count_caption_label.configure(font=ctk.CTkFont(underline=True))
        self.video_count_caption_preview = components.label(frame, 8, 1, pad=0, text="-")
        self.caption_count_label_unpaired = components.label(frame, 7, 2, "\nUnpaired Captions", pad=0,
                         tooltip="Total number of caption files which lack a corresponding image file - if >0, check your data set! If using 'from file name' or 'from single text file' then this can be ignored.")
        self.caption_count_label_unpaired.configure(font=ctk.CTkFont(underline=True))
        self.caption_count_preview_unpaired = components.label(frame, 8, 2, pad=0, text="-")

        #resolution info
        self.pixel_max_label = components.label(frame, 9, 0, "\nMax Pixels", pad=0,
                         tooltip="Largest image in the concept by number of pixels (width * height)")
        self.pixel_max_label.configure(font=ctk.CTkFont(underline=True))
        self.pixel_max_preview = components.label(frame, 10, 0, pad=0, text="-", wraplength=150)
        self.pixel_avg_label = components.label(frame, 9, 1, "\nAvg Pixels", pad=0,
                         tooltip="Average size of images in the concept by number of pixels (width * height)")
        self.pixel_avg_label.configure(font=ctk.CTkFont(underline=True))
        self.pixel_avg_preview = components.label(frame, 10, 1, pad=0, text="-", wraplength=150)
        self.pixel_min_label = components.label(frame, 9, 2, "\nMin Pixels", pad=0,
                         tooltip="Smallest image in the concept by number of pixels (width * height)")
        self.pixel_min_label.configure(font=ctk.CTkFont(underline=True))
        self.pixel_min_preview = components.label(frame, 10, 2, pad=0, text="-", wraplength=150)

        #video length info
        self.length_max_label = components.label(frame, 11, 0, "\nMax Length", pad=0,
                         tooltip="Longest video in the concept by number of frames")
        self.length_max_label.configure(font=ctk.CTkFont(underline=True))
        self.length_max_preview = components.label(frame, 12, 0, pad=0, text="-", wraplength=150)
        self.length_avg_label = components.label(frame, 11, 1, "\nAvg Length", pad=0,
                         tooltip="Average length of videos in the concept by number of frames")
        self.length_avg_label.configure(font=ctk.CTkFont(underline=True))
        self.length_avg_preview = components.label(frame, 12, 1, pad=0, text="-", wraplength=150)
        self.length_min_label = components.label(frame, 11, 2, "\nMin Length", pad=0,
                         tooltip="Shortest video in the concept by number of frames")
        self.length_min_label.configure(font=ctk.CTkFont(underline=True))
        self.length_min_preview = components.label(frame, 12, 2, pad=0, text="-", wraplength=150)

        #video fps info
        self.fps_max_label = components.label(frame, 13, 0, "\nMax FPS", pad=0,
                         tooltip="Video in concept with highest fps")
        self.fps_max_label.configure(font=ctk.CTkFont(underline=True))
        self.fps_max_preview = components.label(frame, 14, 0, pad=0, text="-", wraplength=150)
        self.fps_avg_label = components.label(frame, 13, 1, "\nAvg FPS", pad=0,
                         tooltip="Average fps of videos in the concept")
        self.fps_avg_label.configure(font=ctk.CTkFont(underline=True))
        self.fps_avg_preview = components.label(frame, 14, 1, pad=0, text="-", wraplength=150)
        self.fps_min_label = components.label(frame, 13, 2, "\nMin FPS", pad=0,
                         tooltip="Video in concept with the lowest fps")
        self.fps_min_label.configure(font=ctk.CTkFont(underline=True))
        self.fps_min_preview = components.label(frame, 14, 2, pad=0, text="-", wraplength=150)

        #caption info
        self.caption_max_label = components.label(frame, 15, 0, "\nMax Caption Length", pad=0,
                         tooltip="Largest caption in concept by character count. For token count, assume ~2 tokens/word")
        self.caption_max_label.configure(font=ctk.CTkFont(underline=True))
        self.caption_max_preview = components.label(frame, 16, 0, pad=0, text="-", wraplength=150)
        self.caption_avg_label = components.label(frame, 15, 1, "\nAvg Caption Length", pad=0,
                         tooltip="Average length of caption in concept by character count. For token count, assume ~2 tokens/word")
        self.caption_avg_label.configure(font=ctk.CTkFont(underline=True))
        self.caption_avg_preview = components.label(frame, 16, 1, pad=0, text="-", wraplength=150)
        self.caption_min_label = components.label(frame, 15, 2, "\nMin Caption Length", pad=0,
                         tooltip="Smallest caption in concept by character count. For token count, assume ~2 tokens/word")
        self.caption_min_label.configure(font=ctk.CTkFont(underline=True))
        self.caption_min_preview = components.label(frame, 16, 2, pad=0, text="-", wraplength=150)

        #aspect bucket info
        self.aspect_bucket_label = components.label(frame, 17, 0, "\nAspect Bucketing", pad=0,
                         tooltip="Graph of all possible buckets and the number of images in each one, defined as height/width. Buckets range from 0.25 (1:4 extremely wide) to 4 (4:1 extremely tall). \
                            Images which don't match a bucket exactly are cropped to the nearest one.")
        self.aspect_bucket_label.configure(font=ctk.CTkFont(underline=True))
        self.small_bucket_label = components.label(frame, 17, 1, "\nSmallest Buckets", pad=0,
                         tooltip="Image buckets with the least nonzero total images - if 'batch size' is larger than this, these images will be ignored during training! See the wiki for more details.")
        self.small_bucket_label.configure(font=ctk.CTkFont(underline=True))
        self.small_bucket_preview = components.label(frame, 18, 1, pad=0, text="-")

        #aspect bucketing plot, mostly copied from timestep preview graph
        appearance_mode = AppearanceModeTracker.get_mode()
        background_color = self.winfo_rgb(ThemeManager.theme["CTkToplevel"]["fg_color"][appearance_mode])
        text_color = self.winfo_rgb(ThemeManager.theme["CTkLabel"]["text_color"][appearance_mode])
        background_color = f"#{int(background_color[0]/256):x}{int(background_color[1]/256):x}{int(background_color[2]/256):x}"
        self.text_color = f"#{int(text_color[0]/256):x}{int(text_color[1]/256):x}{int(text_color[2]/256):x}"

        plt.set_loglevel('WARNING')     #suppress errors about data type in bar chart
        self.bucket_fig, self.bucket_ax = plt.subplots(figsize=(7,2))
        self.canvas = FigureCanvasTkAgg(self.bucket_fig, master=frame)
        self.canvas.get_tk_widget().grid(row=19, column=0, columnspan=4, rowspan=2)
        self.bucket_fig.tight_layout()

        self.bucket_fig.set_facecolor(background_color)
        self.bucket_ax.set_facecolor(background_color)
        self.bucket_ax.spines['bottom'].set_color(self.text_color)
        self.bucket_ax.spines['left'].set_color(self.text_color)
        self.bucket_ax.spines['top'].set_visible(False)
        self.bucket_ax.spines['right'].set_color(self.text_color)
        self.bucket_ax.tick_params(axis='x', colors=self.text_color, which="both")
        self.bucket_ax.tick_params(axis='y', colors=self.text_color, which="both")
        self.bucket_ax.xaxis.label.set_color(self.text_color)
        self.bucket_ax.yaxis.label.set_color(self.text_color)

        #refresh stats - must be after all labels are defined or will give error
        self.refresh_basic_stats_button = components.button(master=frame, row=0, column=0, text="Refresh Basic", command=lambda: self.__get_concept_stats_threaded(False, 9999),
                          tooltip="Reload basic statistics for the concept directory")
        self.refresh_advanced_stats_button = components.button(master=frame, row=0, column=1, text="Refresh Advanced", command=lambda: self.__get_concept_stats_threaded(True, 9999),
                          tooltip="Reload advanced statistics for the concept directory")       #run "basic" scan first before "advanced", seems to help the system cache the directories and run faster
        self.cancel_stats_button = components.button(master=frame, row=0, column=2, text="Abort Scan", command=lambda: self.__cancel_concept_stats(),
                          tooltip="Stop the currently running scan if it's taking a long time - advanced scan will be slow on large folders and on HDDs")
        self.processing_time = components.label(frame, 0, 3, text="-", tooltip="Time taken to process concept directory")

        frame.pack(fill="both", expand=1)
        return frame

    def __prev_image_preview(self):
        self.image_preview_file_index = max(self.image_preview_file_index - 1, 0)
        self.__update_image_preview()

    def __next_image_preview(self):
        self.image_preview_file_index += 1
        self.__update_image_preview()

    def __update_image_preview(self):
        image_preview, filename_preview, caption_preview = self.__get_preview_image()
        self.image.configure(light_image=image_preview, size=image_preview.size)
        self.filename_preview.configure(text=filename_preview)
        self.caption_preview.configure(state="normal")
        self.caption_preview.delete(index1="1.0", index2="end")
        self.caption_preview.insert(index="1.0", text=caption_preview)
        self.caption_preview.configure(state="disabled")

    @staticmethod
    def get_concept_path(path: str):
        if os.path.isdir(path):
            return path
        try:
            #don't donwload, only check if available locally:
            return huggingface_hub.snapshot_download(repo_id=path, repo_type="dataset", local_files_only=True)
        except Exception:
            return None

    def __download_dataset(self):
        try:
            huggingface_hub.login(token=self.train_config.secrets.huggingface_token, new_session=False)
            huggingface_hub.snapshot_download(repo_id=self.concept.path, repo_type="dataset")
        except Exception:
            traceback.print_exc()


    def __download_dataset_threaded(self):
        download_thread = threading.Thread(target=self.__download_dataset, daemon=True)
        download_thread.start()

    def __get_preview_image(self):
        preview_image_path = "resources/icons/icon.png"
        file_index = -1
        glob_pattern = "**/*.*" if self.concept.include_subdirectories else "*.*"

        concept_path = self.get_concept_path(self.concept.path)
        if concept_path:
            for path in pathlib.Path(concept_path).glob(glob_pattern):
                extension = os.path.splitext(path)[1]
                if path.is_file() and path_util.is_supported_image_extension(extension) \
<<<<<<< HEAD
                        and not path.name.endswith("-masklabel.png"):
                    preview_image_path = path_util.canonical_join(concept_path, path)
=======
                        and not path.name.endswith("-masklabel.png") and not path.name.endswith("-condlabel.png"):
                    preview_image_path = path_util.canonical_join(self.concept.path, path)
>>>>>>> 5adf1376
                    file_index += 1
                    if file_index == self.image_preview_file_index:
                        break

        image = load_image(preview_image_path, 'RGB')
        image_tensor = functional.to_tensor(image)

        splitext = os.path.splitext(preview_image_path)
        preview_mask_path = path_util.canonical_join(splitext[0] + "-masklabel.png")
        if not os.path.isfile(preview_mask_path):
            preview_mask_path = None

        if preview_mask_path:
            mask = Image.open(preview_mask_path).convert("L")
            mask_tensor = functional.to_tensor(mask)
        else:
            mask_tensor = torch.ones((1, image_tensor.shape[1], image_tensor.shape[2]))

        try:
            if self.concept.text.prompt_source == "sample":
                with open(splitext[0] + ".txt") as prompt_file:
                    if self.preview_augmentations.get():
                        prompt_list = [line.strip() for line in prompt_file.readlines() if len(line.strip()) > 0]
                        prompt_output = random.choice(prompt_list)
                    else:
                        prompt_output = prompt_file.read()
            elif self.concept.text.prompt_source == "filename":
                prompt_output = os.path.splitext(os.path.basename(preview_image_path))[0]
            elif self.concept.text.prompt_source == "concept":
                with open(self.concept.text.prompt_path) as prompt_file:
                    if self.preview_augmentations.get():
                        prompt_list = [line.strip() for line in prompt_file.readlines() if len(line.strip()) > 0]
                        prompt_output = random.choice(prompt_list)
                    else:
                        prompt_output = prompt_file.read()
        except FileNotFoundError:
            prompt_output = "No caption found."

        modules = []
        if self.preview_augmentations.get():
            input_module = InputPipelineModule({
                'true': True,
                'image': image_tensor,
                'mask': mask_tensor,
                'enable_random_flip': self.concept.image.enable_random_flip,
                'enable_fixed_flip': self.concept.image.enable_fixed_flip,
                'enable_random_rotate': self.concept.image.enable_random_rotate,
                'enable_fixed_rotate': self.concept.image.enable_fixed_rotate,
                'random_rotate_max_angle': self.concept.image.random_rotate_max_angle,
                'enable_random_brightness': self.concept.image.enable_random_brightness,
                'enable_fixed_brightness': self.concept.image.enable_fixed_brightness,
                'random_brightness_max_strength': self.concept.image.random_brightness_max_strength,
                'enable_random_contrast': self.concept.image.enable_random_contrast,
                'enable_fixed_contrast': self.concept.image.enable_fixed_contrast,
                'random_contrast_max_strength': self.concept.image.random_contrast_max_strength,
                'enable_random_saturation': self.concept.image.enable_random_saturation,
                'enable_fixed_saturation': self.concept.image.enable_fixed_saturation,
                'random_saturation_max_strength': self.concept.image.random_saturation_max_strength,
                'enable_random_hue': self.concept.image.enable_random_hue,
                'enable_fixed_hue': self.concept.image.enable_fixed_hue,
                'random_hue_max_strength': self.concept.image.random_hue_max_strength,
                'enable_random_circular_mask_shrink': self.concept.image.enable_random_circular_mask_shrink,
                'enable_random_mask_rotate_crop': self.concept.image.enable_random_mask_rotate_crop,

                'prompt' : prompt_output,
                'tag_dropout_enable' : self.concept.text.tag_dropout_enable,
                'tag_dropout_probability' : self.concept.text.tag_dropout_probability,
                'tag_dropout_mode' : self.concept.text.tag_dropout_mode,
                'tag_dropout_special_tags' : self.concept.text.tag_dropout_special_tags,
                'tag_dropout_special_tags_mode' : self.concept.text.tag_dropout_special_tags_mode,
                'tag_delimiter' : self.concept.text.tag_delimiter,
                'keep_tags_count' : self.concept.text.keep_tags_count,
                'tag_dropout_special_tags_regex' : self.concept.text.tag_dropout_special_tags_regex,
                'caps_randomize_enable' : self.concept.text.caps_randomize_enable,
                'caps_randomize_probability' : self.concept.text.caps_randomize_probability,
                'caps_randomize_mode' : self.concept.text.caps_randomize_mode,
                'caps_randomize_lowercase' : self.concept.text.caps_randomize_lowercase,
                'enable_tag_shuffling' : self.concept.text.enable_tag_shuffling,
            })

            circular_mask_shrink = RandomCircularMaskShrink(mask_name='mask', shrink_probability=1.0, shrink_factor_min=0.2, shrink_factor_max=1.0, enabled_in_name='enable_random_circular_mask_shrink')
            random_mask_rotate_crop = RandomMaskRotateCrop(mask_name='mask', additional_names=['image'], min_size=512, min_padding_percent=10, max_padding_percent=30, max_rotate_angle=20, enabled_in_name='enable_random_mask_rotate_crop')
            random_flip = RandomFlip(names=['image', 'mask'], enabled_in_name='enable_random_flip', fixed_enabled_in_name='enable_fixed_flip')
            random_rotate = RandomRotate(names=['image', 'mask'], enabled_in_name='enable_random_rotate', fixed_enabled_in_name='enable_fixed_rotate', max_angle_in_name='random_rotate_max_angle')
            random_brightness = RandomBrightness(names=['image'], enabled_in_name='enable_random_brightness', fixed_enabled_in_name='enable_fixed_brightness', max_strength_in_name='random_brightness_max_strength')
            random_contrast = RandomContrast(names=['image'], enabled_in_name='enable_random_contrast', fixed_enabled_in_name='enable_fixed_contrast', max_strength_in_name='random_contrast_max_strength')
            random_saturation = RandomSaturation(names=['image'], enabled_in_name='enable_random_saturation', fixed_enabled_in_name='enable_fixed_saturation', max_strength_in_name='random_saturation_max_strength')
            random_hue = RandomHue(names=['image'], enabled_in_name='enable_random_hue', fixed_enabled_in_name='enable_fixed_hue', max_strength_in_name='random_hue_max_strength')
            drop_tags = DropTags(text_in_name='prompt', enabled_in_name='tag_dropout_enable', probability_in_name='tag_dropout_probability', dropout_mode_in_name='tag_dropout_mode',
                                special_tags_in_name='tag_dropout_special_tags', special_tag_mode_in_name='tag_dropout_special_tags_mode', delimiter_in_name='tag_delimiter',
                                keep_tags_count_in_name='keep_tags_count', text_out_name='prompt', regex_enabled_in_name='tag_dropout_special_tags_regex')
            caps_randomize = CapitalizeTags(text_in_name='prompt', enabled_in_name='caps_randomize_enable', probability_in_name='caps_randomize_probability',
                                            capitalize_mode_in_name='caps_randomize_mode', delimiter_in_name='tag_delimiter', convert_lowercase_in_name='caps_randomize_lowercase', text_out_name='prompt')
            shuffle_tags = ShuffleTags(text_in_name='prompt', enabled_in_name='enable_tag_shuffling', delimiter_in_name='tag_delimiter', keep_tags_count_in_name='keep_tags_count', text_out_name='prompt')
            output_module = OutputPipelineModule(['image', 'mask', 'prompt'])

            modules = [
                input_module,
                circular_mask_shrink,
                random_mask_rotate_crop,
                random_flip,
                random_rotate,
                random_brightness,
                random_contrast,
                random_saturation,
                random_hue,
                drop_tags,
                caps_randomize,
                shuffle_tags,
                output_module,
            ]

            pipeline = LoadingPipeline(
                device=torch.device('cpu'),
                modules=modules,
                batch_size=1,
                seed=random.randint(0, 2**30),
                state=None,
                initial_epoch=0,
                initial_index=0,
            )

            data = pipeline.__next__()
            image_tensor = data['image']
            mask_tensor = data['mask']
            prompt_output = data['prompt']

        filename_output = os.path.basename(preview_image_path)

        mask_tensor = torch.clamp(mask_tensor, 0.3, 1)
        image_tensor = image_tensor * mask_tensor

        image = functional.to_pil_image(image_tensor)

        image.thumbnail((300, 300))

        return image, filename_output, prompt_output

    def __update_concept_stats(self):
        #file size
        self.file_size_preview.configure(text=str(int(self.concept.concept_stats["file_size"]/1048576)) + " MB")
        self.processing_time.configure(text=str(round(self.concept.concept_stats["processing_time"], 2)) + " s")

        #directory count
        self.dir_count_preview.configure(text=self.concept.concept_stats["directory_count"])

        #image count
        self.image_count_preview.configure(text=self.concept.concept_stats["image_count"])
        self.image_count_mask_preview.configure(text=self.concept.concept_stats["image_with_mask_count"])
        self.image_count_caption_preview.configure(text=self.concept.concept_stats["image_with_caption_count"])

        #video count
        self.video_count_preview.configure(text=self.concept.concept_stats["video_count"])
        #self.video_count_mask_preview.configure(text=self.concept.concept_stats["video_with_mask_count"])
        self.video_count_caption_preview.configure(text=self.concept.concept_stats["video_with_caption_count"])

        #mask count
        self.mask_count_preview.configure(text=self.concept.concept_stats["mask_count"])
        self.mask_count_preview_unpaired.configure(text=self.concept.concept_stats["unpaired_masks"])

        #caption count
        self.caption_count_preview.configure(text=self.concept.concept_stats["caption_count"])
        self.caption_count_preview_unpaired.configure(text=self.concept.concept_stats["unpaired_captions"])

        #resolution info
        max_pixels = self.concept.concept_stats["max_pixels"]
        avg_pixels = self.concept.concept_stats["avg_pixels"]
        min_pixels = self.concept.concept_stats["min_pixels"]

        if any(isinstance(x, str) for x in [max_pixels, avg_pixels, min_pixels]) or self.concept.concept_stats["image_count"] == 0:   #will be str if adv stats were not taken
            self.pixel_max_preview.configure(text="-")
            self.pixel_avg_preview.configure(text="-")
            self.pixel_min_preview.configure(text="-")
        else:
            #formatted as (#pixels/1000000) MP, width x height, \n filename
            self.pixel_max_preview.configure(text=f'{str(round(max_pixels[0]/1000000, 2))} MP, {max_pixels[2]}\n{max_pixels[1]}')
            self.pixel_avg_preview.configure(text=f'{str(round(avg_pixels/1000000, 2))} MP, ~{int(math.sqrt(avg_pixels))}w x {int(math.sqrt(avg_pixels))}h')
            self.pixel_min_preview.configure(text=f'{str(round(min_pixels[0]/1000000, 2))} MP, {min_pixels[2]}\n{min_pixels[1]}')

        #video length and fps info
        max_length = self.concept.concept_stats["max_length"]
        avg_length = self.concept.concept_stats["avg_length"]
        min_length = self.concept.concept_stats["min_length"]
        max_fps = self.concept.concept_stats["max_fps"]
        avg_fps = self.concept.concept_stats["avg_fps"]
        min_fps = self.concept.concept_stats["min_fps"]

        if any(isinstance(x, str) for x in [max_length, avg_length, min_length]) or self.concept.concept_stats["video_count"] == 0:   #will be str if adv stats were not taken
            self.length_max_preview.configure(text="-")
            self.length_avg_preview.configure(text="-")
            self.length_min_preview.configure(text="-")
            self.fps_max_preview.configure(text="-")
            self.fps_avg_preview.configure(text="-")
            self.fps_min_preview.configure(text="-")
        else:
            #formatted as (#frames) frames \n filename
            self.length_max_preview.configure(text=f'{int(max_length[0])} frames\n{max_length[1]}')
            self.length_avg_preview.configure(text=f'{int(avg_length)} frames')
            self.length_min_preview.configure(text=f'{int(min_length[0])} frames\n{min_length[1]}')
            #formatted as (#fps) fps \n filename
            self.fps_max_preview.configure(text=f'{int(max_fps[0])} fps\n{max_fps[1]}')
            self.fps_avg_preview.configure(text=f'{int(avg_fps)} fps')
            self.fps_min_preview.configure(text=f'{int(min_fps[0])} fps\n{min_fps[1]}')

        #caption info
        max_caption_length = self.concept.concept_stats["max_caption_length"]
        avg_caption_length = self.concept.concept_stats["avg_caption_length"]
        min_caption_length = self.concept.concept_stats["min_caption_length"]

        if any(isinstance(x, str) for x in [max_caption_length, avg_caption_length, min_caption_length]) or self.concept.concept_stats["caption_count"] == 0:   #will be str if adv stats were not taken
            self.caption_max_preview.configure(text="-")
            self.caption_avg_preview.configure(text="-")
            self.caption_min_preview.configure(text="-")
        else:
            #formatted as (#chars) chars, (#words) words, \n filename
            self.caption_max_preview.configure(text=f'{max_caption_length[0]} chars, {max_caption_length[2]} words\n{max_caption_length[1]}')
            self.caption_avg_preview.configure(text=f'{int(avg_caption_length[0])} chars, {int(avg_caption_length[1])} words')
            self.caption_min_preview.configure(text=f'{min_caption_length[0]} chars, {min_caption_length[2]} words\n{min_caption_length[1]}')

        #aspect bucketing
        aspect_buckets = self.concept.concept_stats["aspect_buckets"]
        if len(aspect_buckets) != 0 and max(val for val in aspect_buckets.values()) > 0:    #check aspect_bucket data exists and is not all zero
            min_val = min(val for val in aspect_buckets.values() if val > 0)                #smallest nonzero values
            if max(val for val in aspect_buckets.values()) > min_val:                       #check if any buckets larger than min_val exist - if all images are same aspect then there won't be
                min_val2 = min(val for val in aspect_buckets.values() if (val > 0 and val != min_val))  #second smallest bucket
            else:
                min_val2 = min_val  #if no second smallest bucket exists set to min_val
            min_aspect_buckets = {key: val for key,val in aspect_buckets.items() if val in (min_val, min_val2)}
            min_bucket_str = ""
            for key, val in min_aspect_buckets.items():
                min_bucket_str += f'aspect {key}: {val} img\n'
            min_bucket_str.strip()
            self.small_bucket_preview.configure(text=min_bucket_str)

        self.bucket_ax.cla()
        aspects = [str(x) for x in list(aspect_buckets.keys())]
        counts = list(aspect_buckets.values())
        b = self.bucket_ax.bar(aspects, counts)
        self.bucket_ax.bar_label(b, color=self.text_color)
        self.canvas.draw()

    def __get_concept_stats(self, advanced_checks: bool, waittime: float):
        concept_path = self.get_concept_path(self.concept.path)
        if not concept_path:
            print(f"Unable to get statistics for invalid concept path: {self.concept.path}")
            return
        start_time = time.perf_counter()
        last_update = time.perf_counter()
        self.cancel_scan_flag.clear()
        self.concept_stats_tab.after(0, self.__disable_scan_buttons)
        subfolders = [concept_path]

        stats_dict = concept_stats.init_concept_stats(self.concept, advanced_checks)
        for path in subfolders:
            stats_dict = concept_stats.folder_scan(path, stats_dict, advanced_checks, self.concept)
            stats_dict["processing_time"] = time.perf_counter() - start_time
            if self.concept.include_subdirectories:     #add all subfolders of current directory to for loop
                subfolders.extend([f for f in os.scandir(path) if f.is_dir()])
            self.concept.concept_stats = stats_dict
            #cancel and set init stats if longer than waiting time or cancel flag set
            if (time.perf_counter() - start_time) > waittime or self.cancel_scan_flag.is_set():
                stats_dict = concept_stats.init_concept_stats(self.concept, advanced_checks)
                stats_dict["processing_time"] = time.perf_counter() - start_time
                self.concept.concept_stats = stats_dict
                self.cancel_scan_flag.clear()
                self.concept_stats_tab.after(0, self.__enable_scan_buttons)
                break
            #update GUI approx every half second
            if time.perf_counter() > (last_update + 0.5):
                last_update = time.perf_counter()
                self.concept_stats_tab.after(0, self.__update_concept_stats)
                # self.__update_concept_stats()
                # self.concept_stats_tab.update()

        self.cancel_scan_flag.clear()
        self.concept_stats_tab.after(0, self.__enable_scan_buttons)
        self.concept_stats_tab.after(0, self.__update_concept_stats)

    def __get_concept_stats_threaded(self, advanced_checks : bool, waittime : float):
        self.scan_thread = threading.Thread(target=self.__get_concept_stats, args=[advanced_checks, waittime], daemon=True)
        self.scan_thread.start()

    def __disable_scan_buttons(self):
        self.refresh_basic_stats_button.configure(state="disabled")
        self.refresh_advanced_stats_button.configure(state="disabled")

    def __enable_scan_buttons(self):
        self.refresh_basic_stats_button.configure(state="normal")
        self.refresh_advanced_stats_button.configure(state="normal")

    def __cancel_concept_stats(self):
        self.cancel_scan_flag.set()

    def __auto_update_concept_stats(self):
        try:
            self.__update_concept_stats()      #load stats from config if available, else raises KeyError
            if self.concept.concept_stats["file_size"] == 0:  #force rescan if empty
                raise KeyError
        except KeyError:
            concept_path = self.get_concept_path(self.concept.path)
            if concept_path:
                self.__get_concept_stats(False, 2)    #force rescan if config is empty, timeout of 2 sec
                if self.concept.concept_stats["processing_time"] < 0.1:
                    self.__get_concept_stats(True, 2)    #do advanced scan automatically if basic took <0.1s

    def __ok(self):
        self.destroy()<|MERGE_RESOLUTION|>--- conflicted
+++ resolved
@@ -589,13 +589,8 @@
             for path in pathlib.Path(concept_path).glob(glob_pattern):
                 extension = os.path.splitext(path)[1]
                 if path.is_file() and path_util.is_supported_image_extension(extension) \
-<<<<<<< HEAD
-                        and not path.name.endswith("-masklabel.png"):
+                        and not path.name.endswith("-masklabel.png") and not path.name.endswith("-condlabel.png"):
                     preview_image_path = path_util.canonical_join(concept_path, path)
-=======
-                        and not path.name.endswith("-masklabel.png") and not path.name.endswith("-condlabel.png"):
-                    preview_image_path = path_util.canonical_join(self.concept.path, path)
->>>>>>> 5adf1376
                     file_index += 1
                     if file_index == self.image_preview_file_index:
                         break
