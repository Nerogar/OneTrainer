--- conflicted
+++ resolved
@@ -29,14 +29,10 @@
 from mgds.pipelineModules.RandomMaskRotateCrop import RandomMaskRotateCrop
 from mgds.pipelineModules.RandomRotate import RandomRotate
 from mgds.pipelineModules.RandomSaturation import RandomSaturation
-<<<<<<< HEAD
 from mgds.pipelineModules.ShuffleTags import ShuffleTags
-from mgds.pipelineModuleTypes.RandomAccessPipelineModule import RandomAccessPipelineModule
-=======
 from mgds.pipelineModuleTypes.RandomAccessPipelineModule import (
     RandomAccessPipelineModule,
 )
->>>>>>> fa40ddb8
 
 import torch
 from torchvision.transforms import functional
@@ -293,21 +289,12 @@
         next_preview_button.configure(width=40)
 
         #caption and filename preview
-<<<<<<< HEAD
         self.filename_preview = ctk.CTkLabel(master=update_button_frame, text=filename_preview, width=300, anchor="nw", justify="left", padx=10, wraplength=280)
         self.filename_preview.grid(row=2, column=0, columnspan=3)
         self.caption_preview = ctk.CTkTextbox(master=update_button_frame, width = 300, height = 150, wrap="word", border_width=2)
         self.caption_preview.insert(index="1.0", text=caption_preview)
         self.caption_preview.configure(state="disabled")
         self.caption_preview.grid(row=3, column=0, columnspan=3, rowspan=3)
-=======
-        self.filename_preview = ctk.CTkLabel(master=frame, text=filename_preview, width=300, anchor="nw", justify="left", padx=10, wraplength=280)
-        self.filename_preview.grid(row=7, column=4)
-        self.caption_preview = ctk.CTkTextbox(master=frame, width = 300, height = 150, wrap="word", border_width=2)
-        self.caption_preview.insert(index="1.0", text=caption_preview)
-        self.caption_preview.configure(state="disabled")
-        self.caption_preview.grid(row=8, column=4, rowspan = 4)
->>>>>>> fa40ddb8
 
         frame.pack(fill="both", expand=1)
         return frame
@@ -591,73 +578,6 @@
         else:
             mask_tensor = torch.ones((1, image_tensor.shape[1], image_tensor.shape[2]))
 
-<<<<<<< HEAD
-=======
-        input_module = InputPipelineModule({
-            'true': True,
-            'image': image_tensor,
-            'mask': mask_tensor,
-            'enable_random_flip': self.concept.image.enable_random_flip,
-            'enable_fixed_flip': self.concept.image.enable_fixed_flip,
-            'enable_random_rotate': self.concept.image.enable_random_rotate,
-            'enable_fixed_rotate': self.concept.image.enable_fixed_rotate,
-            'random_rotate_max_angle': self.concept.image.random_rotate_max_angle,
-            'enable_random_brightness': self.concept.image.enable_random_brightness,
-            'enable_fixed_brightness': self.concept.image.enable_fixed_brightness,
-            'random_brightness_max_strength': self.concept.image.random_brightness_max_strength,
-            'enable_random_contrast': self.concept.image.enable_random_contrast,
-            'enable_fixed_contrast': self.concept.image.enable_fixed_contrast,
-            'random_contrast_max_strength': self.concept.image.random_contrast_max_strength,
-            'enable_random_saturation': self.concept.image.enable_random_saturation,
-            'enable_fixed_saturation': self.concept.image.enable_fixed_saturation,
-            'random_saturation_max_strength': self.concept.image.random_saturation_max_strength,
-            'enable_random_hue': self.concept.image.enable_random_hue,
-            'enable_fixed_hue': self.concept.image.enable_fixed_hue,
-            'random_hue_max_strength': self.concept.image.random_hue_max_strength,
-            'enable_random_circular_mask_shrink': self.concept.image.enable_random_circular_mask_shrink,
-            'enable_random_mask_rotate_crop': self.concept.image.enable_random_mask_rotate_crop,
-        })
-
-        circular_mask_shrink = RandomCircularMaskShrink(mask_name='mask', shrink_probability=1.0, shrink_factor_min=0.2, shrink_factor_max=1.0, enabled_in_name='enable_random_circular_mask_shrink')
-        random_mask_rotate_crop = RandomMaskRotateCrop(mask_name='mask', additional_names=['image'], min_size=512, min_padding_percent=10, max_padding_percent=30, max_rotate_angle=20, enabled_in_name='enable_random_mask_rotate_crop')
-        random_flip = RandomFlip(names=['image', 'mask'], enabled_in_name='enable_random_flip', fixed_enabled_in_name='enable_fixed_flip')
-        random_rotate = RandomRotate(names=['image', 'mask'], enabled_in_name='enable_random_rotate', fixed_enabled_in_name='enable_fixed_rotate', max_angle_in_name='random_rotate_max_angle')
-        random_brightness = RandomBrightness(names=['image'], enabled_in_name='enable_random_brightness', fixed_enabled_in_name='enable_fixed_brightness', max_strength_in_name='random_brightness_max_strength')
-        random_contrast = RandomContrast(names=['image'], enabled_in_name='enable_random_contrast', fixed_enabled_in_name='enable_fixed_contrast', max_strength_in_name='random_contrast_max_strength')
-        random_saturation = RandomSaturation(names=['image'], enabled_in_name='enable_random_saturation', fixed_enabled_in_name='enable_fixed_saturation', max_strength_in_name='random_saturation_max_strength')
-        random_hue = RandomHue(names=['image'], enabled_in_name='enable_random_hue', fixed_enabled_in_name='enable_fixed_hue', max_strength_in_name='random_hue_max_strength')
-        output_module = OutputPipelineModule(['image', 'mask'])
-
-        modules = [
-            input_module,
-            circular_mask_shrink,
-            random_mask_rotate_crop,
-            random_flip,
-            random_rotate,
-            random_brightness,
-            random_contrast,
-            random_saturation,
-            random_hue,
-            output_module,
-        ]
-
-        pipeline = LoadingPipeline(
-            device=torch.device('cpu'),
-            modules=modules,
-            batch_size=1,
-            seed=random.randint(0, 2**30),
-            state=None,
-            initial_epoch=0,
-            initial_index=0,
-        )
-
-        data = pipeline.__next__()
-        image_tensor = data['image']
-        mask_tensor = data['mask']
-        #display filename and first line of base caption from prompt source
-        #will try to change to preview caption with text variations at some point
-        filename_output = os.path.basename(preview_image_path)
->>>>>>> fa40ddb8
         try:
             if self.concept.text.prompt_source == "sample":
                 with open(splitext[0] + ".txt") as prompt_file:
@@ -669,7 +589,6 @@
                     prompt_output = prompt_file.readline()
         except FileNotFoundError:
             prompt_output = "No caption found."
-<<<<<<< HEAD
 
         modules = []
         if self.preview_augmentations.get():
@@ -761,8 +680,6 @@
             prompt_output = data['prompt']
 
         filename_output = os.path.basename(preview_image_path)
-=======
->>>>>>> fa40ddb8
 
         mask_tensor = torch.clamp(mask_tensor, 0.3, 1)
         image_tensor = image_tensor * mask_tensor
@@ -772,8 +689,6 @@
         image.thumbnail((300, 300))
 
         return image, filename_output, prompt_output
-<<<<<<< HEAD
-=======
 
     def __update_concept_stats(self):
         #file size
@@ -939,7 +854,6 @@
                 self.__get_concept_stats(False, 2)    #force rescan if config is empty, timeout of 2 sec
                 if self.concept.concept_stats["processing_time"] < 0.1:
                     self.__get_concept_stats(True, 2)    #do advanced scan automatically if basic took <0.1s
->>>>>>> fa40ddb8
 
     def __ok(self):
         self.destroy()