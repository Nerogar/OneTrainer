--- conflicted
+++ resolved
@@ -557,7 +557,27 @@
         self.caption_preview.insert(index="1.0", text=caption_preview)
         self.caption_preview.configure(state="disabled")
 
-<<<<<<< HEAD
+    @staticmethod
+    def get_concept_path(path: str) -> str | None:
+        if os.path.isdir(path):
+            return path
+        try:
+            #don't download, only check if available locally:
+            return huggingface_hub.snapshot_download(repo_id=path, repo_type="dataset", local_files_only=True)
+        except Exception:
+            return None
+
+    def __download_dataset(self):
+        try:
+            huggingface_hub.login(token=self.train_config.secrets.huggingface_token, new_session=False)
+            huggingface_hub.snapshot_download(repo_id=self.concept.path, repo_type="dataset")
+        except Exception:
+            traceback.print_exc()
+
+    def __download_dataset_threaded(self):
+        download_thread = threading.Thread(target=self.__download_dataset, daemon=True)
+        download_thread.start()
+
     def _read_text_file_for_preview(self, file_path: str, empty_msg: str, missing_msg: str) -> str:
         try:
             with open(file_path, "r", encoding="utf-8") as f:
@@ -574,28 +594,6 @@
             return "[Permission denied, please check the file permissions]"
         except UnicodeDecodeError:
             return "[Invalid file encoding. This should not happen, please report this issue]"
-=======
-    @staticmethod
-    def get_concept_path(path: str) -> str | None:
-        if os.path.isdir(path):
-            return path
-        try:
-            #don't download, only check if available locally:
-            return huggingface_hub.snapshot_download(repo_id=path, repo_type="dataset", local_files_only=True)
-        except Exception:
-            return None
-
-    def __download_dataset(self):
-        try:
-            huggingface_hub.login(token=self.train_config.secrets.huggingface_token, new_session=False)
-            huggingface_hub.snapshot_download(repo_id=self.concept.path, repo_type="dataset")
-        except Exception:
-            traceback.print_exc()
-
-    def __download_dataset_threaded(self):
-        download_thread = threading.Thread(target=self.__download_dataset, daemon=True)
-        download_thread.start()
->>>>>>> daae18ea
 
     def __get_preview_image(self):
         preview_image_path = "resources/icons/icon.png"
