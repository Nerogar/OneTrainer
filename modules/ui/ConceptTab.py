import os
import pathlib

from modules.ui.ConceptWindow import ConceptWindow
from modules.ui.ConfigList import ConfigList
from modules.util import path_util
from modules.util.config.ConceptConfig import ConceptConfig
from modules.util.config.TrainConfig import TrainConfig
from modules.util.image_util import load_image
from modules.util.ui import components
from modules.util.ui.UIState import UIState

import customtkinter as ctk
from PIL import Image


class ConceptTab(ConfigList):

    def __init__(self, master, train_config: TrainConfig, ui_state: UIState):
        super().__init__(
            master,
            train_config,
            ui_state,
            from_external_file=True,
            attr_name="concept_file_name",
            config_dir="training_concepts",
            default_config_name="concepts.json",
            add_button_text="Add Concept",
            add_button_tooltip="Adds a new concept to the current config.",
            is_full_width=False,
            show_toggle_button=True
        )

    def create_widget(self, master, element, i, open_command, remove_command, clone_command, save_command):
        return ConceptWidget(master, element, i, open_command, remove_command, clone_command, save_command)

    def create_new_element(self) -> dict:
        return ConceptConfig.default_values()

    def open_element_window(self, i, ui_state) -> ctk.CTkToplevel:
        return ConceptWindow(self.master, self.train_config, self.current_config[i], ui_state[0], ui_state[1], ui_state[2])


class ConceptWidget(ctk.CTkFrame):
    def __init__(self, master, concept, i, open_command, remove_command, clone_command, save_command):
        super().__init__(
            master=master, width=150, height=170, corner_radius=10, bg_color="transparent"
        )

        self.concept = concept
        self.ui_state = UIState(self, concept)
        self.image_ui_state = UIState(self, concept.image)
        self.text_ui_state = UIState(self, concept.text)
        self.i = i

        self.grid_rowconfigure(1, weight=1)

        # image
        self.image = ctk.CTkImage(
            light_image=self.__get_preview_image(),
            size=(150, 150)
        )
        image_label = ctk.CTkLabel(master=self, text="", image=self.image, height=150, width=150)
        image_label.grid(row=0, column=0)

        # name
        self.name_label = components.label(self, 1, 0, self.__get_display_name(), pad=5, wraplength=140)

        # close button
        close_button = ctk.CTkButton(
            master=self,
            width=20,
            height=20,
            text="X",
            corner_radius=2,
            fg_color="#C00000",
            command=lambda: remove_command(self.i),
        )
        close_button.place(x=0, y=0)

        # clone button
        clone_button = ctk.CTkButton(
            master=self,
            width=20,
            height=20,
            text="+",
            corner_radius=2,
            fg_color="#00C000",
            command=lambda: clone_command(self.i, self.__randomize_seed),
        )
        clone_button.place(x=25, y=0)

        # enabled switch
        enabled_switch = ctk.CTkSwitch(
            master=self,
            width=40,
            variable=self.ui_state.get_var("enabled"),
            text="",
            command=save_command,
        )
        enabled_switch.place(x=110, y=0)

        image_label.bind(
            "<Button-1>",
            lambda event: open_command(self.i, (self.ui_state, self.image_ui_state, self.text_ui_state))
        )

    def __randomize_seed(self, concept: ConceptConfig):
        concept.seed = ConceptConfig.default_values().seed
        return concept

    def __get_display_name(self):
        if self.concept.name:
            return self.concept.name
        elif self.concept.path:
            return os.path.basename(self.concept.path)
        else:
            return ""

    def configure_element(self):
        self.name_label.configure(text=self.__get_display_name())

        self.image.configure(light_image=self.__get_preview_image())

    def __get_preview_image(self):
        preview_path = "resources/icons/icon.png"
        glob_pattern = "**/*.*" if self.concept.include_subdirectories else "*.*"

        concept_path = ConceptWindow.get_concept_path(self.concept.path)
        if concept_path:
            for path in pathlib.Path(concept_path).glob(glob_pattern):
                extension = os.path.splitext(path)[1]
                if path.is_file() and path_util.is_supported_image_extension(extension) \
<<<<<<< HEAD
                        and not path.name.endswith("-masklabel.png"):
                    preview_path = path_util.canonical_join(concept_path, path)
=======
                        and not path.name.endswith("-masklabel.png") and not path.name.endswith("-condlabel.png"):
                    preview_path = path_util.canonical_join(self.concept.path, path)
>>>>>>> 5adf1376
                    break

        image = load_image(preview_path, convert_mode="RGBA")
        size = min(image.width, image.height)
        image = image.crop((
            (image.width - size) // 2,
            (image.height - size) // 2,
            (image.width - size) // 2 + size,
            (image.height - size) // 2 + size,
        ))
        image = image.resize((150, 150), Image.Resampling.BILINEAR)
        return image

    def place_in_list(self):
        x = self.i % 6
        y = self.i // 6

        self.grid(row=y, column=x, pady=5, padx=5)<|MERGE_RESOLUTION|>--- conflicted
+++ resolved
@@ -131,13 +131,8 @@
             for path in pathlib.Path(concept_path).glob(glob_pattern):
                 extension = os.path.splitext(path)[1]
                 if path.is_file() and path_util.is_supported_image_extension(extension) \
-<<<<<<< HEAD
-                        and not path.name.endswith("-masklabel.png"):
+                        and not path.name.endswith("-masklabel.png") and not path.name.endswith("-condlabel.png"):
                     preview_path = path_util.canonical_join(concept_path, path)
-=======
-                        and not path.name.endswith("-masklabel.png") and not path.name.endswith("-condlabel.png"):
-                    preview_path = path_util.canonical_join(self.concept.path, path)
->>>>>>> 5adf1376
                     break
 
         image = load_image(preview_path, convert_mode="RGBA")
