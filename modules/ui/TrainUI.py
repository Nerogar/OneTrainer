import contextlib
import ctypes
import datetime
import json
import platform
import threading
import time
import traceback
import webbrowser
from collections.abc import Callable
from contextlib import suppress
from pathlib import Path
from tkinter import filedialog

import scripts.generate_debug_report
from modules.ui.AdditionalEmbeddingsTab import AdditionalEmbeddingsTab
from modules.ui.CaptionUI import CaptionUI
from modules.ui.CloudTab import CloudTab
from modules.ui.ConceptTab import ConceptTab
from modules.ui.ConvertModelUI import ConvertModelUI
from modules.ui.LoraTab import LoraTab
from modules.ui.ModelTab import ModelTab
from modules.ui.ProfilingWindow import ProfilingWindow
from modules.ui.SampleWindow import SampleWindow
from modules.ui.SamplingTab import SamplingTab
from modules.ui.TopBar import TopBar
from modules.ui.TrainingTab import TrainingTab
from modules.ui.VideoToolUI import VideoToolUI
from modules.util import create
from modules.util.callbacks.TrainCallbacks import TrainCallbacks
from modules.util.commands.TrainCommands import TrainCommands
from modules.util.config.TrainConfig import TrainConfig
from modules.util.enum.DataType import DataType
from modules.util.enum.GradientReducePrecision import GradientReducePrecision
from modules.util.enum.ImageFormat import ImageFormat
from modules.util.enum.ModelType import ModelType
from modules.util.enum.TensorboardMode import TensorboardMode
from modules.util.enum.TrainingMethod import TrainingMethod
from modules.util.tensorboard_util import get_tensorboard_manager
from modules.util.torch_util import torch_gc
from modules.util.TrainProgress import TrainProgress
from modules.util.ui import components
from modules.util.ui.ui_utils import set_window_icon
from modules.util.ui.UIState import UIState

import torch

import customtkinter as ctk
from customtkinter import AppearanceModeTracker
from tkinterdnd2 import TkinterDnD

# chunk for forcing Windows to ignore DPI scaling when moving between monitors
# fixes the long standing transparency bug https://github.com/Nerogar/OneTrainer/issues/90
if platform.system() == "Windows":
    with suppress(Exception):
        # https://learn.microsoft.com/en-us/windows/win32/hidpi/setting-the-default-dpi-awareness-for-a-process#setting-default-awareness-programmatically
        ctypes.windll.shcore.SetProcessDpiAwareness(1)  # PROCESS_SYSTEM_DPI_AWARE

class TrainUI(ctk.CTk, TkinterDnD.DnDWrapper):
    set_step_progress: Callable[[int, int], None]
    set_epoch_progress: Callable[[int, int], None]

    status_label: ctk.CTkLabel | None
    training_button: ctk.CTkButton | None
    training_callbacks: TrainCallbacks | None
    training_commands: TrainCommands | None

    _TRAIN_BUTTON_STYLES = {
        "idle": {
            "text": "Start Training",
            "state": "normal",
            "fg_color": "#198754",
            "hover_color": "#146c43",
            "text_color": "white",
            "text_color_disabled": "white",
        },
        "running": {
            "text": "Stop Training",
            "state": "normal",
            "fg_color": "#dc3545",
            "hover_color": "#bb2d3b",
            "text_color": "white",
        },
        "stopping": {
            "text": "Stopping...",
            "state": "disabled",
            "fg_color": "#dc3545",
            "hover_color": "#dc3545",
            "text_color": "white",
            "text_color_disabled": "white",
        },
    }

    def __init__(self):
        super().__init__()
        self.TkdndVersion = TkinterDnD._require(self)

        self.title("OneTrainer")
        self.geometry("1100x740")

        self.after(100, lambda: self._set_icon())

        # more efficient version of ctk.set_appearance_mode("System"), which retrieves the system theme on each main loop iteration
        ctk.set_appearance_mode("Light" if AppearanceModeTracker.detect_appearance_mode() == 0 else "Dark")
        ctk.set_default_color_theme("blue")

        self.train_config = TrainConfig.default_values()
        self.ui_state = UIState(self, self.train_config)
        self.cloud_state = self.ui_state.get_var("cloud")

        self.grid_rowconfigure(0, weight=0)
        self.grid_rowconfigure(1, weight=1)
        self.grid_rowconfigure(2, weight=0)
        self.grid_columnconfigure(0, weight=1)

        self.status_label = None
        self.eta_label = None
        self.training_button = None
        self.export_button = None
        self.tabview = None

        self.model_tab = None
        self.training_tab = None
        self.lora_tab = None
        self.cloud_tab = None
        self.additional_embeddings_tab = None
        self.concepts_tab = None
        self.sampling_tab = None
        self.backup_tab = None
        self.tools_tab = None

        self.top_bar_component = self.top_bar(self)
        self.update_idletasks()

        self.content_frame(self)
        self.update_idletasks()

        self.bottom_bar(self)
        self.update_idletasks()

        self.training_thread = None
        self.training_callbacks = None
        self.training_commands = None

        self.current_workspace_dir = self.train_config.workspace_dir
        self.tensorboard_manager = get_tensorboard_manager()

        # Initialize tensorboard if needed
        if self.train_config.tensorboard_mode == TensorboardMode.ALWAYS_ON:
            self.tensorboard_manager.start(self.train_config)

        # Add debounced trace for workspace_dir changes
        self.workspace_dir_debounce_id = None
        self.workspace_dir_trace_id = self.ui_state.add_var_trace(
            "workspace_dir",
            lambda: self._on_workspace_dir_change_debounced()
        )

        self.tensorboard_mode_trace_id = self.ui_state.add_var_trace(
            "tensorboard_mode",
            lambda: self._on_tensorboard_mode_change()
        )

        self.cloud_enabled_trace_id = self.cloud_state.add_var_trace(
            "enabled",
            lambda: self._on_cloud_settings_change()
        )
        self.cloud_tunnel_trace_id = self.cloud_state.add_var_trace(
            "tensorboard_tunnel",
            lambda: self._on_cloud_settings_change()
        )

        # Persistent profiling window.
        self.profiling_window = ProfilingWindow(self)

        self.protocol("WM_DELETE_WINDOW", self.__close)

    def __close(self):
        self.top_bar_component.save_default()
        self.tensorboard_manager.stop()
        if hasattr(self, 'workspace_dir_trace_id'):
            self.ui_state.remove_var_trace("workspace_dir", self.workspace_dir_trace_id)
        if hasattr(self, 'tensorboard_mode_trace_id'):
            self.ui_state.remove_var_trace("tensorboard_mode", self.tensorboard_mode_trace_id)
        if hasattr(self, 'cloud_enabled_trace_id'):
            self.cloud_state.remove_var_trace("enabled", self.cloud_enabled_trace_id)
        if hasattr(self, 'cloud_tunnel_trace_id'):
            self.cloud_state.remove_var_trace("tensorboard_tunnel", self.cloud_tunnel_trace_id)
        self.quit()

    def top_bar(self, master):
        return TopBar(
            master,
            self.train_config,
            self.ui_state,
            self.change_model_type,
            self.change_training_method,
            self.load_preset,
        )

    def _set_icon(self):
        """Set the window icon safely after window is ready"""
        set_window_icon(self)

    def bottom_bar(self, master):
        frame = ctk.CTkFrame(master=master, corner_radius=0)
        frame.grid(row=2, column=0, sticky="nsew")

        self.set_step_progress, self.set_epoch_progress = components.double_progress(frame, 0, 0, "step", "epoch")

        # status + ETA container
        self.status_frame = ctk.CTkFrame(frame, corner_radius=0, fg_color="transparent")
        self.status_frame.grid(row=0, column=1, sticky="w")
        self.status_frame.grid_rowconfigure(0, weight=0)
        self.status_frame.grid_rowconfigure(1, weight=0)
        self.status_frame.grid_columnconfigure(0, weight=1)

        self.status_label = components.label(self.status_frame, 0, 0, "", pad=0,
                                             tooltip="Current status of the training run")
        self.eta_label = components.label(self.status_frame, 1, 0, "", pad=0)

        # padding
        frame.grid_columnconfigure(2, weight=1)


        # export button
        self.export_button = components.button(frame, 0, 3, "Export", self.export_training,
                                             width=60, padx=5, pady=(15, 0),
                                             tooltip="Export the current configuration as a script to run without a UI")

        # debug button
        components.button(frame, 0, 4, "Debug", self.generate_debug_package,
                                       width=60, padx=(5, 25), pady=(15, 0),
                                       tooltip="Generate a zip file with config.json, debug_report.log and settings diff, use this to report bugs or issues")

        # tensorboard button
        components.button(frame, 0, 5, "Tensorboard", self.open_tensorboard,
                                             width=100, padx=(0, 5), pady=(15, 0))

        # training button
        self.training_button = components.button(frame, 0, 6, "Start Training", self.start_training,
                                                 padx=(5, 20), pady=(15, 0))
        self._set_training_button_style("idle")  # centralized styling

        return frame

    def content_frame(self, master):
        frame = ctk.CTkFrame(master=master, corner_radius=0)
        frame.grid(row=1, column=0, sticky="nsew")

        frame.grid_rowconfigure(0, weight=1)
        frame.grid_columnconfigure(0, weight=1)

        self.tabview = ctk.CTkTabview(frame)
        self.tabview.grid(row=0, column=0, sticky="nsew")

        # track which tabs have been created
        self._tabs_created = set()

        # only create the general tab immediately for fast startup
        self.general_tab = self.create_general_tab(self.tabview.add("general"))
        self._tabs_created.add("general")

        # add placeholders for other tabs
        for tab in ["model", "data", "concepts", "training", "sampling", "backup", "tools", "additional embeddings", "cloud"]:
            self.tabview.add(tab)

        # add dynamic tabs based on current config
        if self.train_config.training_method == TrainingMethod.LORA:
            self.tabview.add("LoRA")
        elif self.train_config.training_method == TrainingMethod.EMBEDDING:
            self.tabview.add("embedding")

        # initialize other tab references as None
        self.data_tab = None        # bind tab change event for lazy loading
        self._original_set = self.tabview.set
        self.tabview.set = self._lazy_tab_switch

        # defer creation of remaining tabs significantly to show UI first
        self.after(500, self._create_remaining_tabs)

        return frame

    def _lazy_tab_switch(self, tab_name):
        """Intercept tab switches to create tabs on-demand"""
        if tab_name not in self._tabs_created:
            self._create_tab_content(tab_name)

        return self._original_set(tab_name)

    def _create_tab_content(self, tab_name):
        """Create content for a specific tab on-demand"""
        if tab_name in self._tabs_created:
            return

        master = self.tabview._tab_dict[tab_name]
        creators = {
            "model": ("model_tab", self.create_model_tab),
            "data": ("data_tab", self.create_data_tab),
            "concepts": ("concepts_tab", self.create_concepts_tab),
            "training": ("training_tab", self.create_training_tab),
            "sampling": ("sampling_tab", self.create_sampling_tab),
            "backup": ("backup_tab", self.create_backup_tab),
            "tools": ("tools_tab", self.create_tools_tab),
            "additional embeddings": ("additional_embeddings_tab", self.create_additional_embeddings_tab),
            "cloud": ("cloud_tab", self.create_cloud_tab),
        }

        if tab_name in creators:
            attr, method = creators[tab_name]
            setattr(self, attr, method(master))
        elif tab_name == "LoRA":
            self.lora_tab = LoraTab(master, self.train_config, self.ui_state)
        elif tab_name == "embedding":
            self.embedding_tab(master)

        self._tabs_created.add(tab_name)

    def _create_remaining_tabs(self):
        """Create remaining tabs in background after startup"""
        tabs = ["model", "training", "data", "concepts", "sampling", "backup", "tools", "additional embeddings", "cloud"]
        if self.train_config.training_method == TrainingMethod.LORA:
            tabs.insert(1, "LoRA")
        elif self.train_config.training_method == TrainingMethod.EMBEDDING:
            tabs.insert(1, "embedding")

        self._remaining_tabs_queue = [t for t in tabs if t not in self._tabs_created]
        self._create_next_tab_deferred()

    def _create_next_tab_deferred(self):
        """Create one tab at a time with delays to keep UI responsive"""
        if not hasattr(self, '_remaining_tabs_queue') or not self._remaining_tabs_queue:
            # all tabs created, apply training method changes
            self.change_training_method(self.train_config.training_method)
            return

        tab_name = self._remaining_tabs_queue.pop(0)
        self._create_tab_content(tab_name)

        # schedule next tab creation after a delay
        if self._remaining_tabs_queue:
            self.after(100, self._create_next_tab_deferred)

    def create_general_tab(self, master):
        frame = ctk.CTkScrollableFrame(master, fg_color="transparent")
        frame.grid_columnconfigure(0, weight=0)
        frame.grid_columnconfigure(1, weight=1)
        frame.grid_columnconfigure(2, weight=0)
        frame.grid_columnconfigure(3, weight=1)

        # workspace dir
        components.label(frame, 0, 0, "Workspace Directory",
                         tooltip="The directory where all files of this training run are saved")
        # Remove command parameter - we'll use the trace instead for debouncing
        components.path_entry(frame, 0, 1, self.ui_state, "workspace_dir", is_output=True, path_type="directory")

        # cache dir
        components.label(frame, 0, 2, "Cache Directory",
                         tooltip="The directory where cached data is saved")
        components.path_entry(frame, 0, 3, self.ui_state, "cache_dir", is_output=True, path_type="directory")

        # continue from previous backup
        components.label(frame, 2, 0, "Continue from last backup",
                         tooltip="Automatically continues training from the last backup saved in <workspace>/backup")
        components.switch(frame, 2, 1, self.ui_state, "continue_last_backup")

        # only cache
        components.label(frame, 2, 2, "Only Cache",
                         tooltip="Only populate the cache, without any training")
        components.switch(frame, 2, 3, self.ui_state, "only_cache")

        # debug
        components.label(frame, 4, 0, "Debug mode",
                         tooltip="Save debug information during the training into the debug directory")
        components.switch(frame, 4, 1, self.ui_state, "debug_mode")

        components.label(frame, 4, 2, "Debug Directory",
                         tooltip="The directory where debug data is saved")
        components.path_entry(frame, 4, 3, self.ui_state, "debug_dir", is_output=True, path_type="directory")

        # tensorboard
        components.label(frame, 6, 0, "Tensorboard Mode",
                        tooltip="Off: Disabled.\nTrain Only: Active only during training.\nAlways On: Always available.")
        components.options_kv(frame, 6, 1, [
            ("Off", TensorboardMode.OFF),
            ("Train only", TensorboardMode.TRAIN_ONLY),
            ("Always on", TensorboardMode.ALWAYS_ON),
        ], self.ui_state, "tensorboard_mode")

        components.label(frame, 7, 0, "Tensorboard Port",
                         tooltip="Port to use for Tensorboard link")
        components.entry(frame, 7, 1, self.ui_state, "tensorboard_port")

        components.label(frame, 7, 2, "Expose Tensorboard",
                         tooltip="Exposes Tensorboard Web UI to all network interfaces (makes it accessible from the network)")
        components.switch(frame, 7, 3, self.ui_state, "tensorboard_expose")

        # validation
        components.label(frame, 8, 0, "Validation",
                         tooltip="Enable validation steps and add new graph in tensorboard")
        components.switch(frame, 8, 1, self.ui_state, "validation")

        components.label(frame, 8, 2, "Validate after",
                         tooltip="The interval used when validate training")
        components.time_entry(frame, 8, 3, self.ui_state, "validate_after", "validate_after_unit")

        # input validation settings
        components.label(frame, 9, 0, "Auto-correct Input",
                         tooltip="Automatically correct file paths and extensions where possible")
        components.switch(frame, 9, 1, self.ui_state, "validation_auto_correct")

        components.label(frame, 9, 2, "Show Validation Tooltips",
                         tooltip="Show tooltips with validation messages for errors and warnings")
        components.switch(frame, 9, 3, self.ui_state, "validation_show_tooltips")

        components.label(frame, 10, 0, "Use Friendly Names",
                         tooltip="Use friendly names instead of timestamps for auto-corrected/generated filenames")
        components.switch(frame, 10, 1, self.ui_state, "use_friendly_names")

        components.label(frame, 10, 2, "Prevent Overwrite",
                         tooltip="Automatically append a number or word to filenames that would overwrite existing files (requires Auto-correct Input)")
        components.switch(frame, 10, 3, self.ui_state, "prevent_overwrite")

        components.label(frame, 11, 0, "Auto-prefix",
                         tooltip="Automatically prefix manually-entered filenames with the Save Filename Prefix (requires Auto-correct Input)")
        components.switch(frame, 11, 1, self.ui_state, "auto_prefix")

        # device
        components.label(frame, 11, 2, "Dataloader Threads",
                         tooltip="Number of threads used for the data loader. Increase if your GPU has room during caching, decrease if it's going out of memory during caching.")
        components.entry(frame, 11, 3, self.ui_state, "dataloader_threads")

        components.label(frame, 12, 0, "Train Device",
                         tooltip="The device used for training. Can be \"cuda\", \"cuda:0\", \"cuda:1\" etc. Default:\"cuda\". Must be \"cuda\" for multi-GPU training.")
        components.entry(frame, 12, 1, self.ui_state, "train_device")

        components.label(frame, 13, 0, "Multi-GPU",
                         tooltip="Enable multi-GPU training")
        components.switch(frame, 13, 1, self.ui_state, "multi_gpu")
        components.label(frame, 13, 2, "Device Indexes",
                         tooltip="Multi-GPU: A comma-separated list of device indexes. If empty, all your GPUs are used. With a list such as \"0,1,3,4\" you can omit a GPU, for example an on-board graphics GPU.")
        components.entry(frame, 13, 3, self.ui_state, "device_indexes")

<<<<<<< HEAD
        components.label(frame, 14, 0, "Sequential model setup",
                         tooltip="Multi-GPU: If enabled, loading and setting up the model is done for each GPU one after the other. This is slower, but can reduce peak RAM usage.")
        components.switch(frame, 14, 1, self.ui_state, "sequential_model_setup")

        components.label(frame, 15, 0, "Gradient Reduce Precision",
=======
        components.label(frame, 13, 0, "Gradient Reduce Precision",
>>>>>>> ba80dd28
                         tooltip="WEIGHT_DTYPE: Reduce gradients between GPUs in your weight data type; can be imprecise, but more efficient than float32\n"
                                 "WEIGHT_DTYPE_STOCHASTIC: Sum up the gradients in your weight data type, but average them in float32 and stochastically round if your weight data type is bfloat16\n"
                                 "FLOAT_32: Reduce gradients in float32\n"
                                 "FLOAT_32_STOCHASTIC: Reduce gradients in float32; use stochastic rounding to bfloat16 if your weight data type is bfloat16",
                         wide_tooltip=True)
<<<<<<< HEAD
        components.options(frame, 15, 1, [str(x) for x in list(GradientReducePrecision)], self.ui_state,
                           "gradient_reduce_precision")

        components.label(frame, 15, 2, "Fused Gradient Reduce",
                         tooltip="Multi-GPU: Gradient synchronisation during the backward pass. Can be more efficient, especially with Async Gradient Reduce")
        components.switch(frame, 15, 3, self.ui_state, "fused_gradient_reduce")

        components.label(frame, 16, 0, "Async Gradient Reduce",
                         tooltip="Multi-GPU: Asynchroniously start the gradient reduce operations during the backward pass. Can be more efficient, but requires some VRAM.")
        components.switch(frame, 16, 1, self.ui_state, "async_gradient_reduce")
        components.label(frame, 16, 2, "Buffer size (MB)",
                         tooltip="Multi-GPU: Maximum VRAM for \"Async Gradient Reduce\", in megabytes. A multiple of this value can be needed if combined with \"Fused Back Pass\" and/or \"Layer offload fraction\"")
        components.entry(frame, 16, 3, self.ui_state, "async_gradient_reduce_buffer")

        components.label(frame, 17, 0, "Temp Device",
                         tooltip="The device used to temporarily offload models while they are not used. Default:\"cpu\"")
        components.entry(frame, 17, 1, self.ui_state, "temp_device")
=======
        components.options(frame, 13, 1, [str(x) for x in list(GradientReducePrecision)], self.ui_state,
                           "gradient_reduce_precision")

        components.label(frame, 13, 2, "Fused Gradient Reduce",
                         tooltip="Multi-GPU: Gradient synchronisation during the backward pass. Can be more efficient, especially with Async Gradient Reduce")
        components.switch(frame, 13, 3, self.ui_state, "fused_gradient_reduce")

        components.label(frame, 14, 0, "Async Gradient Reduce",
                         tooltip="Multi-GPU: Asynchroniously start the gradient reduce operations during the backward pass. Can be more efficient, but requires some VRAM.")
        components.switch(frame, 14, 1, self.ui_state, "async_gradient_reduce")
        components.label(frame, 14, 2, "Buffer size (MB)",
                         tooltip="Multi-GPU: Maximum VRAM for \"Async Gradient Reduce\", in megabytes. A multiple of this value can be needed if combined with \"Fused Back Pass\" and/or \"Layer offload fraction\"")
        components.entry(frame, 14, 3, self.ui_state, "async_gradient_reduce_buffer")

        components.label(frame, 15, 0, "Temp Device",
                         tooltip="The device used to temporarily offload models while they are not used. Default:\"cpu\"")
        components.entry(frame, 15, 1, self.ui_state, "temp_device")
>>>>>>> ba80dd28

        frame.pack(fill="both", expand=1)
        return frame

    def create_model_tab(self, master):
        return ModelTab(master, self.train_config, self.ui_state)

    def create_data_tab(self, master):
        frame = ctk.CTkScrollableFrame(master, fg_color="transparent")
        frame.grid_columnconfigure(0, weight=0)
        frame.grid_columnconfigure(1, weight=1)
        frame.grid_columnconfigure(2, minsize=50)
        frame.grid_columnconfigure(3, weight=0)
        frame.grid_columnconfigure(4, weight=1)

        # aspect ratio bucketing
        components.label(frame, 0, 0, "Aspect Ratio Bucketing",
                         tooltip="Aspect ratio bucketing enables training on images with different aspect ratios")
        components.switch(frame, 0, 1, self.ui_state, "aspect_ratio_bucketing")

        # latent caching
        components.label(frame, 1, 0, "Latent Caching",
                         tooltip="Caching of intermediate training data that can be re-used between epochs")
        components.switch(frame, 1, 1, self.ui_state, "latent_caching")

        # clear cache before training
        components.label(frame, 2, 0, "Clear cache before training",
                         tooltip="Clears the cache directory before starting to train. Only disable this if you want to continue using the same cached data. Disabling this can lead to errors, if other settings are changed during a restart")
        components.switch(frame, 2, 1, self.ui_state, "clear_cache_before_training")

        frame.pack(fill="both", expand=1)
        return frame

    def create_concepts_tab(self, master):
        return ConceptTab(master, self.train_config, self.ui_state)

    def create_training_tab(self, master) -> TrainingTab:
        return TrainingTab(master, self.train_config, self.ui_state)

    def create_cloud_tab(self, master) -> CloudTab:
        return CloudTab(master, self.train_config, self.ui_state,parent=self)

    def create_sampling_tab(self, master):
        master.grid_rowconfigure(0, weight=0)
        master.grid_rowconfigure(1, weight=1)
        master.grid_columnconfigure(0, weight=1)

        # sample after
        top_frame = ctk.CTkFrame(master=master, corner_radius=0)
        top_frame.grid(row=0, column=0, sticky="nsew")
        sub_frame = ctk.CTkFrame(master=top_frame, corner_radius=0, fg_color="transparent")
        sub_frame.grid(row=1, column=0, sticky="nsew", columnspan=6)

        components.label(top_frame, 0, 0, "Sample After",
                         tooltip="The interval used when automatically sampling from the model during training")
        components.time_entry(top_frame, 0, 1, self.ui_state, "sample_after", "sample_after_unit")

        components.label(top_frame, 0, 2, "Skip First",
                         tooltip="Start sampling automatically after this interval has elapsed.")
        components.entry(top_frame, 0, 3, self.ui_state, "sample_skip_first", width=50, sticky="nw")

        components.label(top_frame, 0, 4, "Format",
                         tooltip="File Format used when saving samples")
        components.options_kv(top_frame, 0, 5, [
            ("PNG", ImageFormat.PNG),
            ("JPG", ImageFormat.JPG),
        ], self.ui_state, "sample_image_format")

        components.button(top_frame, 0, 6, "sample now", self.sample_now)

        components.button(top_frame, 0, 7, "manual sample", self.open_sample_ui)

        components.label(sub_frame, 0, 0, "Non-EMA Sampling",
                         tooltip="Whether to include non-ema sampling when using ema.")
        components.switch(sub_frame, 0, 1, self.ui_state, "non_ema_sampling")

        components.label(sub_frame, 0, 2, "Samples to Tensorboard",
                         tooltip="Whether to include sample images in the Tensorboard output.")
        components.switch(sub_frame, 0, 3, self.ui_state, "samples_to_tensorboard")

        # table
        frame = ctk.CTkFrame(master=master, corner_radius=0)
        frame.grid(row=1, column=0, sticky="nsew")

        return SamplingTab(frame, self.train_config, self.ui_state)

    def create_backup_tab(self, master):
        frame = ctk.CTkScrollableFrame(master, fg_color="transparent")
        frame.grid_columnconfigure(0, weight=0)
        frame.grid_columnconfigure(1, weight=1)
        frame.grid_columnconfigure(2, minsize=50)
        frame.grid_columnconfigure(3, weight=0)
        frame.grid_columnconfigure(4, weight=1)

        # backup after
        components.label(frame, 0, 0, "Backup After",
                         tooltip="The interval used when automatically creating model backups during training")
        components.time_entry(frame, 0, 1, self.ui_state, "backup_after", "backup_after_unit")

        # backup now
        components.button(frame, 0, 3, "backup now", self.backup_now)

        # rolling backup
        components.label(frame, 1, 0, "Rolling Backup",
                         tooltip="If rolling backups are enabled, older backups are deleted automatically")
        components.switch(frame, 1, 1, self.ui_state, "rolling_backup")

        # rolling backup count
        components.label(frame, 1, 3, "Rolling Backup Count",
                         tooltip="Defines the number of backups to keep if rolling backups are enabled")
        components.entry(frame, 1, 4, self.ui_state, "rolling_backup_count")

        # backup before save
        components.label(frame, 2, 0, "Backup Before Save",
                         tooltip="Create a full backup before saving the final model")
        components.switch(frame, 2, 1, self.ui_state, "backup_before_save")

        # save after
        components.label(frame, 3, 0, "Save Every",
                         tooltip="The interval used when automatically saving the model during training")
        components.time_entry(frame, 3, 1, self.ui_state, "save_every", "save_every_unit")

        # save now
        components.button(frame, 3, 3, "save now", self.save_now)

        # skip save
        components.label(frame, 4, 0, "Skip First",
                         tooltip="Start saving automatically after this interval has elapsed")
        components.entry(frame, 4, 1, self.ui_state, "save_skip_first", width=50, sticky="nw")

        # save filename prefix
        components.label(frame, 5, 0, "Save Filename Prefix",
                         tooltip="The prefix for filenames used when saving the model during training")
        components.entry(frame, 5, 1, self.ui_state, "save_filename_prefix")

        frame.pack(fill="both", expand=1)
        return frame

    def lora_tab(self, master):
        frame = ctk.CTkScrollableFrame(master, fg_color="transparent")
        frame.grid_columnconfigure(0, weight=0)
        frame.grid_columnconfigure(1, weight=1)
        frame.grid_columnconfigure(2, minsize=50)
        frame.grid_columnconfigure(3, weight=0)
        frame.grid_columnconfigure(4, weight=1)

        # lora model name
        components.label(frame, 0, 0, "LoRA base model",
                         tooltip="The base LoRA to train on. Leave empty to create a new LoRA")
        components.path_entry(
            frame, 0, 1, self.ui_state, "lora_model_name",
            path_modifier=lambda x: Path(x).parent.absolute() if x.endswith(".json") else x
        )

        # lora rank
        components.label(frame, 1, 0, "LoRA rank",
                         tooltip="The rank parameter used when creating a new LoRA")
        components.entry(frame, 1, 1, self.ui_state, "lora_rank")

        # lora rank
        components.label(frame, 2, 0, "LoRA alpha",
                         tooltip="The alpha parameter used when creating a new LoRA")
        components.entry(frame, 2, 1, self.ui_state, "lora_alpha")

        # Dropout Percentage
        components.label(frame, 3, 0, "Dropout Probability",
                         tooltip="Dropout probability. This percentage of model nodes will be randomly ignored at each training step. Helps with overfitting. 0 disables, 1 maximum.")
        components.entry(frame, 3, 1, self.ui_state, "dropout_probability")

        # lora weight dtype
        components.label(frame, 4, 0, "LoRA Weight Data Type",
                         tooltip="The LoRA weight data type used for training. This can reduce memory consumption, but reduces precision")
        components.options_kv(frame, 4, 1, [
            ("float32", DataType.FLOAT_32),
            ("bfloat16", DataType.BFLOAT_16),
        ], self.ui_state, "lora_weight_dtype")

        # For use with additional embeddings.
        components.label(frame, 5, 0, "Bundle Embeddings",
                         tooltip="Bundles any additional embeddings into the LoRA output file, rather than as separate files")
        components.switch(frame, 5, 1, self.ui_state, "bundle_additional_embeddings")

        frame.pack(fill="both", expand=1)
        return frame

    def embedding_tab(self, master):
        frame = ctk.CTkScrollableFrame(master, fg_color="transparent")
        frame.grid_columnconfigure(0, weight=0)
        frame.grid_columnconfigure(1, weight=1)
        frame.grid_columnconfigure(2, minsize=50)
        frame.grid_columnconfigure(3, weight=0)
        frame.grid_columnconfigure(4, weight=1)

        # embedding model name
        components.label(frame, 0, 0, "Base embedding",
                         tooltip="The base embedding to train on. Leave empty to create a new embedding")
        components.path_entry(
            frame, 0, 1, self.ui_state, "embedding.model_name",
            path_modifier=lambda x: Path(x).parent.absolute() if x.endswith(".json") else x
        )

        # token count
        components.label(frame, 1, 0, "Token count",
                         tooltip="The token count used when creating a new embedding. Leave empty to auto detect from the initial embedding text.")
        components.entry(frame, 1, 1, self.ui_state, "embedding.token_count")

        # initial embedding text
        components.label(frame, 2, 0, "Initial embedding text",
                         tooltip="The initial embedding text used when creating a new embedding")
        components.entry(frame, 2, 1, self.ui_state, "embedding.initial_embedding_text")

        # embedding weight dtype
        components.label(frame, 3, 0, "Embedding Weight Data Type",
                         tooltip="The Embedding weight data type used for training. This can reduce memory consumption, but reduces precision")
        components.options_kv(frame, 3, 1, [
            ("float32", DataType.FLOAT_32),
            ("bfloat16", DataType.BFLOAT_16),
        ], self.ui_state, "embedding_weight_dtype")

        # placeholder
        components.label(frame, 4, 0, "Placeholder",
                         tooltip="The placeholder used when using the embedding in a prompt")
        components.entry(frame, 4, 1, self.ui_state, "embedding.placeholder")

        # output embedding
        components.label(frame, 5, 0, "Output embedding",
                         tooltip="Output embeddings are calculated at the output of the text encoder, not the input. This can improve results for larger text encoders and lower VRAM usage.")
        components.switch(frame, 5, 1, self.ui_state, "embedding.is_output_embedding")

        frame.pack(fill="both", expand=1)
        return frame

    def create_additional_embeddings_tab(self, master):
        return AdditionalEmbeddingsTab(master, self.train_config, self.ui_state)

    def create_tools_tab(self, master):
        frame = ctk.CTkScrollableFrame(master, fg_color="transparent")
        frame.grid_columnconfigure(0, weight=0)
        frame.grid_columnconfigure(1, weight=1)
        frame.grid_columnconfigure(2, minsize=50)
        frame.grid_columnconfigure(3, weight=0)
        frame.grid_columnconfigure(4, weight=1)

        # dataset
        components.label(frame, 0, 0, "Dataset Tools",
                         tooltip="Open the captioning tool")
        components.button(frame, 0, 1, "Open", self.open_dataset_tool)

        # video tools
        components.label(frame, 1, 0, "Video Tools",
                         tooltip="Open the video tools")
        components.button(frame, 1, 1, "Open", self.open_video_tool)

        # convert model
        components.label(frame, 2, 0, "Convert Model Tools",
                         tooltip="Open the model conversion tool")
        components.button(frame, 2, 1, "Open", self.open_convert_model_tool)

        # sample
        components.label(frame, 3, 0, "Sampling Tool",
                         tooltip="Open the model sampling tool")
        components.button(frame, 3, 1, "Open", self.open_sampling_tool)

        components.label(frame, 4, 0, "Profiling Tool",
                         tooltip="Open the profiling tools.")
        components.button(frame, 4, 1, "Open", self.open_profiling_tool)

        frame.pack(fill="both", expand=1)
        return frame

    def change_model_type(self, model_type: ModelType):
        if self.model_tab:
            self.model_tab.refresh_ui()

        if self.training_tab:
            self.training_tab.refresh_ui()

        if self.lora_tab:
            self.lora_tab.refresh_ui()

    def change_training_method(self, training_method: TrainingMethod):
        if not self.tabview:
            return

        if self.model_tab:
            self.model_tab.refresh_ui()

        if training_method != TrainingMethod.LORA and "LoRA" in self.tabview._tab_dict:
            self.tabview.delete("LoRA")
            self.lora_tab = None
        if training_method != TrainingMethod.EMBEDDING and "embedding" in self.tabview._tab_dict:
            self.tabview.delete("embedding")

        if training_method == TrainingMethod.LORA and "LoRA" not in self.tabview._tab_dict:
            self.lora_tab = LoraTab(self.tabview.add("LoRA"), self.train_config, self.ui_state)
        if training_method == TrainingMethod.EMBEDDING and "embedding" not in self.tabview._tab_dict:
            self.embedding_tab(self.tabview.add("embedding"))

    def load_preset(self):
        if not self.tabview:
            return

        if self.additional_embeddings_tab:
            self.additional_embeddings_tab.refresh_ui()

    def open_tensorboard(self):
        webbrowser.open("http://localhost:" + str(self.train_config.tensorboard_port), new=0, autoraise=False)

    def _calculate_eta_string(self, train_progress: TrainProgress, max_step: int, max_epoch: int) -> str | None:
        spent_total = time.monotonic() - self.start_time
        steps_done = train_progress.epoch * max_step + train_progress.epoch_step
        remaining_steps = (max_epoch - train_progress.epoch - 1) * max_step + (max_step - train_progress.epoch_step)
        total_eta = spent_total / steps_done * remaining_steps

        if train_progress.global_step <= 30:
            return "Estimating ..."

        td = datetime.timedelta(seconds=total_eta)
        days = td.days
        hours, remainder = divmod(td.seconds, 3600)
        minutes, seconds = divmod(remainder, 60)
        if days > 0:
            return f"{days}d {hours}h"
        elif hours > 0:
            return f"{hours}h {minutes}m"
        elif minutes > 0:
            return f"{minutes}m {seconds}s"
        else:
            return f"{seconds}s"

    def set_eta_label(self, train_progress: TrainProgress, max_step: int, max_epoch: int):
        eta_str = self._calculate_eta_string(train_progress, max_step, max_epoch)
        if eta_str is not None:
            self.eta_label.configure(text=f"ETA: {eta_str}")
        else:
            self.eta_label.configure(text="")

    def delete_eta_label(self):
        self.eta_label.configure(text="")

    def on_update_train_progress(self, train_progress: TrainProgress, max_step: int, max_epoch: int):
        self.set_step_progress(train_progress.epoch_step, max_step)
        self.set_epoch_progress(train_progress.epoch, max_epoch)
        self.set_eta_label(train_progress, max_step, max_epoch)

    def on_update_status(self, status: str):
        self.status_label.configure(text=status)

    def open_dataset_tool(self):
        window = CaptionUI(self, None, False)
        self.wait_window(window)

    def open_video_tool(self):
        window = VideoToolUI(self)
        self.wait_window(window)

    def open_convert_model_tool(self):
        window = ConvertModelUI(self)
        self.wait_window(window)

    def open_sampling_tool(self):
        if not self.training_callbacks and not self.training_commands:
            window = SampleWindow(
                self,
                train_config=self.train_config,
            )
            self.wait_window(window)
            torch_gc()

    def open_profiling_tool(self):
        self.profiling_window.deiconify()

    def generate_debug_package(self):
        zip_path = filedialog.askdirectory(
            initialdir=".",
            title="Select Directory to Save Debug Package"
        )

        if not zip_path:
            return

        zip_path = Path(zip_path) / "OneTrainer_debug_report.zip"

        self.on_update_status("Generating debug package...")

        try:
            config_json_string = json.dumps(self.train_config.to_pack_dict(secrets=False))
            scripts.generate_debug_report.create_debug_package(str(zip_path), config_json_string)
            self.on_update_status(f"Debug package saved to {zip_path.name}")
        except Exception as e:
            traceback.print_exc()
            self.on_update_status(f"Error generating debug package: {e}")


    def open_sample_ui(self):
        training_callbacks = self.training_callbacks
        training_commands = self.training_commands

        if training_callbacks and training_commands:
            window = SampleWindow(
                self,
                callbacks=training_callbacks,
                commands=training_commands,
            )
            self.wait_window(window)
            training_callbacks.set_on_sample_custom()

    def __training_thread_function(self):
        error_caught = False

        # Use centralized manager
        self.tensorboard_manager.handle_training_start(self.train_config)


        self.training_callbacks = TrainCallbacks(
            on_update_train_progress=self.on_update_train_progress,
            on_update_status=self.on_update_status,
        )

        trainer = create.create_trainer(self.train_config, self.training_callbacks, self.training_commands, reattach=self.cloud_tab.reattach)
        try:
            trainer.start()
            if self.train_config.cloud.enabled:
                self.ui_state.get_var("secrets.cloud").update(self.train_config.secrets.cloud)
            self.start_time = time.monotonic()
            trainer.train()
        except Exception:
            if self.train_config.cloud.enabled:
                self.ui_state.get_var("secrets.cloud").update(self.train_config.secrets.cloud)
            error_caught = True
            traceback.print_exc()
        finally:
            trainer.end()

            # clear gpu memory
            del trainer

            self.training_thread = None
            self.training_commands = None
            torch.clear_autocast_cache()
            torch_gc()

            if error_caught:
                self.on_update_status("Error: check the console for details")
            else:
                self.on_update_status("Stopped")
            self.delete_eta_label()

            self.tensorboard_manager.handle_training_end(self.train_config)

            self.after(0, self._set_training_button_idle)

    def start_training(self):
        if self.training_thread is None:
            self.save_default()
            self._set_training_button_running()

            self.training_commands = TrainCommands()
            torch_gc()

            self.training_thread = threading.Thread(target=self.__training_thread_function)
            self.training_thread.start()
        else:
            self._set_training_button_stopping()
            self.on_update_status("Stopping ...")
            self.training_commands.stop()

    def save_default(self):
        self.top_bar_component.save_default()
        if self.concepts_tab:
            self.concepts_tab.save_current_config()
        if self.sampling_tab:
            self.sampling_tab.save_current_config()
        if self.additional_embeddings_tab:
            self.additional_embeddings_tab.save_current_config()

    def export_training(self):
        file_path = filedialog.asksaveasfilename(filetypes=[
            ("All Files", "*.*"),
            ("json", "*.json"),
        ], initialdir=".", initialfile="config.json")

        if file_path:
            with open(file_path, "w") as f:
                json.dump(self.train_config.to_pack_dict(secrets=False), f, indent=4)

    def sample_now(self):
        train_commands = self.training_commands
        if train_commands:
            train_commands.sample_default()

    def backup_now(self):
        train_commands = self.training_commands
        if train_commands:
            train_commands.backup()

    def save_now(self):
        train_commands = self.training_commands
        if train_commands:
            train_commands.save()

    def _on_workspace_dir_change_debounced(self, *args):
        """Debounce workspace directory changes to avoid rapid restarts"""
        if self.workspace_dir_debounce_id is not None:
            with contextlib.suppress(Exception):
                self.after_cancel(self.workspace_dir_debounce_id)
        self.workspace_dir_debounce_id = self.after(1500, self._on_workspace_dir_change_actual)

    def _on_workspace_dir_change_actual(self):
        if (new := self.train_config.workspace_dir) == self.current_workspace_dir:
            return
        self.current_workspace_dir = new
        self.tensorboard_manager.handle_workspace_change(self.train_config)

    def _on_tensorboard_mode_change(self):
        self.tensorboard_manager.handle_mode_change(
            self.train_config,
            is_training=self.training_thread is not None
        )

    def _on_cloud_settings_change(self):
        self.tensorboard_manager.handle_mode_change(
            self.train_config,
            is_training=self.training_thread is not None
        )

    def _set_training_button_style(self, mode: str):
        if not self.training_button:
            return
        style = self._TRAIN_BUTTON_STYLES.get(mode)
        if not style:
            return
        self.training_button.configure(**style)

    def _set_training_button_idle(self):
        self._set_training_button_style("idle")

    def _set_training_button_running(self):
        self._set_training_button_style("running")

    def _set_training_button_stopping(self):
        self._set_training_button_style("stopping")<|MERGE_RESOLUTION|>--- conflicted
+++ resolved
@@ -441,39 +441,12 @@
                          tooltip="Multi-GPU: A comma-separated list of device indexes. If empty, all your GPUs are used. With a list such as \"0,1,3,4\" you can omit a GPU, for example an on-board graphics GPU.")
         components.entry(frame, 13, 3, self.ui_state, "device_indexes")
 
-<<<<<<< HEAD
-        components.label(frame, 14, 0, "Sequential model setup",
-                         tooltip="Multi-GPU: If enabled, loading and setting up the model is done for each GPU one after the other. This is slower, but can reduce peak RAM usage.")
-        components.switch(frame, 14, 1, self.ui_state, "sequential_model_setup")
-
-        components.label(frame, 15, 0, "Gradient Reduce Precision",
-=======
         components.label(frame, 13, 0, "Gradient Reduce Precision",
->>>>>>> ba80dd28
                          tooltip="WEIGHT_DTYPE: Reduce gradients between GPUs in your weight data type; can be imprecise, but more efficient than float32\n"
                                  "WEIGHT_DTYPE_STOCHASTIC: Sum up the gradients in your weight data type, but average them in float32 and stochastically round if your weight data type is bfloat16\n"
                                  "FLOAT_32: Reduce gradients in float32\n"
                                  "FLOAT_32_STOCHASTIC: Reduce gradients in float32; use stochastic rounding to bfloat16 if your weight data type is bfloat16",
                          wide_tooltip=True)
-<<<<<<< HEAD
-        components.options(frame, 15, 1, [str(x) for x in list(GradientReducePrecision)], self.ui_state,
-                           "gradient_reduce_precision")
-
-        components.label(frame, 15, 2, "Fused Gradient Reduce",
-                         tooltip="Multi-GPU: Gradient synchronisation during the backward pass. Can be more efficient, especially with Async Gradient Reduce")
-        components.switch(frame, 15, 3, self.ui_state, "fused_gradient_reduce")
-
-        components.label(frame, 16, 0, "Async Gradient Reduce",
-                         tooltip="Multi-GPU: Asynchroniously start the gradient reduce operations during the backward pass. Can be more efficient, but requires some VRAM.")
-        components.switch(frame, 16, 1, self.ui_state, "async_gradient_reduce")
-        components.label(frame, 16, 2, "Buffer size (MB)",
-                         tooltip="Multi-GPU: Maximum VRAM for \"Async Gradient Reduce\", in megabytes. A multiple of this value can be needed if combined with \"Fused Back Pass\" and/or \"Layer offload fraction\"")
-        components.entry(frame, 16, 3, self.ui_state, "async_gradient_reduce_buffer")
-
-        components.label(frame, 17, 0, "Temp Device",
-                         tooltip="The device used to temporarily offload models while they are not used. Default:\"cpu\"")
-        components.entry(frame, 17, 1, self.ui_state, "temp_device")
-=======
         components.options(frame, 13, 1, [str(x) for x in list(GradientReducePrecision)], self.ui_state,
                            "gradient_reduce_precision")
 
@@ -491,7 +464,6 @@
         components.label(frame, 15, 0, "Temp Device",
                          tooltip="The device used to temporarily offload models while they are not used. Default:\"cpu\"")
         components.entry(frame, 15, 1, self.ui_state, "temp_device")
->>>>>>> ba80dd28
 
         frame.pack(fill="both", expand=1)
         return frame
