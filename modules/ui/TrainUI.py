import json
import os
import subprocess
import sys
import threading
import traceback
import webbrowser
from collections.abc import Callable
from pathlib import Path
from tkinter import filedialog

from modules.ui.AdditionalEmbeddingsTab import AdditionalEmbeddingsTab
from modules.ui.CaptionUI import CaptionUI
from modules.ui.CloudTab import CloudTab
from modules.ui.ConceptTab import ConceptTab
from modules.ui.ConvertModelUI import ConvertModelUI
from modules.ui.LoraTab import LoraTab
from modules.ui.ModelTab import ModelTab
from modules.ui.ProfilingWindow import ProfilingWindow
from modules.ui.SampleWindow import SampleWindow
from modules.ui.SamplingTab import SamplingTab
from modules.ui.TopBar import TopBar
from modules.ui.TrainingTab import TrainingTab
from modules.ui.VideoToolUI import VideoToolUI
from modules.util import create
from modules.util.callbacks.TrainCallbacks import TrainCallbacks
from modules.util.commands.TrainCommands import TrainCommands
from modules.util.config.TrainConfig import TrainConfig
from modules.util.enum.DataType import DataType
from modules.util.enum.GradientReducePrecision import GradientReducePrecision
from modules.util.enum.ImageFormat import ImageFormat
from modules.util.enum.ModelType import ModelType
from modules.util.enum.TrainingMethod import TrainingMethod
from modules.util.torch_util import torch_gc
from modules.util.TrainProgress import TrainProgress
from modules.util.ui import components
from modules.util.ui.ui_utils import set_window_icon
from modules.util.ui.UIState import UIState

import torch

import customtkinter as ctk
from customtkinter import AppearanceModeTracker


class TrainUI(ctk.CTk):
    set_step_progress: Callable[[int, int], None]
    set_epoch_progress: Callable[[int, int], None]

    status_label: ctk.CTkLabel | None
    training_button: ctk.CTkButton | None
    training_callbacks: TrainCallbacks | None
    training_commands: TrainCommands | None

    def __init__(self):
        super().__init__()

        self.title("OneTrainer")
        self.geometry("1100x740")

        self.after(100, lambda: self._set_icon())

        # more efficient version of ctk.set_appearance_mode("System"), which retrieves the system theme on each main loop iteration
        ctk.set_appearance_mode("Light" if AppearanceModeTracker.detect_appearance_mode() == 0 else "Dark")
        ctk.set_default_color_theme("blue")

        self.train_config = TrainConfig.default_values()
        self.ui_state = UIState(self, self.train_config)

        self.grid_rowconfigure(0, weight=0)
        self.grid_rowconfigure(1, weight=1)
        self.grid_rowconfigure(2, weight=0)
        self.grid_columnconfigure(0, weight=1)

        self.status_label = None
        self.training_button = None
        self.export_button = None
        self.tabview = None

        self.model_tab = None
        self.training_tab = None
        self.lora_tab = None
        self.cloud_tab = None
        self.additional_embeddings_tab = None

        self.top_bar_component = self.top_bar(self)
        self.content_frame(self)
        self.bottom_bar(self)

        self.training_thread = None
        self.training_callbacks = None
        self.training_commands = None

        self.always_on_tensorboard_subprocess = None
        self.current_workspace_dir = self.train_config.workspace_dir
        self._check_start_always_on_tensorboard()

        self.workspace_dir_trace_id = self.ui_state.add_var_trace("workspace_dir", self._on_workspace_dir_change_trace)

        # Persistent profiling window.
        self.profiling_window = ProfilingWindow(self)

        self.protocol("WM_DELETE_WINDOW", self.__close)

    def __close(self):
        self.top_bar_component.save_default()
        self._stop_always_on_tensorboard()
        if hasattr(self, 'workspace_dir_trace_id'):
            self.ui_state.remove_var_trace("workspace_dir", self.workspace_dir_trace_id)
        self.quit()

    def top_bar(self, master):
        return TopBar(
            master,
            self.train_config,
            self.ui_state,
            self.change_model_type,
            self.change_training_method,
            self.load_preset,
        )

    def _set_icon(self):
        """Set the window icon safely after window is ready"""
        set_window_icon(self)

    def bottom_bar(self, master):
        frame = ctk.CTkFrame(master=master, corner_radius=0)
        frame.grid(row=2, column=0, sticky="nsew")

        self.set_step_progress, self.set_epoch_progress = components.double_progress(frame, 0, 0, "step", "epoch")

        self.status_label = components.label(frame, 0, 1, "",
                                             tooltip="Current status of the training run")

        # padding
        frame.grid_columnconfigure(2, weight=1)

        # tensorboard button
        components.button(frame, 0, 3, "Tensorboard", self.open_tensorboard)

        # training button
        self.training_button = components.button(frame, 0, 4, "Start Training", self.start_training)

        # export button
        self.export_button = components.button(frame, 0, 5, "Export", self.export_training,
                                               tooltip="Export the current configuration as a script to run without a UI")


        return frame

    def content_frame(self, master):
        frame = ctk.CTkFrame(master=master, corner_radius=0)
        frame.grid(row=1, column=0, sticky="nsew")

        frame.grid_rowconfigure(0, weight=1)
        frame.grid_columnconfigure(0, weight=1)

        self.tabview = ctk.CTkTabview(frame)
        self.tabview.grid(row=0, column=0, sticky="nsew")

        self.general_tab = self.create_general_tab(self.tabview.add("general"))
        self.model_tab = self.create_model_tab(self.tabview.add("model"))
        self.data_tab = self.create_data_tab(self.tabview.add("data"))
        self.concepts_tab = self.create_concepts_tab(self.tabview.add("concepts"))
        self.training_tab = self.create_training_tab(self.tabview.add("training"))
        self.sampling_tab = self.create_sampling_tab(self.tabview.add("sampling"))
        self.backup_tab = self.create_backup_tab(self.tabview.add("backup"))
        self.tools_tab = self.create_tools_tab(self.tabview.add("tools"))
        self.additional_embeddings_tab = self.create_additional_embeddings_tab(self.tabview.add("additional embeddings"))
        self.cloud_tab = self.create_cloud_tab(self.tabview.add("cloud"))

        self.change_training_method(self.train_config.training_method)

        return frame

    def create_general_tab(self, master):
        frame = ctk.CTkScrollableFrame(master, fg_color="transparent")
        frame.grid_columnconfigure(0, weight=0)
        frame.grid_columnconfigure(1, weight=1)
        frame.grid_columnconfigure(2, weight=0)
        frame.grid_columnconfigure(3, weight=1)

        # workspace dir
        components.label(frame, 0, 0, "Workspace Directory",
                         tooltip="The directory where all files of this training run are saved")
        components.dir_entry(frame, 0, 1, self.ui_state, "workspace_dir", command=self._on_workspace_dir_change)

        # cache dir
        components.label(frame, 0, 2, "Cache Directory",
                         tooltip="The directory where cached data is saved")
        components.dir_entry(frame, 0, 3, self.ui_state, "cache_dir")

        # continue from previous backup
        components.label(frame, 2, 0, "Continue from last backup",
                         tooltip="Automatically continues training from the last backup saved in <workspace>/backup")
        components.switch(frame, 2, 1, self.ui_state, "continue_last_backup")

        # only cache
        components.label(frame, 2, 2, "Only Cache",
                         tooltip="Only populate the cache, without any training")
        components.switch(frame, 2, 3, self.ui_state, "only_cache")

        # debug
        components.label(frame, 4, 0, "Debug mode",
                         tooltip="Save debug information during the training into the debug directory")
        components.switch(frame, 4, 1, self.ui_state, "debug_mode")

        components.label(frame, 4, 2, "Debug Directory",
                         tooltip="The directory where debug data is saved")
        components.dir_entry(frame, 4, 3, self.ui_state, "debug_dir")

        # tensorboard
        components.label(frame, 6, 0, "Tensorboard",
                         tooltip="Starts the Tensorboard Web UI during training")
        components.switch(frame, 6, 1, self.ui_state, "tensorboard")

        components.label(frame, 7, 0, "Expose Tensorboard",
                         tooltip="Exposes Tensorboard Web UI to all network interfaces (makes it accessible from the network)")
        components.switch(frame, 7, 1, self.ui_state, "tensorboard_expose")
        components.label(frame, 7, 2, "Tensorboard Port",
                         tooltip="Port to use for Tensorboard link")
        components.entry(frame, 7, 3, self.ui_state, "tensorboard_port")

        components.label(frame, 8, 0, "Always-On Tensorboard",
                         tooltip="Keep Tensorboard accessible even when not training. Useful for monitoring completed training sessions.")
        components.switch(frame, 8, 1, self.ui_state, "tensorboard_always_on", command=self._on_always_on_tensorboard_toggle)

        # validation
        components.label(frame, 9, 0, "Validation",
                         tooltip="Enable validation steps and add new graph in tensorboard")
        components.switch(frame, 9, 1, self.ui_state, "validation")

<<<<<<< HEAD
        components.label(frame, 8, 2, "Validate after",
                         tooltip="The interval used when validate training")
        components.time_entry(frame, 8, 3, self.ui_state, "validate_after", "validate_after_unit")
=======
        components.label(frame, 10, 0, "Validate after",
                         tooltip="The interval used when validate training")
        components.time_entry(frame, 10, 1, self.ui_state, "validate_after", "validate_after_unit")
>>>>>>> 5adf1376

        # device
        components.label(frame, 11, 0, "Dataloader Threads",
                         tooltip="Number of threads used for the data loader. Increase if your GPU has room during caching, decrease if it's going out of memory during caching.")
        components.entry(frame, 11, 1, self.ui_state, "dataloader_threads")

<<<<<<< HEAD
        components.label(frame, 11, 0, "Train Device",
                         tooltip="The device used for training. Can be \"cuda\", \"cuda:0\", \"cuda:1\" etc. Default:\"cuda\". Must be \"cuda\" for multi-GPU training.")
        components.entry(frame, 11, 1, self.ui_state, "train_device")

        components.label(frame, 12, 0, "Multi-GPU",
                         tooltip="Enable multi-GPU training")
        components.switch(frame, 12, 1, self.ui_state, "multi_gpu")
        components.label(frame, 12, 2, "Device Indexes",
                         tooltip="Multi-GPU: A comma-separated list of device indexes. If empty, all your GPUs are used. With a list such as \"0,1,3,4\" you can omit a GPU, for example an on-board graphics GPU.")
        components.entry(frame, 12, 3, self.ui_state, "device_indexes")

        components.label(frame, 13, 0, "Sequential model setup",
                         tooltip="Multi-GPU: If enabled, loading and setting up the model is done for each GPU one after the other. This is slower, but can reduce peak RAM usage.")
        components.switch(frame, 13, 1, self.ui_state, "sequential_model_setup")

        components.label(frame, 14, 0, "Gradient Reduce Precision",
                         tooltip="WEIGHT_DTYPE: Reduce gradients between GPUs in your weight data type; can be imprecise, but more efficient than float32\n"
                                 "WEIGHT_DTYPE_STOCHASTIC: Sum up the gradients in your weight data type, but average them in float32 and stochastically round if your weight data type is bfloat16\n"
                                 "FLOAT_32: Reduce gradients in float32\n"
                                 "FLOAT_32_STOCHASTIC: Reduce gradients in float32; use stochastic rounding to bfloat16 if your weight data type is bfloat16",
                         wide_tooltip=True)
        components.options(frame, 14, 1, [str(x) for x in list(GradientReducePrecision)], self.ui_state,
                           "gradient_reduce_precision")

        components.label(frame, 14, 2, "Fused Gradient Reduce",
                         tooltip="Multi-GPU: Gradient synchronisation during the backward pass. Can be more efficient, especially with Async Gradient Reduce")
        components.switch(frame, 14, 3, self.ui_state, "fused_gradient_reduce")

        components.label(frame, 15, 0, "Async Gradient Reduce",
                         tooltip="Multi-GPU: Asynchroniously start the gradient reduce operations during the backward pass. Can be more efficient, but requires some VRAM.")
        components.switch(frame, 15, 1, self.ui_state, "async_gradient_reduce")
        components.label(frame, 15, 2, "Buffer size (MB)",
                         tooltip="Multi-GPU: Maximum VRAM for \"Async Gradient Reduce\", in megabytes. A multiple of this value can be needed if combined with \"Fused Back Pass\" and/or \"Layer offload fraction\"")
        components.entry(frame, 15, 3, self.ui_state, "async_gradient_reduce_buffer")

        components.label(frame, 16, 0, "Temp Device",
                         tooltip="The device used to temporarily offload models while they are not used. Default:\"cpu\"")
        components.entry(frame, 16, 1, self.ui_state, "temp_device")
=======
        components.label(frame, 12, 0, "Train Device",
                         tooltip="The device used for training. Can be \"cuda\", \"cuda:0\", \"cuda:1\" etc. Default:\"cuda\"")
        components.entry(frame, 12, 1, self.ui_state, "train_device")

        components.label(frame, 13, 0, "Temp Device",
                         tooltip="The device used to temporarily offload models while they are not used. Default:\"cpu\"")
        components.entry(frame, 13, 1, self.ui_state, "temp_device")
>>>>>>> 5adf1376

        frame.pack(fill="both", expand=1)
        return frame

    def create_model_tab(self, master):
        return ModelTab(master, self.train_config, self.ui_state)

    def create_data_tab(self, master):
        frame = ctk.CTkScrollableFrame(master, fg_color="transparent")
        frame.grid_columnconfigure(0, weight=0)
        frame.grid_columnconfigure(1, weight=1)
        frame.grid_columnconfigure(2, minsize=50)
        frame.grid_columnconfigure(3, weight=0)
        frame.grid_columnconfigure(4, weight=1)

        # aspect ratio bucketing
        components.label(frame, 0, 0, "Aspect Ratio Bucketing",
                         tooltip="Aspect ratio bucketing enables training on images with different aspect ratios")
        components.switch(frame, 0, 1, self.ui_state, "aspect_ratio_bucketing")

        # latent caching
        components.label(frame, 1, 0, "Latent Caching",
                         tooltip="Caching of intermediate training data that can be re-used between epochs")
        components.switch(frame, 1, 1, self.ui_state, "latent_caching")

        # clear cache before training
        components.label(frame, 2, 0, "Clear cache before training",
                         tooltip="Clears the cache directory before starting to train. Only disable this if you want to continue using the same cached data. Disabling this can lead to errors, if other settings are changed during a restart")
        components.switch(frame, 2, 1, self.ui_state, "clear_cache_before_training")

        frame.pack(fill="both", expand=1)
        return frame

    def create_concepts_tab(self, master):
        return ConceptTab(master, self.train_config, self.ui_state)

    def create_training_tab(self, master) -> TrainingTab:
        return TrainingTab(master, self.train_config, self.ui_state)

    def create_cloud_tab(self, master) -> CloudTab:
        return CloudTab(master, self.train_config, self.ui_state,parent=self)

    def create_sampling_tab(self, master):
        master.grid_rowconfigure(0, weight=0)
        master.grid_rowconfigure(1, weight=1)
        master.grid_columnconfigure(0, weight=1)

        # sample after
        top_frame = ctk.CTkFrame(master=master, corner_radius=0)
        top_frame.grid(row=0, column=0, sticky="nsew")
        sub_frame = ctk.CTkFrame(master=top_frame, corner_radius=0, fg_color="transparent")
        sub_frame.grid(row=1, column=0, sticky="nsew", columnspan=6)

        components.label(top_frame, 0, 0, "Sample After",
                         tooltip="The interval used when automatically sampling from the model during training")
        components.time_entry(top_frame, 0, 1, self.ui_state, "sample_after", "sample_after_unit")

        components.label(top_frame, 0, 2, "Skip First",
                         tooltip="Start sampling automatically after this interval has elapsed.")
        components.entry(top_frame, 0, 3, self.ui_state, "sample_skip_first", width=50, sticky="nw")

        components.label(top_frame, 0, 4, "Format",
                         tooltip="File Format used when saving samples")
        components.options_kv(top_frame, 0, 5, [
            ("PNG", ImageFormat.PNG),
            ("JPG", ImageFormat.JPG),
        ], self.ui_state, "sample_image_format")

        components.button(top_frame, 0, 6, "sample now", self.sample_now)

        components.button(top_frame, 0, 7, "manual sample", self.open_sample_ui)

        components.label(sub_frame, 0, 0, "Non-EMA Sampling",
                         tooltip="Whether to include non-ema sampling when using ema.")
        components.switch(sub_frame, 0, 1, self.ui_state, "non_ema_sampling")

        components.label(sub_frame, 0, 2, "Samples to Tensorboard",
                         tooltip="Whether to include sample images in the Tensorboard output.")
        components.switch(sub_frame, 0, 3, self.ui_state, "samples_to_tensorboard")

        # table
        frame = ctk.CTkFrame(master=master, corner_radius=0)
        frame.grid(row=1, column=0, sticky="nsew")

        return SamplingTab(frame, self.train_config, self.ui_state)

    def create_backup_tab(self, master):
        frame = ctk.CTkScrollableFrame(master, fg_color="transparent")
        frame.grid_columnconfigure(0, weight=0)
        frame.grid_columnconfigure(1, weight=1)
        frame.grid_columnconfigure(2, minsize=50)
        frame.grid_columnconfigure(3, weight=0)
        frame.grid_columnconfigure(4, weight=1)

        # backup after
        components.label(frame, 0, 0, "Backup After",
                         tooltip="The interval used when automatically creating model backups during training")
        components.time_entry(frame, 0, 1, self.ui_state, "backup_after", "backup_after_unit")

        # backup now
        components.button(frame, 0, 3, "backup now", self.backup_now)

        # rolling backup
        components.label(frame, 1, 0, "Rolling Backup",
                         tooltip="If rolling backups are enabled, older backups are deleted automatically")
        components.switch(frame, 1, 1, self.ui_state, "rolling_backup")

        # rolling backup count
        components.label(frame, 1, 3, "Rolling Backup Count",
                         tooltip="Defines the number of backups to keep if rolling backups are enabled")
        components.entry(frame, 1, 4, self.ui_state, "rolling_backup_count")

        # backup before save
        components.label(frame, 2, 0, "Backup Before Save",
                         tooltip="Create a full backup before saving the final model")
        components.switch(frame, 2, 1, self.ui_state, "backup_before_save")

        # save after
        components.label(frame, 3, 0, "Save Every",
                         tooltip="The interval used when automatically saving the model during training")
        components.time_entry(frame, 3, 1, self.ui_state, "save_every", "save_every_unit")

        # save now
        components.button(frame, 3, 3, "save now", self.save_now)

        # skip save
        components.label(frame, 4, 0, "Skip First",
                         tooltip="Start saving automatically after this interval has elapsed")
        components.entry(frame, 4, 1, self.ui_state, "save_skip_first", width=50, sticky="nw")

        # save filename prefix
        components.label(frame, 5, 0, "Save Filename Prefix",
                         tooltip="The prefix for filenames used when saving the model during training")
        components.entry(frame, 5, 1, self.ui_state, "save_filename_prefix")

        frame.pack(fill="both", expand=1)
        return frame

    def lora_tab(self, master):
        frame = ctk.CTkScrollableFrame(master, fg_color="transparent")
        frame.grid_columnconfigure(0, weight=0)
        frame.grid_columnconfigure(1, weight=1)
        frame.grid_columnconfigure(2, minsize=50)
        frame.grid_columnconfigure(3, weight=0)
        frame.grid_columnconfigure(4, weight=1)

        # lora model name
        components.label(frame, 0, 0, "LoRA base model",
                         tooltip="The base LoRA to train on. Leave empty to create a new LoRA")
        components.file_entry(
            frame, 0, 1, self.ui_state, "lora_model_name",
            path_modifier=lambda x: Path(x).parent.absolute() if x.endswith(".json") else x
        )

        # lora rank
        components.label(frame, 1, 0, "LoRA rank",
                         tooltip="The rank parameter used when creating a new LoRA")
        components.entry(frame, 1, 1, self.ui_state, "lora_rank")

        # lora rank
        components.label(frame, 2, 0, "LoRA alpha",
                         tooltip="The alpha parameter used when creating a new LoRA")
        components.entry(frame, 2, 1, self.ui_state, "lora_alpha")

        # Dropout Percentage
        components.label(frame, 3, 0, "Dropout Probability",
                         tooltip="Dropout probability. This percentage of model nodes will be randomly ignored at each training step. Helps with overfitting. 0 disables, 1 maximum.")
        components.entry(frame, 3, 1, self.ui_state, "dropout_probability")

        # lora weight dtype
        components.label(frame, 4, 0, "LoRA Weight Data Type",
                         tooltip="The LoRA weight data type used for training. This can reduce memory consumption, but reduces precision")
        components.options_kv(frame, 4, 1, [
            ("float32", DataType.FLOAT_32),
            ("bfloat16", DataType.BFLOAT_16),
        ], self.ui_state, "lora_weight_dtype")

        # For use with additional embeddings.
        components.label(frame, 5, 0, "Bundle Embeddings",
                         tooltip="Bundles any additional embeddings into the LoRA output file, rather than as separate files")
        components.switch(frame, 5, 1, self.ui_state, "bundle_additional_embeddings")

        frame.pack(fill="both", expand=1)
        return frame

    def embedding_tab(self, master):
        frame = ctk.CTkScrollableFrame(master, fg_color="transparent")
        frame.grid_columnconfigure(0, weight=0)
        frame.grid_columnconfigure(1, weight=1)
        frame.grid_columnconfigure(2, minsize=50)
        frame.grid_columnconfigure(3, weight=0)
        frame.grid_columnconfigure(4, weight=1)

        # embedding model name
        components.label(frame, 0, 0, "Base embedding",
                         tooltip="The base embedding to train on. Leave empty to create a new embedding")
        components.file_entry(
            frame, 0, 1, self.ui_state, "embedding.model_name",
            path_modifier=lambda x: Path(x).parent.absolute() if x.endswith(".json") else x
        )

        # token count
        components.label(frame, 1, 0, "Token count",
                         tooltip="The token count used when creating a new embedding. Leave empty to auto detect from the initial embedding text.")
        components.entry(frame, 1, 1, self.ui_state, "embedding.token_count")

        # initial embedding text
        components.label(frame, 2, 0, "Initial embedding text",
                         tooltip="The initial embedding text used when creating a new embedding")
        components.entry(frame, 2, 1, self.ui_state, "embedding.initial_embedding_text")

        # embedding weight dtype
        components.label(frame, 3, 0, "Embedding Weight Data Type",
                         tooltip="The Embedding weight data type used for training. This can reduce memory consumption, but reduces precision")
        components.options_kv(frame, 3, 1, [
            ("float32", DataType.FLOAT_32),
            ("bfloat16", DataType.BFLOAT_16),
        ], self.ui_state, "embedding_weight_dtype")

        # placeholder
        components.label(frame, 4, 0, "Placeholder",
                         tooltip="The placeholder used when using the embedding in a prompt")
        components.entry(frame, 4, 1, self.ui_state, "embedding.placeholder")

        # output embedding
        components.label(frame, 5, 0, "Output embedding",
                         tooltip="Output embeddings are calculated at the output of the text encoder, not the input. This can improve results for larger text encoders and lower VRAM usage.")
        components.switch(frame, 5, 1, self.ui_state, "embedding.is_output_embedding")

        frame.pack(fill="both", expand=1)
        return frame

    def create_additional_embeddings_tab(self, master):
        return AdditionalEmbeddingsTab(master, self.train_config, self.ui_state)

    def create_tools_tab(self, master):
        frame = ctk.CTkScrollableFrame(master, fg_color="transparent")
        frame.grid_columnconfigure(0, weight=0)
        frame.grid_columnconfigure(1, weight=1)
        frame.grid_columnconfigure(2, minsize=50)
        frame.grid_columnconfigure(3, weight=0)
        frame.grid_columnconfigure(4, weight=1)

        # dataset
        components.label(frame, 0, 0, "Dataset Tools",
                         tooltip="Open the captioning tool")
        components.button(frame, 0, 1, "Open", self.open_dataset_tool)

        # video tools
        components.label(frame, 1, 0, "Video Tools",
                         tooltip="Open the video tools")
        components.button(frame, 1, 1, "Open", self.open_video_tool)

        # convert model
        components.label(frame, 2, 0, "Convert Model Tools",
                         tooltip="Open the model conversion tool")
        components.button(frame, 2, 1, "Open", self.open_convert_model_tool)

        # sample
        components.label(frame, 3, 0, "Sampling Tool",
                         tooltip="Open the model sampling tool")
        components.button(frame, 3, 1, "Open", self.open_sampling_tool)

        components.label(frame, 4, 0, "Profiling Tool",
                         tooltip="Open the profiling tools.")
        components.button(frame, 4, 1, "Open", self.open_profiling_tool)

        frame.pack(fill="both", expand=1)
        return frame

    def change_model_type(self, model_type: ModelType):
        if self.model_tab:
            self.model_tab.refresh_ui()

        if self.training_tab:
            self.training_tab.refresh_ui()

        if self.lora_tab:
            self.lora_tab.refresh_ui()

    def change_training_method(self, training_method: TrainingMethod):
        if not self.tabview:
            return

        if self.model_tab:
            self.model_tab.refresh_ui()

        if training_method != TrainingMethod.LORA and "LoRA" in self.tabview._tab_dict:
            self.tabview.delete("LoRA")
            self.lora_tab = None
        if training_method != TrainingMethod.EMBEDDING and "embedding" in self.tabview._tab_dict:
            self.tabview.delete("embedding")

        if training_method == TrainingMethod.LORA and "LoRA" not in self.tabview._tab_dict:
            self.lora_tab = LoraTab(self.tabview.add("LoRA"), self.train_config, self.ui_state)
        if training_method == TrainingMethod.EMBEDDING and "embedding" not in self.tabview._tab_dict:
            self.embedding_tab(self.tabview.add("embedding"))

    def load_preset(self):
        if not self.tabview:
            return

        if self.additional_embeddings_tab:
            self.additional_embeddings_tab.refresh_ui()

    def open_tensorboard(self):
        webbrowser.open("http://localhost:" + str(self.train_config.tensorboard_port), new=0, autoraise=False)

    def on_update_train_progress(self, train_progress: TrainProgress, max_sample: int, max_epoch: int):
        self.set_step_progress(train_progress.epoch_step, max_sample)
        self.set_epoch_progress(train_progress.epoch, max_epoch)

    def on_update_status(self, status: str):
        self.status_label.configure(text=status)

    def open_dataset_tool(self):
        window = CaptionUI(self, None, False)
        self.wait_window(window)

    def open_video_tool(self):
        window = VideoToolUI(self)
        self.wait_window(window)

    def open_convert_model_tool(self):
        window = ConvertModelUI(self)
        self.wait_window(window)

    def open_sampling_tool(self):
        if not self.training_callbacks and not self.training_commands:
            window = SampleWindow(
                self,
                train_config=self.train_config,
            )
            self.wait_window(window)
            torch_gc()

    def open_profiling_tool(self):
        self.profiling_window.deiconify()

    def open_sample_ui(self):
        training_callbacks = self.training_callbacks
        training_commands = self.training_commands

        if training_callbacks and training_commands:
            window = SampleWindow(
                self,
                callbacks=training_callbacks,
                commands=training_commands,
            )
            self.wait_window(window)
            training_callbacks.set_on_sample_custom()

    def __training_thread_function(self):
        error_caught = False

        self.training_callbacks = TrainCallbacks(
            on_update_train_progress=self.on_update_train_progress,
            on_update_status=self.on_update_status,
        )

        trainer = create.create_trainer(self.train_config, self.training_callbacks, self.training_commands, reattach=self.cloud_tab.reattach)
        try:
            trainer.start()
            if self.train_config.cloud.enabled:
                self.ui_state.get_var("secrets.cloud").update(self.train_config.secrets.cloud)
            trainer.train()
        except Exception:
            if self.train_config.cloud.enabled:
                self.ui_state.get_var("secrets.cloud").update(self.train_config.secrets.cloud)
            error_caught = True
            traceback.print_exc()

        trainer.end()

        # clear gpu memory
        del trainer

        self.training_thread = None
        self.training_commands = None
        torch.clear_autocast_cache()
        torch_gc()

        if error_caught:
            self.on_update_status("error: check the console for more information")
        else:
            self.on_update_status("stopped")

        self.training_button.configure(text="Start Training", state="normal")

        if self.train_config.tensorboard_always_on and not self.always_on_tensorboard_subprocess:
            self._start_always_on_tensorboard()

    def start_training(self):
        if self.training_thread is None:
            self.save_default()

            self.training_button.configure(text="Stop Training", state="normal")

            if self.train_config.tensorboard and not self.train_config.tensorboard_always_on and self.always_on_tensorboard_subprocess:
                self._stop_always_on_tensorboard()

            self.training_commands = TrainCommands()

            self.training_thread = threading.Thread(target=self.__training_thread_function)
            self.training_thread.start()
        else:
            self.training_button.configure(state="disabled")
            self.on_update_status("stopping")
            self.training_commands.stop()

    def save_default(self):
        self.top_bar_component.save_default()
        self.concepts_tab.save_current_config()
        self.sampling_tab.save_current_config()
        self.additional_embeddings_tab.save_current_config()

    def export_training(self):
        file_path = filedialog.asksaveasfilename(filetypes=[
            ("All Files", "*.*"),
            ("json", "*.json"),
        ], initialdir=".", initialfile="config.json")

        if file_path:
            with open(file_path, "w") as f:
                json.dump(self.train_config.to_pack_dict(secrets=False), f, indent=4)

    def sample_now(self):
        train_commands = self.training_commands
        if train_commands:
            train_commands.sample_default()

    def backup_now(self):
        train_commands = self.training_commands
        if train_commands:
            train_commands.backup()

    def save_now(self):
        train_commands = self.training_commands
        if train_commands:
            train_commands.save()

    def _check_start_always_on_tensorboard(self):
        if self.train_config.tensorboard_always_on and not self.always_on_tensorboard_subprocess:
            self._start_always_on_tensorboard()

    def _start_always_on_tensorboard(self):
        if self.always_on_tensorboard_subprocess:
            self._stop_always_on_tensorboard()

        tensorboard_executable = os.path.join(os.path.dirname(sys.executable), "tensorboard")
        tensorboard_log_dir = os.path.join(self.train_config.workspace_dir, "tensorboard")

        os.makedirs(Path(tensorboard_log_dir).absolute(), exist_ok=True)

        tensorboard_args = [
            tensorboard_executable,
            "--logdir",
            tensorboard_log_dir,
            "--port",
            str(self.train_config.tensorboard_port),
            "--samples_per_plugin=images=100,scalars=10000",
        ]

        if self.train_config.tensorboard_expose:
            tensorboard_args.append("--bind_all")

        try:
            self.always_on_tensorboard_subprocess = subprocess.Popen(tensorboard_args)
        except Exception:
            self.always_on_tensorboard_subprocess = None

    def _stop_always_on_tensorboard(self):
        if self.always_on_tensorboard_subprocess:
            try:
                self.always_on_tensorboard_subprocess.terminate()
                self.always_on_tensorboard_subprocess.wait(timeout=5)
            except subprocess.TimeoutExpired:
                self.always_on_tensorboard_subprocess.kill()
            except Exception:
                pass
            finally:
                self.always_on_tensorboard_subprocess = None

    def _on_workspace_dir_change(self, new_workspace_dir: str):
        if new_workspace_dir != self.current_workspace_dir:
            self.current_workspace_dir = new_workspace_dir

            if self.train_config.tensorboard_always_on and self.always_on_tensorboard_subprocess:
                self._start_always_on_tensorboard()

    def _on_workspace_dir_change_trace(self, *args):
        new_workspace_dir = self.train_config.workspace_dir
        if new_workspace_dir != self.current_workspace_dir:
            self.current_workspace_dir = new_workspace_dir

            if self.train_config.tensorboard_always_on and self.always_on_tensorboard_subprocess:
                self._start_always_on_tensorboard()

    def _on_always_on_tensorboard_toggle(self):
        if self.train_config.tensorboard_always_on:
            if not (self.training_thread and self.train_config.tensorboard):
                self._start_always_on_tensorboard()
        else:
            if not (self.training_thread and self.train_config.tensorboard):
                self._stop_always_on_tensorboard()<|MERGE_RESOLUTION|>--- conflicted
+++ resolved
@@ -214,6 +214,10 @@
                          tooltip="Starts the Tensorboard Web UI during training")
         components.switch(frame, 6, 1, self.ui_state, "tensorboard")
 
+        components.label(frame, 6, 2, "Always-On Tensorboard",
+                         tooltip="Keep Tensorboard accessible even when not training. Useful for monitoring completed training sessions.")
+        components.switch(frame, 6, 3, self.ui_state, "tensorboard_always_on", command=self._on_always_on_tensorboard_toggle)
+
         components.label(frame, 7, 0, "Expose Tensorboard",
                          tooltip="Exposes Tensorboard Web UI to all network interfaces (makes it accessible from the network)")
         components.switch(frame, 7, 1, self.ui_state, "tensorboard_expose")
@@ -221,31 +225,21 @@
                          tooltip="Port to use for Tensorboard link")
         components.entry(frame, 7, 3, self.ui_state, "tensorboard_port")
 
-        components.label(frame, 8, 0, "Always-On Tensorboard",
-                         tooltip="Keep Tensorboard accessible even when not training. Useful for monitoring completed training sessions.")
-        components.switch(frame, 8, 1, self.ui_state, "tensorboard_always_on", command=self._on_always_on_tensorboard_toggle)
 
         # validation
-        components.label(frame, 9, 0, "Validation",
+        components.label(frame, 8, 0, "Validation",
                          tooltip="Enable validation steps and add new graph in tensorboard")
-        components.switch(frame, 9, 1, self.ui_state, "validation")
-
-<<<<<<< HEAD
+        components.switch(frame, 8, 1, self.ui_state, "validation")
+
         components.label(frame, 8, 2, "Validate after",
                          tooltip="The interval used when validate training")
         components.time_entry(frame, 8, 3, self.ui_state, "validate_after", "validate_after_unit")
-=======
-        components.label(frame, 10, 0, "Validate after",
-                         tooltip="The interval used when validate training")
-        components.time_entry(frame, 10, 1, self.ui_state, "validate_after", "validate_after_unit")
->>>>>>> 5adf1376
 
         # device
         components.label(frame, 11, 0, "Dataloader Threads",
                          tooltip="Number of threads used for the data loader. Increase if your GPU has room during caching, decrease if it's going out of memory during caching.")
         components.entry(frame, 11, 1, self.ui_state, "dataloader_threads")
 
-<<<<<<< HEAD
         components.label(frame, 11, 0, "Train Device",
                          tooltip="The device used for training. Can be \"cuda\", \"cuda:0\", \"cuda:1\" etc. Default:\"cuda\". Must be \"cuda\" for multi-GPU training.")
         components.entry(frame, 11, 1, self.ui_state, "train_device")
@@ -284,15 +278,6 @@
         components.label(frame, 16, 0, "Temp Device",
                          tooltip="The device used to temporarily offload models while they are not used. Default:\"cpu\"")
         components.entry(frame, 16, 1, self.ui_state, "temp_device")
-=======
-        components.label(frame, 12, 0, "Train Device",
-                         tooltip="The device used for training. Can be \"cuda\", \"cuda:0\", \"cuda:1\" etc. Default:\"cuda\"")
-        components.entry(frame, 12, 1, self.ui_state, "train_device")
-
-        components.label(frame, 13, 0, "Temp Device",
-                         tooltip="The device used to temporarily offload models while they are not used. Default:\"cpu\"")
-        components.entry(frame, 13, 1, self.ui_state, "temp_device")
->>>>>>> 5adf1376
 
         frame.pack(fill="both", expand=1)
         return frame
