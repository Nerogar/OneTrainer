--- conflicted
+++ resolved
@@ -14,12 +14,7 @@
 from pathlib import Path
 from tkinter import filedialog
 
-<<<<<<< HEAD
 import scripts.generate_debug_report
-from modules.trainer.CloudTrainer import CloudTrainer
-from modules.trainer.GenericTrainer import GenericTrainer
-=======
->>>>>>> fbf943d1
 from modules.ui.AdditionalEmbeddingsTab import AdditionalEmbeddingsTab
 from modules.ui.CaptionUI import CaptionUI
 from modules.ui.CloudTab import CloudTab
@@ -647,13 +642,13 @@
     def open_tensorboard(self):
         webbrowser.open("http://localhost:" + str(self.train_config.tensorboard_port), new=0, autoraise=False)
 
-    def _calculate_eta_string(self, train_progress: TrainProgress, max_step: int, max_epoch: int, step_rate: float | None, epoch_rate: float | None) -> str | None:
+    def _calculate_eta_string(self, train_progress: TrainProgress, max_step: int, max_epoch: int) -> str | None:
         spent_total = time.monotonic() - self.start_time
         steps_done = train_progress.epoch * max_step + train_progress.epoch_step
-        remaining_steps = (max_epoch - train_progress.epoch) * max_step + (max_step - train_progress.epoch_step)
+        remaining_steps = (max_epoch - train_progress.epoch - 1) * max_step + (max_step - train_progress.epoch_step)
         total_eta = spent_total / steps_done * remaining_steps
 
-        if train_progress.global_step <= 30 or spent_total is None:
+        if train_progress.global_step <= 30:
             return "Estimating ..."
 
         td = datetime.timedelta(seconds=total_eta)
@@ -669,8 +664,8 @@
         else:
             return f"{seconds}s"
 
-    def set_eta_label(self, train_progress: TrainProgress, max_step: int, max_epoch: int, step_rate: float | None, epoch_rate: float | None):
-        eta_str = self._calculate_eta_string(train_progress, max_step, max_epoch, step_rate, epoch_rate)
+    def set_eta_label(self, train_progress: TrainProgress, max_step: int, max_epoch: int):
+        eta_str = self._calculate_eta_string(train_progress, max_step, max_epoch)
         if eta_str is not None:
             self.eta_label.configure(text=f"ETA: {eta_str}")
         else:
@@ -679,10 +674,10 @@
     def delete_eta_label(self):
         self.eta_label.configure(text="")
 
-    def on_update_train_progress(self, train_progress: TrainProgress, max_step: int, max_epoch: int, step_rate: float | None, epoch_rate: float | None):
+    def on_update_train_progress(self, train_progress: TrainProgress, max_step: int, max_epoch: int):
         self.set_step_progress(train_progress.epoch_step, max_step)
         self.set_epoch_progress(train_progress.epoch, max_epoch)
-        self.set_eta_label(train_progress, max_step, max_epoch, step_rate, epoch_rate)
+        self.set_eta_label(train_progress, max_step, max_epoch)
 
     def on_update_status(self, status):
         self.status_label.configure(text=status)
