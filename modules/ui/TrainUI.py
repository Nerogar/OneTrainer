import ctypes
import datetime
import json
import platform
import threading
import time
import traceback
import webbrowser
from collections.abc import Callable
from contextlib import suppress
from pathlib import Path
from tkinter import filedialog

import scripts.generate_debug_report
from modules.ui.AdditionalEmbeddingsTab import AdditionalEmbeddingsTab
from modules.ui.CaptionUI import CaptionUI
from modules.ui.CloudTab import CloudTab
from modules.ui.ConceptTab import ConceptTab
from modules.ui.ConvertModelUI import ConvertModelUI
from modules.ui.LoraTab import LoraTab
from modules.ui.ModelTab import ModelTab
from modules.ui.ProfilingWindow import ProfilingWindow
from modules.ui.SampleWindow import SampleWindow
from modules.ui.SamplingTab import SamplingTab
from modules.ui.TopBar import TopBar
from modules.ui.TrainingTab import TrainingTab
from modules.ui.VideoToolUI import VideoToolUI
from modules.util import create
from modules.util.callbacks.TrainCallbacks import TrainCallbacks
from modules.util.commands.TrainCommands import TrainCommands
from modules.util.config.TrainConfig import TrainConfig
from modules.util.enum.DataType import DataType
from modules.util.enum.GradientReducePrecision import GradientReducePrecision
from modules.util.enum.ImageFormat import ImageFormat
from modules.util.enum.ModelType import ModelType
from modules.util.enum.TensorboardMode import TensorboardMode
from modules.util.enum.TrainingMethod import TrainingMethod
from modules.util.tensorboard_util import start_filtered_tensorboard, stop_tensorboard
from modules.util.torch_util import torch_gc
from modules.util.TrainProgress import TrainProgress
from modules.util.ui import components
from modules.util.ui.ui_utils import set_window_icon
from modules.util.ui.UIState import UIState

import torch

import customtkinter as ctk
from customtkinter import AppearanceModeTracker

# chunk for forcing Windows to ignore DPI scaling when moving between monitors
# fixes the long standing transparency bug https://github.com/Nerogar/OneTrainer/issues/90
if platform.system() == "Windows":
    with suppress(Exception):
        # https://learn.microsoft.com/en-us/windows/win32/hidpi/setting-the-default-dpi-awareness-for-a-process#setting-default-awareness-programmatically
        ctypes.windll.shcore.SetProcessDpiAwareness(1)  # PROCESS_SYSTEM_DPI_AWARE

class TrainUI(ctk.CTk):
    set_step_progress: Callable[[int, int], None]
    set_epoch_progress: Callable[[int, int], None]

    status_label: ctk.CTkLabel | None
    training_button: ctk.CTkButton | None
    training_callbacks: TrainCallbacks | None
    training_commands: TrainCommands | None

    _TRAIN_BUTTON_STYLES = {
        "idle": {
            "text": "Start Training",
            "state": "normal",
            "fg_color": "#198754",
            "hover_color": "#146c43",
            "text_color": "white",
            "text_color_disabled": "white",
        },
        "running": {
            "text": "Stop Training",
            "state": "normal",
            "fg_color": "#dc3545",
            "hover_color": "#bb2d3b",
            "text_color": "white",
        },
        "stopping": {
            "text": "Stopping...",
            "state": "disabled",
            "fg_color": "#dc3545",
            "hover_color": "#dc3545",
            "text_color": "white",
            "text_color_disabled": "white",
        },
    }

    def __init__(self):
        super().__init__()

        self.title("OneTrainer")
        self.geometry("1100x740")

        self.after(100, lambda: self._set_icon())

        # more efficient version of ctk.set_appearance_mode("System"), which retrieves the system theme on each main loop iteration
        ctk.set_appearance_mode("Light" if AppearanceModeTracker.detect_appearance_mode() == 0 else "Dark")
        ctk.set_default_color_theme("blue")

        self.train_config = TrainConfig.default_values()
        self.ui_state = UIState(self, self.train_config)

        self.grid_rowconfigure(0, weight=0)
        self.grid_rowconfigure(1, weight=1)
        self.grid_rowconfigure(2, weight=0)
        self.grid_columnconfigure(0, weight=1)

        self.status_label = None
        self.eta_label = None
        self.training_button = None
        self.export_button = None
        self.tabview = None

        self.model_tab = None
        self.training_tab = None
        self.lora_tab = None
        self.cloud_tab = None
        self.additional_embeddings_tab = None

        self.top_bar_component = self.top_bar(self)
        self.content_frame(self)
        self.bottom_bar(self)

        self.training_thread = None
        self.training_callbacks = None
        self.training_commands = None

        self.always_on_tensorboard_subprocess = None
        self.current_workspace_dir = self.train_config.workspace_dir
        self._initialize_tensorboard()

        self.workspace_dir_trace_id = self.ui_state.add_var_trace("workspace_dir", self._on_workspace_dir_change_trace)
        self.tensorboard_mode_trace_id = self.ui_state.add_var_trace("tensorboard_mode", self._on_tensorboard_mode_change)

        # Persistent profiling window.
        self.profiling_window = ProfilingWindow(self)

        self.protocol("WM_DELETE_WINDOW", self.__close)

    def __close(self):
        self.top_bar_component.save_default()
        self._stop_always_on_tensorboard()
        if hasattr(self, 'workspace_dir_trace_id'):
            self.ui_state.remove_var_trace("workspace_dir", self.workspace_dir_trace_id)
        if hasattr(self, 'tensorboard_mode_trace_id'):
            self.ui_state.remove_var_trace("tensorboard_mode", self.tensorboard_mode_trace_id)
        self.quit()

    def top_bar(self, master):
        return TopBar(
            master,
            self.train_config,
            self.ui_state,
            self.change_model_type,
            self.change_training_method,
            self.load_preset,
        )

    def _set_icon(self):
        """Set the window icon safely after window is ready"""
        set_window_icon(self)

    def bottom_bar(self, master):
        frame = ctk.CTkFrame(master=master, corner_radius=0)
        frame.grid(row=2, column=0, sticky="nsew")

        self.set_step_progress, self.set_epoch_progress = components.double_progress(frame, 0, 0, "step", "epoch")

        # status + ETA container
        self.status_frame = ctk.CTkFrame(frame, corner_radius=0, fg_color="transparent")
        self.status_frame.grid(row=0, column=1, sticky="w")
        self.status_frame.grid_rowconfigure(0, weight=0)
        self.status_frame.grid_rowconfigure(1, weight=0)
        self.status_frame.grid_columnconfigure(0, weight=1)

        self.status_label = components.label(self.status_frame, 0, 0, "", pad=0,
                                             tooltip="Current status of the training run")
        self.eta_label = components.label(self.status_frame, 1, 0, "", pad=0)

        # padding
        frame.grid_columnconfigure(2, weight=1)


        # export button
        self.export_button = components.button(frame, 0, 3, "Export", self.export_training,
                                             width=60, padx=5, pady=(15, 0),
                                             tooltip="Export the current configuration as a script to run without a UI")

        # debug button
        components.button(frame, 0, 4, "Debug", self.generate_debug_package,
                                       width=60, padx=(5, 25), pady=(15, 0),
                                       tooltip="Generate a zip file with config.json, debug_report.log and settings diff, use this to report bugs or issues")

        # tensorboard button
        components.button(frame, 0, 5, "Tensorboard", self.open_tensorboard,
                                             width=100, padx=(0, 5), pady=(15, 0))

        # training button
        self.training_button = components.button(frame, 0, 6, "Start Training", self.start_training,
                                                 padx=(5, 20), pady=(15, 0))
        self._set_training_button_style("idle")  # centralized styling

        return frame

    def content_frame(self, master):
        frame = ctk.CTkFrame(master=master, corner_radius=0)
        frame.grid(row=1, column=0, sticky="nsew")

        frame.grid_rowconfigure(0, weight=1)
        frame.grid_columnconfigure(0, weight=1)

        self.tabview = ctk.CTkTabview(frame)
        self.tabview.grid(row=0, column=0, sticky="nsew")

        self.general_tab = self.create_general_tab(self.tabview.add("general"))
        self.model_tab = self.create_model_tab(self.tabview.add("model"))
        self.data_tab = self.create_data_tab(self.tabview.add("data"))
        self.concepts_tab = self.create_concepts_tab(self.tabview.add("concepts"))
        self.training_tab = self.create_training_tab(self.tabview.add("training"))
        self.sampling_tab = self.create_sampling_tab(self.tabview.add("sampling"))
        self.backup_tab = self.create_backup_tab(self.tabview.add("backup"))
        self.tools_tab = self.create_tools_tab(self.tabview.add("tools"))
        self.additional_embeddings_tab = self.create_additional_embeddings_tab(self.tabview.add("additional embeddings"))
        self.cloud_tab = self.create_cloud_tab(self.tabview.add("cloud"))

        self.change_training_method(self.train_config.training_method)

        return frame

    def create_general_tab(self, master):
        frame = ctk.CTkScrollableFrame(master, fg_color="transparent")
        frame.grid_columnconfigure(0, weight=0)
        frame.grid_columnconfigure(1, weight=1)
        frame.grid_columnconfigure(2, weight=0)
        frame.grid_columnconfigure(3, weight=1)

        # workspace dir
        components.label(frame, 0, 0, "Workspace Directory",
                         tooltip="The directory where all files of this training run are saved")
        components.dir_entry(frame, 0, 1, self.ui_state, "workspace_dir", command=self._on_workspace_dir_change)

        # cache dir
        components.label(frame, 0, 2, "Cache Directory",
                         tooltip="The directory where cached data is saved")
        components.dir_entry(frame, 0, 3, self.ui_state, "cache_dir")

        # continue from previous backup
        components.label(frame, 2, 0, "Continue from last backup",
                         tooltip="Automatically continues training from the last backup saved in <workspace>/backup")
        components.switch(frame, 2, 1, self.ui_state, "continue_last_backup")

        # only cache
        components.label(frame, 2, 2, "Only Cache",
                         tooltip="Only populate the cache, without any training")
        components.switch(frame, 2, 3, self.ui_state, "only_cache")

        # debug
        components.label(frame, 4, 0, "Debug mode",
                         tooltip="Save debug information during the training into the debug directory")
        components.switch(frame, 4, 1, self.ui_state, "debug_mode")

        components.label(frame, 4, 2, "Debug Directory",
                         tooltip="The directory where debug data is saved")
        components.dir_entry(frame, 4, 3, self.ui_state, "debug_dir")

        # tensorboard
<<<<<<< HEAD
        components.label(frame, 6, 0, "Tensorboard Mode",
                        tooltip="Off: Disabled.\nTrain Only: Active only during training.\nAlways On: Always available.")
        components.options_kv(frame, 6, 1, [
            ("Off", TensorboardMode.OFF),
            ("Train only", TensorboardMode.TRAIN_ONLY),
            ("Always on", TensorboardMode.ALWAYS_ON),
        ], self.ui_state, "tensorboard_mode")

        components.label(frame, 7, 0, "Tensorboard Port",
=======
        components.label(frame, 6, 0, "Tensorboard",
                         tooltip="Starts the Tensorboard Web UI during training")
        components.switch(frame, 6, 1, self.ui_state, "tensorboard")

        components.label(frame, 6, 2, "Always-On Tensorboard",
                         tooltip="Keep Tensorboard accessible even when not training. Useful for monitoring completed training sessions.")
        components.switch(frame, 6, 3, self.ui_state, "tensorboard_always_on", command=self._on_always_on_tensorboard_toggle)

        components.label(frame, 7, 0, "Expose Tensorboard",
                         tooltip="Exposes Tensorboard Web UI to all network interfaces (makes it accessible from the network)")
        components.switch(frame, 7, 1, self.ui_state, "tensorboard_expose")
        components.label(frame, 7, 2, "Tensorboard Port",
>>>>>>> efc87ca1
                         tooltip="Port to use for Tensorboard link")
        components.entry(frame, 7, 1, self.ui_state, "tensorboard_port")

<<<<<<< HEAD
        components.label(frame, 7, 2, "Expose Tensorboard",
                         tooltip="Exposes Tensorboard Web UI to all network interfaces (makes it accessible from the network)")
        components.switch(frame, 7, 3, self.ui_state, "tensorboard_expose")
=======
>>>>>>> efc87ca1

        # validation
        components.label(frame, 8, 0, "Validation",
                         tooltip="Enable validation steps and add new graph in tensorboard")
        components.switch(frame, 8, 1, self.ui_state, "validation")

        components.label(frame, 8, 2, "Validate after",
                         tooltip="The interval used when validate training")
        components.time_entry(frame, 8, 3, self.ui_state, "validate_after", "validate_after_unit")

        # device
        components.label(frame, 10, 0, "Dataloader Threads",
                         tooltip="Number of threads used for the data loader. Increase if your GPU has room during caching, decrease if it's going out of memory during caching.")
        components.entry(frame, 10, 1, self.ui_state, "dataloader_threads")

        components.label(frame, 11, 0, "Train Device",
                         tooltip="The device used for training. Can be \"cuda\", \"cuda:0\", \"cuda:1\" etc. Default:\"cuda\". Must be \"cuda\" for multi-GPU training.")
        components.entry(frame, 11, 1, self.ui_state, "train_device")

        components.label(frame, 12, 0, "Multi-GPU",
                         tooltip="Enable multi-GPU training")
        components.switch(frame, 12, 1, self.ui_state, "multi_gpu")
        components.label(frame, 12, 2, "Device Indexes",
                         tooltip="Multi-GPU: A comma-separated list of device indexes. If empty, all your GPUs are used. With a list such as \"0,1,3,4\" you can omit a GPU, for example an on-board graphics GPU.")
        components.entry(frame, 12, 3, self.ui_state, "device_indexes")

        components.label(frame, 13, 0, "Sequential model setup",
                         tooltip="Multi-GPU: If enabled, loading and setting up the model is done for each GPU one after the other. This is slower, but can reduce peak RAM usage.")
        components.switch(frame, 13, 1, self.ui_state, "sequential_model_setup")

        components.label(frame, 14, 0, "Gradient Reduce Precision",
                         tooltip="WEIGHT_DTYPE: Reduce gradients between GPUs in your weight data type; can be imprecise, but more efficient than float32\n"
                                 "WEIGHT_DTYPE_STOCHASTIC: Sum up the gradients in your weight data type, but average them in float32 and stochastically round if your weight data type is bfloat16\n"
                                 "FLOAT_32: Reduce gradients in float32\n"
                                 "FLOAT_32_STOCHASTIC: Reduce gradients in float32; use stochastic rounding to bfloat16 if your weight data type is bfloat16",
                         wide_tooltip=True)
        components.options(frame, 14, 1, [str(x) for x in list(GradientReducePrecision)], self.ui_state,
                           "gradient_reduce_precision")

        components.label(frame, 14, 2, "Fused Gradient Reduce",
                         tooltip="Multi-GPU: Gradient synchronisation during the backward pass. Can be more efficient, especially with Async Gradient Reduce")
        components.switch(frame, 14, 3, self.ui_state, "fused_gradient_reduce")

        components.label(frame, 15, 0, "Async Gradient Reduce",
                         tooltip="Multi-GPU: Asynchroniously start the gradient reduce operations during the backward pass. Can be more efficient, but requires some VRAM.")
        components.switch(frame, 15, 1, self.ui_state, "async_gradient_reduce")
        components.label(frame, 15, 2, "Buffer size (MB)",
                         tooltip="Multi-GPU: Maximum VRAM for \"Async Gradient Reduce\", in megabytes. A multiple of this value can be needed if combined with \"Fused Back Pass\" and/or \"Layer offload fraction\"")
        components.entry(frame, 15, 3, self.ui_state, "async_gradient_reduce_buffer")

        components.label(frame, 16, 0, "Temp Device",
                         tooltip="The device used to temporarily offload models while they are not used. Default:\"cpu\"")
        components.entry(frame, 16, 1, self.ui_state, "temp_device")

        frame.pack(fill="both", expand=1)
        return frame

    def create_model_tab(self, master):
        return ModelTab(master, self.train_config, self.ui_state)

    def create_data_tab(self, master):
        frame = ctk.CTkScrollableFrame(master, fg_color="transparent")
        frame.grid_columnconfigure(0, weight=0)
        frame.grid_columnconfigure(1, weight=1)
        frame.grid_columnconfigure(2, minsize=50)
        frame.grid_columnconfigure(3, weight=0)
        frame.grid_columnconfigure(4, weight=1)

        # aspect ratio bucketing
        components.label(frame, 0, 0, "Aspect Ratio Bucketing",
                         tooltip="Aspect ratio bucketing enables training on images with different aspect ratios")
        components.switch(frame, 0, 1, self.ui_state, "aspect_ratio_bucketing")

        # latent caching
        components.label(frame, 1, 0, "Latent Caching",
                         tooltip="Caching of intermediate training data that can be re-used between epochs")
        components.switch(frame, 1, 1, self.ui_state, "latent_caching")

        # clear cache before training
        components.label(frame, 2, 0, "Clear cache before training",
                         tooltip="Clears the cache directory before starting to train. Only disable this if you want to continue using the same cached data. Disabling this can lead to errors, if other settings are changed during a restart")
        components.switch(frame, 2, 1, self.ui_state, "clear_cache_before_training")

        frame.pack(fill="both", expand=1)
        return frame

    def create_concepts_tab(self, master):
        return ConceptTab(master, self.train_config, self.ui_state)

    def create_training_tab(self, master) -> TrainingTab:
        return TrainingTab(master, self.train_config, self.ui_state)

    def create_cloud_tab(self, master) -> CloudTab:
        return CloudTab(master, self.train_config, self.ui_state,parent=self)

    def create_sampling_tab(self, master):
        master.grid_rowconfigure(0, weight=0)
        master.grid_rowconfigure(1, weight=1)
        master.grid_columnconfigure(0, weight=1)

        # sample after
        top_frame = ctk.CTkFrame(master=master, corner_radius=0)
        top_frame.grid(row=0, column=0, sticky="nsew")
        sub_frame = ctk.CTkFrame(master=top_frame, corner_radius=0, fg_color="transparent")
        sub_frame.grid(row=1, column=0, sticky="nsew", columnspan=6)

        components.label(top_frame, 0, 0, "Sample After",
                         tooltip="The interval used when automatically sampling from the model during training")
        components.time_entry(top_frame, 0, 1, self.ui_state, "sample_after", "sample_after_unit")

        components.label(top_frame, 0, 2, "Skip First",
                         tooltip="Start sampling automatically after this interval has elapsed.")
        components.entry(top_frame, 0, 3, self.ui_state, "sample_skip_first", width=50, sticky="nw")

        components.label(top_frame, 0, 4, "Format",
                         tooltip="File Format used when saving samples")
        components.options_kv(top_frame, 0, 5, [
            ("PNG", ImageFormat.PNG),
            ("JPG", ImageFormat.JPG),
        ], self.ui_state, "sample_image_format")

        components.button(top_frame, 0, 6, "sample now", self.sample_now)

        components.button(top_frame, 0, 7, "manual sample", self.open_sample_ui)

        components.label(sub_frame, 0, 0, "Non-EMA Sampling",
                         tooltip="Whether to include non-ema sampling when using ema.")
        components.switch(sub_frame, 0, 1, self.ui_state, "non_ema_sampling")

        components.label(sub_frame, 0, 2, "Samples to Tensorboard",
                         tooltip="Whether to include sample images in the Tensorboard output.")
        components.switch(sub_frame, 0, 3, self.ui_state, "samples_to_tensorboard")

        # table
        frame = ctk.CTkFrame(master=master, corner_radius=0)
        frame.grid(row=1, column=0, sticky="nsew")

        return SamplingTab(frame, self.train_config, self.ui_state)

    def create_backup_tab(self, master):
        frame = ctk.CTkScrollableFrame(master, fg_color="transparent")
        frame.grid_columnconfigure(0, weight=0)
        frame.grid_columnconfigure(1, weight=1)
        frame.grid_columnconfigure(2, minsize=50)
        frame.grid_columnconfigure(3, weight=0)
        frame.grid_columnconfigure(4, weight=1)

        # backup after
        components.label(frame, 0, 0, "Backup After",
                         tooltip="The interval used when automatically creating model backups during training")
        components.time_entry(frame, 0, 1, self.ui_state, "backup_after", "backup_after_unit")

        # backup now
        components.button(frame, 0, 3, "backup now", self.backup_now)

        # rolling backup
        components.label(frame, 1, 0, "Rolling Backup",
                         tooltip="If rolling backups are enabled, older backups are deleted automatically")
        components.switch(frame, 1, 1, self.ui_state, "rolling_backup")

        # rolling backup count
        components.label(frame, 1, 3, "Rolling Backup Count",
                         tooltip="Defines the number of backups to keep if rolling backups are enabled")
        components.entry(frame, 1, 4, self.ui_state, "rolling_backup_count")

        # backup before save
        components.label(frame, 2, 0, "Backup Before Save",
                         tooltip="Create a full backup before saving the final model")
        components.switch(frame, 2, 1, self.ui_state, "backup_before_save")

        # save after
        components.label(frame, 3, 0, "Save Every",
                         tooltip="The interval used when automatically saving the model during training")
        components.time_entry(frame, 3, 1, self.ui_state, "save_every", "save_every_unit")

        # save now
        components.button(frame, 3, 3, "save now", self.save_now)

        # skip save
        components.label(frame, 4, 0, "Skip First",
                         tooltip="Start saving automatically after this interval has elapsed")
        components.entry(frame, 4, 1, self.ui_state, "save_skip_first", width=50, sticky="nw")

        # save filename prefix
        components.label(frame, 5, 0, "Save Filename Prefix",
                         tooltip="The prefix for filenames used when saving the model during training")
        components.entry(frame, 5, 1, self.ui_state, "save_filename_prefix")

        frame.pack(fill="both", expand=1)
        return frame

    def lora_tab(self, master):
        frame = ctk.CTkScrollableFrame(master, fg_color="transparent")
        frame.grid_columnconfigure(0, weight=0)
        frame.grid_columnconfigure(1, weight=1)
        frame.grid_columnconfigure(2, minsize=50)
        frame.grid_columnconfigure(3, weight=0)
        frame.grid_columnconfigure(4, weight=1)

        # lora model name
        components.label(frame, 0, 0, "LoRA base model",
                         tooltip="The base LoRA to train on. Leave empty to create a new LoRA")
        components.file_entry(
            frame, 0, 1, self.ui_state, "lora_model_name",
            path_modifier=lambda x: Path(x).parent.absolute() if x.endswith(".json") else x
        )

        # lora rank
        components.label(frame, 1, 0, "LoRA rank",
                         tooltip="The rank parameter used when creating a new LoRA")
        components.entry(frame, 1, 1, self.ui_state, "lora_rank")

        # lora rank
        components.label(frame, 2, 0, "LoRA alpha",
                         tooltip="The alpha parameter used when creating a new LoRA")
        components.entry(frame, 2, 1, self.ui_state, "lora_alpha")

        # Dropout Percentage
        components.label(frame, 3, 0, "Dropout Probability",
                         tooltip="Dropout probability. This percentage of model nodes will be randomly ignored at each training step. Helps with overfitting. 0 disables, 1 maximum.")
        components.entry(frame, 3, 1, self.ui_state, "dropout_probability")

        # lora weight dtype
        components.label(frame, 4, 0, "LoRA Weight Data Type",
                         tooltip="The LoRA weight data type used for training. This can reduce memory consumption, but reduces precision")
        components.options_kv(frame, 4, 1, [
            ("float32", DataType.FLOAT_32),
            ("bfloat16", DataType.BFLOAT_16),
        ], self.ui_state, "lora_weight_dtype")

        # For use with additional embeddings.
        components.label(frame, 5, 0, "Bundle Embeddings",
                         tooltip="Bundles any additional embeddings into the LoRA output file, rather than as separate files")
        components.switch(frame, 5, 1, self.ui_state, "bundle_additional_embeddings")

        frame.pack(fill="both", expand=1)
        return frame

    def embedding_tab(self, master):
        frame = ctk.CTkScrollableFrame(master, fg_color="transparent")
        frame.grid_columnconfigure(0, weight=0)
        frame.grid_columnconfigure(1, weight=1)
        frame.grid_columnconfigure(2, minsize=50)
        frame.grid_columnconfigure(3, weight=0)
        frame.grid_columnconfigure(4, weight=1)

        # embedding model name
        components.label(frame, 0, 0, "Base embedding",
                         tooltip="The base embedding to train on. Leave empty to create a new embedding")
        components.file_entry(
            frame, 0, 1, self.ui_state, "embedding.model_name",
            path_modifier=lambda x: Path(x).parent.absolute() if x.endswith(".json") else x
        )

        # token count
        components.label(frame, 1, 0, "Token count",
                         tooltip="The token count used when creating a new embedding. Leave empty to auto detect from the initial embedding text.")
        components.entry(frame, 1, 1, self.ui_state, "embedding.token_count")

        # initial embedding text
        components.label(frame, 2, 0, "Initial embedding text",
                         tooltip="The initial embedding text used when creating a new embedding")
        components.entry(frame, 2, 1, self.ui_state, "embedding.initial_embedding_text")

        # embedding weight dtype
        components.label(frame, 3, 0, "Embedding Weight Data Type",
                         tooltip="The Embedding weight data type used for training. This can reduce memory consumption, but reduces precision")
        components.options_kv(frame, 3, 1, [
            ("float32", DataType.FLOAT_32),
            ("bfloat16", DataType.BFLOAT_16),
        ], self.ui_state, "embedding_weight_dtype")

        # placeholder
        components.label(frame, 4, 0, "Placeholder",
                         tooltip="The placeholder used when using the embedding in a prompt")
        components.entry(frame, 4, 1, self.ui_state, "embedding.placeholder")

        # output embedding
        components.label(frame, 5, 0, "Output embedding",
                         tooltip="Output embeddings are calculated at the output of the text encoder, not the input. This can improve results for larger text encoders and lower VRAM usage.")
        components.switch(frame, 5, 1, self.ui_state, "embedding.is_output_embedding")

        frame.pack(fill="both", expand=1)
        return frame

    def create_additional_embeddings_tab(self, master):
        return AdditionalEmbeddingsTab(master, self.train_config, self.ui_state)

    def create_tools_tab(self, master):
        frame = ctk.CTkScrollableFrame(master, fg_color="transparent")
        frame.grid_columnconfigure(0, weight=0)
        frame.grid_columnconfigure(1, weight=1)
        frame.grid_columnconfigure(2, minsize=50)
        frame.grid_columnconfigure(3, weight=0)
        frame.grid_columnconfigure(4, weight=1)

        # dataset
        components.label(frame, 0, 0, "Dataset Tools",
                         tooltip="Open the captioning tool")
        components.button(frame, 0, 1, "Open", self.open_dataset_tool)

        # video tools
        components.label(frame, 1, 0, "Video Tools",
                         tooltip="Open the video tools")
        components.button(frame, 1, 1, "Open", self.open_video_tool)

        # convert model
        components.label(frame, 2, 0, "Convert Model Tools",
                         tooltip="Open the model conversion tool")
        components.button(frame, 2, 1, "Open", self.open_convert_model_tool)

        # sample
        components.label(frame, 3, 0, "Sampling Tool",
                         tooltip="Open the model sampling tool")
        components.button(frame, 3, 1, "Open", self.open_sampling_tool)

        components.label(frame, 4, 0, "Profiling Tool",
                         tooltip="Open the profiling tools.")
        components.button(frame, 4, 1, "Open", self.open_profiling_tool)

        frame.pack(fill="both", expand=1)
        return frame

    def change_model_type(self, model_type: ModelType):
        if self.model_tab:
            self.model_tab.refresh_ui()

        if self.training_tab:
            self.training_tab.refresh_ui()

        if self.lora_tab:
            self.lora_tab.refresh_ui()

    def change_training_method(self, training_method: TrainingMethod):
        if not self.tabview:
            return

        if self.model_tab:
            self.model_tab.refresh_ui()

        if training_method != TrainingMethod.LORA and "LoRA" in self.tabview._tab_dict:
            self.tabview.delete("LoRA")
            self.lora_tab = None
        if training_method != TrainingMethod.EMBEDDING and "embedding" in self.tabview._tab_dict:
            self.tabview.delete("embedding")

        if training_method == TrainingMethod.LORA and "LoRA" not in self.tabview._tab_dict:
            self.lora_tab = LoraTab(self.tabview.add("LoRA"), self.train_config, self.ui_state)
        if training_method == TrainingMethod.EMBEDDING and "embedding" not in self.tabview._tab_dict:
            self.embedding_tab(self.tabview.add("embedding"))

    def load_preset(self):
        if not self.tabview:
            return

        if self.additional_embeddings_tab:
            self.additional_embeddings_tab.refresh_ui()

    def open_tensorboard(self):
        webbrowser.open("http://localhost:" + str(self.train_config.tensorboard_port), new=0, autoraise=False)

    def _calculate_eta_string(self, train_progress: TrainProgress, max_step: int, max_epoch: int) -> str | None:
        spent_total = time.monotonic() - self.start_time
        steps_done = train_progress.epoch * max_step + train_progress.epoch_step
        remaining_steps = (max_epoch - train_progress.epoch - 1) * max_step + (max_step - train_progress.epoch_step)
        total_eta = spent_total / steps_done * remaining_steps

        if train_progress.global_step <= 30:
            return "Estimating ..."

        td = datetime.timedelta(seconds=total_eta)
        days = td.days
        hours, remainder = divmod(td.seconds, 3600)
        minutes, seconds = divmod(remainder, 60)
        if days > 0:
            return f"{days}d {hours}h"
        elif hours > 0:
            return f"{hours}h {minutes}m"
        elif minutes > 0:
            return f"{minutes}m {seconds}s"
        else:
            return f"{seconds}s"

    def set_eta_label(self, train_progress: TrainProgress, max_step: int, max_epoch: int):
        eta_str = self._calculate_eta_string(train_progress, max_step, max_epoch)
        if eta_str is not None:
            self.eta_label.configure(text=f"ETA: {eta_str}")
        else:
            self.eta_label.configure(text="")

    def delete_eta_label(self):
        self.eta_label.configure(text="")

    def on_update_train_progress(self, train_progress: TrainProgress, max_step: int, max_epoch: int):
        self.set_step_progress(train_progress.epoch_step, max_step)
        self.set_epoch_progress(train_progress.epoch, max_epoch)
        self.set_eta_label(train_progress, max_step, max_epoch)

    def on_update_status(self, status: str):
        self.status_label.configure(text=status)

    def open_dataset_tool(self):
        window = CaptionUI(self, None, False)
        self.wait_window(window)

    def open_video_tool(self):
        window = VideoToolUI(self)
        self.wait_window(window)

    def open_convert_model_tool(self):
        window = ConvertModelUI(self)
        self.wait_window(window)

    def open_sampling_tool(self):
        if not self.training_callbacks and not self.training_commands:
            window = SampleWindow(
                self,
                train_config=self.train_config,
            )
            self.wait_window(window)
            torch_gc()

    def open_profiling_tool(self):
        self.profiling_window.deiconify()

    def generate_debug_package(self):
        zip_path = filedialog.askdirectory(
            initialdir=".",
            title="Select Directory to Save Debug Package"
        )

        if not zip_path:
            return

        zip_path = Path(zip_path) / "OneTrainer_debug_report.zip"

        self.on_update_status("Generating debug package...")

        try:
            config_json_string = json.dumps(self.train_config.to_pack_dict(secrets=False))
            scripts.generate_debug_report.create_debug_package(str(zip_path), config_json_string)
            self.on_update_status(f"Debug package saved to {zip_path.name}")
        except Exception as e:
            traceback.print_exc()
            self.on_update_status(f"Error generating debug package: {e}")


    def open_sample_ui(self):
        training_callbacks = self.training_callbacks
        training_commands = self.training_commands

        if training_callbacks and training_commands:
            window = SampleWindow(
                self,
                callbacks=training_callbacks,
                commands=training_commands,
            )
            self.wait_window(window)
            training_callbacks.set_on_sample_custom()

    def __training_thread_function(self):
        error_caught = False

        self.training_callbacks = TrainCallbacks(
            on_update_train_progress=self.on_update_train_progress,
            on_update_status=self.on_update_status,
        )

        trainer = create.create_trainer(self.train_config, self.training_callbacks, self.training_commands, reattach=self.cloud_tab.reattach)
        try:
            trainer.start()
            if self.train_config.cloud.enabled:
                self.ui_state.get_var("secrets.cloud").update(self.train_config.secrets.cloud)
            self.start_time = time.monotonic()
            trainer.train()
        except Exception:
            if self.train_config.cloud.enabled:
                self.ui_state.get_var("secrets.cloud").update(self.train_config.secrets.cloud)
            error_caught = True
            traceback.print_exc()
        finally:
            trainer.end()

            # clear gpu memory
            del trainer

            self.training_thread = None
            self.training_commands = None
            torch.clear_autocast_cache()
            torch_gc()

        if error_caught:
            self.on_update_status("Error: check the console for details")
        else:
            self.on_update_status("Stopped")
        self.delete_eta_label()

        # queue UI update on Tk main thread; _set_training_button_idle applies shared styles, avoid potential race/crash
        self.after(0, self._set_training_button_idle)

<<<<<<< HEAD
=======
        if self.train_config.tensorboard_always_on and not self.always_on_tensorboard_subprocess:
            self.after(0, self._start_always_on_tensorboard)

>>>>>>> efc87ca1
    def start_training(self):
        if self.training_thread is None:
            self.save_default()
            self._set_training_button_running()

            self.training_commands = TrainCommands()

            self.training_thread = threading.Thread(target=self.__training_thread_function)
            self.training_thread.start()
        else:
            self._set_training_button_stopping()
            self.on_update_status("Stopping ...")
            self.training_commands.stop()

    def save_default(self):
        self.top_bar_component.save_default()
        self.concepts_tab.save_current_config()
        self.sampling_tab.save_current_config()
        self.additional_embeddings_tab.save_current_config()

    def export_training(self):
        file_path = filedialog.asksaveasfilename(filetypes=[
            ("All Files", "*.*"),
            ("json", "*.json"),
        ], initialdir=".", initialfile="config.json")

        if file_path:
            with open(file_path, "w") as f:
                json.dump(self.train_config.to_pack_dict(secrets=False), f, indent=4)

    def sample_now(self):
        train_commands = self.training_commands
        if train_commands:
            train_commands.sample_default()

    def backup_now(self):
        train_commands = self.training_commands
        if train_commands:
            train_commands.backup()

    def save_now(self):
        train_commands = self.training_commands
        if train_commands:
            train_commands.save()

    def _initialize_tensorboard(self):
        if self.train_config.tensorboard_mode == TensorboardMode.ALWAYS_ON:
            self._start_always_on_tensorboard()

    def _start_always_on_tensorboard(self):
        if not self.always_on_tensorboard_subprocess:
            self.always_on_tensorboard_subprocess = start_filtered_tensorboard(self.train_config)

    def _stop_always_on_tensorboard(self):
        if self.always_on_tensorboard_subprocess:
            stop_tensorboard(self.always_on_tensorboard_subprocess)
            self.always_on_tensorboard_subprocess = None

    def _restart_always_on_tensorboard(self):
        """Restart always-on Tensorboard (for workspace directory changes)"""
        if self.train_config.tensorboard_mode == TensorboardMode.ALWAYS_ON:
            self._stop_always_on_tensorboard()
            self._start_always_on_tensorboard()

    def _on_tensorboard_mode_change(self, *args):
        if self.train_config.tensorboard_mode == TensorboardMode.ALWAYS_ON:
            self._start_always_on_tensorboard()
        else:
            self._stop_always_on_tensorboard()

    def _on_workspace_dir_change(self, new_workspace_dir: str):
        if new_workspace_dir != self.current_workspace_dir:
            self.current_workspace_dir = new_workspace_dir
            # Restart always-on Tensorboard with new workspace directory if it's enabled
            if self.train_config.tensorboard_mode == TensorboardMode.ALWAYS_ON:
                self._restart_always_on_tensorboard()

    def _on_workspace_dir_change_trace(self, *args):
        """Handle workspace directory changes via UI state trace"""
        new_workspace_dir = self.train_config.workspace_dir
<<<<<<< HEAD
        self._on_workspace_dir_change(new_workspace_dir)
=======
        if new_workspace_dir != self.current_workspace_dir:
            self.current_workspace_dir = new_workspace_dir

            if self.train_config.tensorboard_always_on and self.always_on_tensorboard_subprocess:
                self._start_always_on_tensorboard()

    def _on_always_on_tensorboard_toggle(self):
        if self.train_config.tensorboard_always_on:
            if not (self.training_thread and self.train_config.tensorboard):
                self._start_always_on_tensorboard()
        else:
            if not (self.training_thread and self.train_config.tensorboard):
                self._stop_always_on_tensorboard()

    def _set_training_button_style(self, mode: str):
        if not self.training_button:
            return
        style = self._TRAIN_BUTTON_STYLES.get(mode)
        if not style:
            return
        self.training_button.configure(**style)

    def _set_training_button_idle(self):
        self._set_training_button_style("idle")

    def _set_training_button_running(self):
        self._set_training_button_style("running")

    def _set_training_button_stopping(self):
        self._set_training_button_style("stopping")
>>>>>>> efc87ca1
<|MERGE_RESOLUTION|>--- conflicted
+++ resolved
@@ -268,7 +268,6 @@
         components.dir_entry(frame, 4, 3, self.ui_state, "debug_dir")
 
         # tensorboard
-<<<<<<< HEAD
         components.label(frame, 6, 0, "Tensorboard Mode",
                         tooltip="Off: Disabled.\nTrain Only: Active only during training.\nAlways On: Always available.")
         components.options_kv(frame, 6, 1, [
@@ -278,29 +277,12 @@
         ], self.ui_state, "tensorboard_mode")
 
         components.label(frame, 7, 0, "Tensorboard Port",
-=======
-        components.label(frame, 6, 0, "Tensorboard",
-                         tooltip="Starts the Tensorboard Web UI during training")
-        components.switch(frame, 6, 1, self.ui_state, "tensorboard")
-
-        components.label(frame, 6, 2, "Always-On Tensorboard",
-                         tooltip="Keep Tensorboard accessible even when not training. Useful for monitoring completed training sessions.")
-        components.switch(frame, 6, 3, self.ui_state, "tensorboard_always_on", command=self._on_always_on_tensorboard_toggle)
-
-        components.label(frame, 7, 0, "Expose Tensorboard",
-                         tooltip="Exposes Tensorboard Web UI to all network interfaces (makes it accessible from the network)")
-        components.switch(frame, 7, 1, self.ui_state, "tensorboard_expose")
-        components.label(frame, 7, 2, "Tensorboard Port",
->>>>>>> efc87ca1
                          tooltip="Port to use for Tensorboard link")
         components.entry(frame, 7, 1, self.ui_state, "tensorboard_port")
 
-<<<<<<< HEAD
         components.label(frame, 7, 2, "Expose Tensorboard",
                          tooltip="Exposes Tensorboard Web UI to all network interfaces (makes it accessible from the network)")
         components.switch(frame, 7, 3, self.ui_state, "tensorboard_expose")
-=======
->>>>>>> efc87ca1
 
         # validation
         components.label(frame, 8, 0, "Validation",
@@ -801,12 +783,9 @@
         # queue UI update on Tk main thread; _set_training_button_idle applies shared styles, avoid potential race/crash
         self.after(0, self._set_training_button_idle)
 
-<<<<<<< HEAD
-=======
-        if self.train_config.tensorboard_always_on and not self.always_on_tensorboard_subprocess:
+        if self.train_config.tensorboard_mode == TensorboardMode.ALWAYS_ON and not self.always_on_tensorboard_subprocess:
             self.after(0, self._start_always_on_tensorboard)
 
->>>>>>> efc87ca1
     def start_training(self):
         if self.training_thread is None:
             self.save_default()
@@ -887,22 +866,11 @@
     def _on_workspace_dir_change_trace(self, *args):
         """Handle workspace directory changes via UI state trace"""
         new_workspace_dir = self.train_config.workspace_dir
-<<<<<<< HEAD
-        self._on_workspace_dir_change(new_workspace_dir)
-=======
         if new_workspace_dir != self.current_workspace_dir:
             self.current_workspace_dir = new_workspace_dir
 
-            if self.train_config.tensorboard_always_on and self.always_on_tensorboard_subprocess:
+            if self.train_config.tensorboard_mode == TensorboardMode.ALWAYS_ON and self.always_on_tensorboard_subprocess:
                 self._start_always_on_tensorboard()
-
-    def _on_always_on_tensorboard_toggle(self):
-        if self.train_config.tensorboard_always_on:
-            if not (self.training_thread and self.train_config.tensorboard):
-                self._start_always_on_tensorboard()
-        else:
-            if not (self.training_thread and self.train_config.tensorboard):
-                self._stop_always_on_tensorboard()
 
     def _set_training_button_style(self, mode: str):
         if not self.training_button:
@@ -919,5 +887,4 @@
         self._set_training_button_style("running")
 
     def _set_training_button_stopping(self):
-        self._set_training_button_style("stopping")
->>>>>>> efc87ca1
+        self._set_training_button_style("stopping")