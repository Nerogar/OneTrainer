--- conflicted
+++ resolved
@@ -42,25 +42,6 @@
         master.grid_rowconfigure(0, weight=1)
         master.grid_columnconfigure(0, weight=1)
 
-<<<<<<< HEAD
-=======
-        #layer filter:
-        self.layer_entry = None
-        self.layer_entry_fg_color = None
-        self.layer_entry_text_color = None
-        self.layer_selector = None
-        self.regex_label = None
-        self.regex_switch = None
-        self.presets = {}
-        self.presets_list = []
-        self.prior_custom = ""
-        self.prior_selected = None
-        self.layer_filter_trace_id = self.ui_state.add_var_trace(
-            "layer_filter_preset",
-            self.__on_layer_filter_preset_change,
-        )
-
->>>>>>> 6f2d2f5b
         self.scroll_frame = None
 
         self.refresh_ui()
@@ -769,7 +750,6 @@
         row += 1
 
     def __create_layer_frame(self, master, row):
-<<<<<<< HEAD
         presets = []
         if self.train_config.model_type.is_stable_diffusion(): #TODO simplify
             presets = sd_presets
@@ -798,113 +778,13 @@
         components.layer_filter_entry(master, row, 0, self.ui_state,
             preset_var_name="layer_filter_preset", presets=presets,
             preset_label="Layer Filter",
-            preset_tooltip="Select a preset defining which layers to train, or select 'Custom' to define your own. A blank custom field will train all layers.",
+            preset_tooltip="Select a preset defining which layers to train, or select 'Custom' to define your own.\nA blank 'custom' field or 'Full' will train all layers.",
             entry_var_name="layer_filter",
             entry_tooltip="Comma-separated list of diffusion layers to train. Regular expressions (if toggled) are supported. Any model layer with a matching name will be trained",
             regex_var_name="layer_filter_regex",
             regex_tooltip="If enabled, layer filter patterns are interpreted as regular expressions. Otherwise, simple substring matching is used.",
         )
-=======
-        frame = ctk.CTkFrame(master=master, corner_radius=5)
-        frame.grid(row=row, column=0, padx=5, pady=5, sticky="nsew")
-        frame.grid_columnconfigure(0, weight=1)
-
-        components.label(frame, 0, 0, "Layer Filter",
-                         tooltip="Select a preset defining which layers to train, or select 'Custom' to define your own.\nA blank 'custom' field or 'Full' will train all layers.")
-        self.layer_selector = components.options(
-            frame, 0, 1, self.presets_list, self.ui_state, "layer_filter_preset",
-            command=self.__preset_set_layer_choice
-        )
-
-        self.layer_entry = components.entry(
-            frame, 1, 0, self.ui_state, "layer_filter",
-            tooltip="Comma-separated list of diffusion layers to train. Regular expressions (if toggled) are supported. Any model layer with a matching name will be trained"
-        )
-        self.layer_entry_fg_color = self.layer_entry.cget("fg_color")
-        self.layer_entry_text_color = self.layer_entry.cget("text_color")
-
-        self.regex_label = components.label(
-            frame, 2, 0, "Use Regex",
-            tooltip="If enabled, layer filter patterns are interpreted as regular expressions. Otherwise, simple substring matching is used."
-        )
-        self.regex_switch = components.switch(
-            frame, 2, 1, self.ui_state, "layer_filter_regex"
-        )
-
-        # Let the user set their own layer filter
-        if self.train_config.layer_filter and self.train_config.layer_filter_preset == "custom":
-            self.prior_custom = self.train_config.layer_filter
-        else:
-            self.prior_custom = ""
-
-        self.layer_entry.grid_configure(columnspan=2, sticky="ew")
-        # Some configs will come with the layer_filter_preset unset or wrong for
-        # the new model, so let's set it now to a reasonable default so it hits
-        # the UI correctly.
-        if self.layer_selector.get() not in self.presets_list:
-            self.layer_selector.set(self.presets_list[0])
-        self.__preset_set_layer_choice(self.layer_selector.get())
-
-
-    def __preset_set_layer_choice(self, selected: str):
-        if not selected:
-            selected = self.presets_list[0]
-
-        if selected == "custom":
-            # Restore prior custom text and allow editing + regex toggle
-            self.__show_layer_entry()
-            self.layer_entry.configure(state="normal", fg_color=self.layer_entry_fg_color, text_color=self.layer_entry_text_color)
-            self.layer_entry.cget('textvariable').set(self.prior_custom)
-            self.regex_label.grid()
-            self.regex_switch.grid()
-        else:
-            # Preserve custom text before overwriting
-            if self.prior_selected == "custom":
-                self.prior_custom = self.layer_entry.get()
-
-            # Resolve preset definition (list[str] OR {'patterns': [...], 'regex': bool})
-            preset_def = self.presets.get(selected, [])
-            if isinstance(preset_def, dict):
-                patterns = preset_def.get("patterns", [])
-                preset_uses_regex = bool(preset_def.get("regex", False))
-            else:
-                patterns = preset_def
-                preset_uses_regex = False
-
-            disabled_color = ("gray85", "gray17")
-            disabled_text_color = ("gray30", "gray70")
-            self.layer_entry.configure(state="disabled", fg_color=disabled_color, text_color=disabled_text_color)
-            self.layer_entry.cget('textvariable').set(",".join(patterns))
-
-            self.train_config.layer_filter = ",".join(patterns)
-
-            self.train_config.layer_filter_regex_regex = preset_uses_regex
-            self.ui_state.get_var("layer_filter_regex").set(preset_uses_regex)
-
-            self.regex_label.grid_remove()
-            self.regex_switch.grid_remove()
-
-            if selected == "full" and not patterns:
-                self.__hide_layer_entry()
-            else:
-                self.__show_layer_entry()
-
-        self.prior_selected = selected
->>>>>>> 6f2d2f5b
-
-    def __on_layer_filter_preset_change(self):
-        if not self.layer_selector:
-            return
-        selected = self.ui_state.get_var("layer_filter_preset").get()
-        self.__preset_set_layer_choice(selected)
-
-    def __hide_layer_entry(self):
-        if self.layer_entry and self.layer_entry.winfo_manager():
-            self.layer_entry.grid_remove()
-
-    def __show_layer_entry(self):
-        if self.layer_entry and not self.layer_entry.winfo_manager():
-            self.layer_entry.grid()
+
 
     def __open_optimizer_params_window(self):
         window = OptimizerParamsWindow(self.master, self.train_config, self.ui_state)
