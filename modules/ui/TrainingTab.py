--- conflicted
+++ resolved
@@ -42,25 +42,6 @@
         master.grid_rowconfigure(0, weight=1)
         master.grid_columnconfigure(0, weight=1)
 
-<<<<<<< HEAD
-=======
-        #layer filter:
-        self.layer_entry = None
-        self.layer_entry_fg_color = None
-        self.layer_entry_text_color = None
-        self.layer_selector = None
-        self.regex_label = None
-        self.regex_switch = None
-        self.presets = {}
-        self.presets_list = []
-        self.prior_custom = ""
-        self.prior_selected = None
-        self.layer_filter_trace_id = self.ui_state.add_var_trace(
-            "layer_filter_preset",
-            self.__on_layer_filter_preset_change,
-        )
-
->>>>>>> 335560bd
         self.scroll_frame = None
 
         self.refresh_ui()
@@ -769,7 +750,6 @@
         row += 1
 
     def __create_layer_frame(self, master, row):
-<<<<<<< HEAD
         presets = []
         if self.train_config.model_type.is_stable_diffusion(): #TODO simplify
             presets = sd_presets
@@ -793,60 +773,6 @@
             presets = hunyuan_video_presets
         elif self.train_config.model_type.is_hi_dream():
             presets = hidream_presets
-=======
-        frame = ctk.CTkFrame(master=master, corner_radius=5)
-        frame.grid(row=row, column=0, padx=5, pady=5, sticky="nsew")
-        frame.grid_columnconfigure(0, weight=1)
-
-        components.label(frame, 0, 0, "Layer Filter",
-                         tooltip="Select a preset defining which layers to train, or select 'Custom' to define your own.\nA blank 'custom' field or 'Full' will train all layers.")
-        self.layer_selector = components.options(
-            frame, 0, 1, self.presets_list, self.ui_state, "layer_filter_preset",
-            command=self.__preset_set_layer_choice
-        )
-
-        self.layer_entry = components.entry(
-            frame, 1, 0, self.ui_state, "layer_filter",
-            tooltip="Comma-separated list of diffusion layers to train. Regular expressions (if toggled) are supported. Any model layer with a matching name will be trained"
-        )
-        self.layer_entry_fg_color = self.layer_entry.cget("fg_color")
-        self.layer_entry_text_color = self.layer_entry.cget("text_color")
-
-        self.regex_label = components.label(
-            frame, 2, 0, "Use Regex",
-            tooltip="If enabled, layer filter patterns are interpreted as regular expressions. Otherwise, simple substring matching is used."
-        )
-        self.regex_switch = components.switch(
-            frame, 2, 1, self.ui_state, "layer_filter_regex"
-        )
-
-        # Let the user set their own layer filter
-        if self.train_config.layer_filter and self.train_config.layer_filter_preset == "custom":
-            self.prior_custom = self.train_config.layer_filter
-        else:
-            self.prior_custom = ""
-
-        self.layer_entry.grid_configure(columnspan=2, sticky="ew")
-        # Some configs will come with the layer_filter_preset unset or wrong for
-        # the new model, so let's set it now to a reasonable default so it hits
-        # the UI correctly.
-        if self.layer_selector.get() not in self.presets_list:
-            self.layer_selector.set(self.presets_list[0])
-        self.__preset_set_layer_choice(self.layer_selector.get())
-
-
-    def __preset_set_layer_choice(self, selected: str):
-        if not selected:
-            selected = self.presets_list[0]
-
-        if selected == "custom":
-            # Restore prior custom text and allow editing + regex toggle
-            self.__show_layer_entry()
-            self.layer_entry.configure(state="normal", fg_color=self.layer_entry_fg_color, text_color=self.layer_entry_text_color)
-            self.layer_entry.cget('textvariable').set(self.prior_custom)
-            self.regex_label.grid()
-            self.regex_switch.grid()
->>>>>>> 335560bd
         else:
             presets = {"full": []}
         components.layer_filter_entry(master, row, 0, self.ui_state,
@@ -859,15 +785,6 @@
             regex_tooltip="If enabled, layer filter patterns are interpreted as regular expressions. Otherwise, simple substring matching is used.",
         )
 
-<<<<<<< HEAD
-=======
-            if selected == "full" and not patterns:
-                self.__hide_layer_entry()
-            else:
-                self.__show_layer_entry()
-
-        self.prior_selected = selected
->>>>>>> 335560bd
 
     def __on_layer_filter_preset_change(self):
         if not self.layer_selector:
