--- conflicted
+++ resolved
@@ -3,7 +3,6 @@
 from tkinter import END, filedialog, messagebox
 
 from modules.util.ui.ToolTip import ToolTip
-
 from modules.util.ui.ui_utils import set_window_icon
 
 import customtkinter as ctk
@@ -11,7 +10,6 @@
 logger = logging.getLogger(__name__)
 
 class GenerateMasksWindow(ctk.CTkToplevel):
-<<<<<<< HEAD
     def __init__(
             self, parent, path, include_subdirectories, *args, **kwargs
         ):
@@ -65,33 +63,6 @@
     def _create_layout(self, path, include_subdirectories):
         # Create frame
         self.frame = ctk.CTkFrame(self, width=600, height=340)
-=======
-    def __init__(self, parent, path, parent_include_subdirectories, *args, **kwargs):
-        """
-        Window for generating masks for a folder of images
-
-        Parameters:
-            parent (`Tk`): the parent window
-            path (`str`): the path to the folder
-            parent_include_subdirectories (`bool`): whether to include subdirectories. used to set the default value of the include subdirectories checkbox
-        """
-        super().__init__(parent, *args, **kwargs)
-
-        self.parent = parent
-        if path is None:
-            path = ""
-
-        self.mode_var = ctk.StringVar(self, "Create if absent")
-        self.modes = ["Replace all masks", "Create if absent", "Add to existing", "Subtract from existing", "Blend with existing"]
-        self.model_var = ctk.StringVar(self, "ClipSeg")
-        self.models = ["ClipSeg", "Rembg", "Rembg-Human", "Hex Color"]
-
-        self.title("Batch generate masks")
-        self.geometry("360x430")
-        self.resizable(True, True)
-
-        self.frame = ctk.CTkFrame(self, width=600, height=300)
->>>>>>> 16e938d3
         self.frame.grid(row=0, column=0, sticky="nsew", padx=10, pady=10)
 
         # Configure the root window grid to allow frame expansion
@@ -191,13 +162,13 @@
 
     def _create_action_buttons(self):
         self.create_masks_button = ctk.CTkButton(self.frame, text="Create Masks", width=310, command=self.create_masks)
-        self.create_masks_button.grid(row=11, column=0, columnspan=2, sticky="w", padx=5, pady=5)
-
+        self.create_masks_button.grid(row=10, column=0, columnspan=2, sticky="w", padx=5, pady=5)
+
+        self.frame.pack(fill="both", expand=True)
         self.wait_visibility()
         self.grab_set()
         self.focus_set()
         self.after(200, lambda: set_window_icon(self))
-
 
     def browse_for_path(self, entry_box):
         # get the path from the user
