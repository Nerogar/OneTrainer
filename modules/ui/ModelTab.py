--- conflicted
+++ resolved
@@ -257,11 +257,7 @@
             allow_legacy_safetensors=self.train_config.training_method == TrainingMethod.LORA,
         )
 
-<<<<<<< HEAD
     def __create_dtype_options(self, include_none:bool=True, include_gguf=False, include_svd: bool=False) -> list[tuple[str, DataType]]:
-=======
-    def __create_dtype_options(self, include_none:bool=True, include_gguf=False) -> list[tuple[str, DataType]]:
->>>>>>> 68f0f718
         options = [
             ("float32", DataType.FLOAT_32),
             ("bfloat16", DataType.BFLOAT_16),
@@ -273,7 +269,6 @@
             ("nfloat4", DataType.NFLOAT_4),
         ]
 
-<<<<<<< HEAD
         if include_svd:
             options += [
                 ("float8 (W8) SVDQuant", DataType.FLOAT_8_SVD),
@@ -286,10 +281,6 @@
             options.append(("GGUF", DataType.GGUF))
             options.append(("GGUF A8 float", DataType.GGUF_A8_FLOAT))
             options.append(("GGUF A8 int", DataType.GGUF_A8_INT))
-=======
-        if include_gguf:
-            options.append(("GGUF", DataType.GGUF))
->>>>>>> 68f0f718
 
         if include_none:
             options.insert(0, ("", DataType.NONE))
@@ -361,32 +352,11 @@
             # prior weight dtype
             components.label(self.scroll_frame, row, 3, "Override Prior Data Type",
                              tooltip="Overrides the prior weight data type")
-            components.options_kv(self.scroll_frame, row, 4,  self.__create_dtype_options(include_svd=True, include_gguf=True),
+            components.options_kv(self.scroll_frame, row, 4,  self.__create_dtype_options(),
                                   self.ui_state, "prior.weight_dtype")
 
             row += 1
 
-<<<<<<< HEAD
-        # compile
-        components.label(self.scroll_frame, row, 3, "Compile transformer blocks",
-                         tooltip="Uses torch.compile and Triton to significantly speed up training. Only applies to transformer/unet. Disable in case of compatibility issues.")
-        components.switch(self.scroll_frame, row, 4, self.ui_state, "compile")
-
-        row += 1
-
-        # SVDQuant
-        components.label(self.scroll_frame, row, 3, "SVDQuant Data Type",
-                         tooltip="What datatype to use for SVDQuant weights decomposition.")
-        components.options_kv(self.scroll_frame, row, 4, [("float32", DataType.FLOAT_32), ("bfloat16", DataType.BFLOAT_16)],
-                              self.ui_state, "svd_dtype")
-
-        row += 1
-        components.label(self.scroll_frame, row, 3, "SVDQuant Rank",
-                         tooltip="Rank for SVDQuant weights decomposition")
-        components.entry(self.scroll_frame, row, 4, self.ui_state, "svd_rank")
-
-        row += 1
-=======
         if has_transformer:
             if allow_override_transformer:
                 # transformer model
@@ -400,11 +370,30 @@
             # transformer weight dtype
             components.label(self.scroll_frame, row, 3, "Override Transformer Data Type",
                              tooltip="Overrides the transformer weight data type")
-            components.options_kv(self.scroll_frame, row, 4,  self.__create_dtype_options(include_gguf=True),
+            components.options_kv(self.scroll_frame, row, 4,  self.__create_dtype_options(include_svd=True, include_gguf=True),
                                   self.ui_state, "transformer.weight_dtype")
 
             row += 1
->>>>>>> 68f0f718
+
+        # compile
+        components.label(self.scroll_frame, row, 3, "Compile transformer blocks",
+                         tooltip="Uses torch.compile and Triton to significantly speed up training. Only applies to transformer/unet. Disable in case of compatibility issues.")
+        components.switch(self.scroll_frame, row, 4, self.ui_state, "compile")
+
+        row += 1
+
+        # SVDQuant
+        components.label(self.scroll_frame, row, 3, "SVDQuant Data Type",
+                         tooltip="What datatype to use for SVDQuant weights decomposition.")
+        components.options_kv(self.scroll_frame, row, 4, [("float32", DataType.FLOAT_32), ("bfloat16", DataType.BFLOAT_16)],
+                              self.ui_state, "svd_dtype")
+
+        row += 1
+        components.label(self.scroll_frame, row, 3, "SVDQuant Rank",
+                         tooltip="Rank for SVDQuant weights decomposition")
+        components.entry(self.scroll_frame, row, 4, self.ui_state, "svd_rank")
+
+        row += 1
 
         if has_text_encoder:
             # text encoder weight dtype
