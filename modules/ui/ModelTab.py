from pathlib import Path

from modules.util.config.TrainConfig import TrainConfig
from modules.util.enum.ConfigPart import ConfigPart
from modules.util.enum.DataType import DataType
from modules.util.enum.ModelFormat import ModelFormat
from modules.util.enum.TrainingMethod import TrainingMethod
from modules.util.ui import components
from modules.util.ui.UIState import UIState

import customtkinter as ctk


class ModelTab:

    def __init__(self, master, train_config: TrainConfig, ui_state: UIState):
        super().__init__()

        self.master = master
        self.train_config = train_config
        self.ui_state = ui_state

        master.grid_rowconfigure(0, weight=1)
        master.grid_columnconfigure(0, weight=1)

        self.scroll_frame = None

        self.refresh_ui()

    def refresh_ui(self):
        if self.scroll_frame:
            self.scroll_frame.destroy()

        self.scroll_frame = ctk.CTkScrollableFrame(self.master, fg_color="transparent")
        self.scroll_frame.grid(row=0, column=0, sticky="nsew")

        self.scroll_frame.grid_columnconfigure(0, weight=0)
        self.scroll_frame.grid_columnconfigure(1, weight=10)
        self.scroll_frame.grid_columnconfigure(2, minsize=50)
        self.scroll_frame.grid_columnconfigure(3, weight=0)
        self.scroll_frame.grid_columnconfigure(4, weight=1)

        if self.train_config.model_type.is_stable_diffusion(): #TODO simplify
            self.__setup_stable_diffusion_ui()
        if self.train_config.model_type.is_stable_diffusion_3():
            self.__setup_stable_diffusion_3_ui()
        elif self.train_config.model_type.is_stable_diffusion_xl():
            self.__setup_stable_diffusion_xl_ui()
        elif self.train_config.model_type.is_wuerstchen():
            self.__setup_wuerstchen_ui()
        elif self.train_config.model_type.is_pixart():
            self.__setup_pixart_alpha_ui()
        elif self.train_config.model_type.is_flux():
            self.__setup_flux_ui()
        elif self.train_config.model_type.is_chroma():
            self.__setup_chroma_ui()
        elif self.train_config.model_type.is_qwen():
            self.__setup_qwen_ui()
        elif self.train_config.model_type.is_sana():
            self.__setup_sana_ui()
        elif self.train_config.model_type.is_hunyuan_video():
            self.__setup_hunyuan_video_ui()
        elif self.train_config.model_type.is_hi_dream():
            self.__setup_hi_dream_ui()

    def __setup_stable_diffusion_ui(self):
        row = 0
        row = self.__create_base_dtype_components(row)
        row = self.__create_base_components(
            row,
            has_unet=True,
            has_text_encoder=True,
            has_vae=True,
        )
        row = self.__create_output_components(
            row,
            allow_safetensors=True,
            allow_diffusers=self.train_config.training_method in [
                TrainingMethod.FINE_TUNE,
                TrainingMethod.FINE_TUNE_VAE,
            ],
            allow_legacy_safetensors=self.train_config.training_method == TrainingMethod.LORA,
        )

    def __setup_stable_diffusion_3_ui(self):
        row = 0
        row = self.__create_base_dtype_components(row)
        row = self.__create_base_components(
            row,
            has_transformer=True,
            has_text_encoder_1=True,
            has_text_encoder_2=True,
            has_text_encoder_3=True,
            has_vae=True,
        )
        row = self.__create_output_components(
            row,
            allow_safetensors=True,
            allow_diffusers=self.train_config.training_method == TrainingMethod.FINE_TUNE,
            allow_legacy_safetensors=self.train_config.training_method == TrainingMethod.LORA,
        )

    def __setup_flux_ui(self):
        row = 0
        row = self.__create_base_dtype_components(row)
        row = self.__create_base_components(
            row,
            has_transformer=True,
            allow_override_transformer=True,
            has_text_encoder_1=True,
            has_text_encoder_2=True,
            has_vae=True,
        )
        row = self.__create_output_components(
            row,
            allow_safetensors=True,
            allow_diffusers=self.train_config.training_method == TrainingMethod.FINE_TUNE,
            allow_legacy_safetensors=self.train_config.training_method == TrainingMethod.LORA,
        )

    def __setup_chroma_ui(self):
        row = 0
        row = self.__create_base_dtype_components(row)
        row = self.__create_base_components(
            row,
            has_transformer=True,
            allow_override_transformer=True,
            has_text_encoder_1=True,
            has_vae=True,
        )
        row = self.__create_output_components(
            row,
            allow_safetensors=True,
            allow_diffusers=self.train_config.training_method == TrainingMethod.FINE_TUNE,
            allow_legacy_safetensors=self.train_config.training_method == TrainingMethod.LORA,
        )

    def __setup_qwen_ui(self):
        row = 0
        row = self.__create_base_dtype_components(row)
        row = self.__create_base_components(
            row,
            has_transformer=True,
            allow_override_transformer=True,
            has_text_encoder_1=True,
            has_vae=True,
        )
        row = self.__create_output_components(
            row,
            allow_safetensors=True,
            allow_diffusers=self.train_config.training_method == TrainingMethod.FINE_TUNE,
            allow_legacy_safetensors=self.train_config.training_method == TrainingMethod.LORA,
        )

    def __setup_stable_diffusion_xl_ui(self):
        row = 0
        row = self.__create_base_dtype_components(row)
        row = self.__create_base_components(
            row,
            has_unet=True,
            has_text_encoder_1=True,
            has_text_encoder_2=True,
            has_vae=True,
        )
        row = self.__create_output_components(
            row,
            allow_safetensors=True,
            allow_diffusers=self.train_config.training_method == TrainingMethod.FINE_TUNE,
            allow_legacy_safetensors=self.train_config.training_method == TrainingMethod.LORA,
        )

    def __setup_wuerstchen_ui(self):
        row = 0
        row = self.__create_base_dtype_components(row)
        row = self.__create_base_components(
            row,
            has_prior=True,
            allow_override_prior=self.train_config.model_type.is_stable_cascade(),
            has_text_encoder=True,
        )
        row = self.__create_effnet_encoder_components(row)
        row = self.__create_decoder_components(row, self.train_config.model_type.is_wuerstchen_v2())
        row = self.__create_output_components(
            row,
            allow_safetensors=self.train_config.training_method != TrainingMethod.FINE_TUNE
                              or self.train_config.model_type.is_stable_cascade(),
            allow_diffusers=self.train_config.training_method == TrainingMethod.FINE_TUNE,
            allow_legacy_safetensors=self.train_config.training_method == TrainingMethod.LORA,
        )

    def __setup_pixart_alpha_ui(self):
        row = 0
        row = self.__create_base_dtype_components(row)
        row = self.__create_base_components(
            row,
            has_transformer=True,
            has_text_encoder=True,
            has_vae=True,
        )
        row = self.__create_output_components(
            row,
            allow_safetensors=True,
            allow_diffusers=self.train_config.training_method == TrainingMethod.FINE_TUNE,
            allow_legacy_safetensors=self.train_config.training_method == TrainingMethod.LORA,
        )

    def __setup_sana_ui(self):
        row = 0
        row = self.__create_base_dtype_components(row)
        row = self.__create_base_components(
            row,
            has_transformer=True,
            has_text_encoder=True,
            has_vae=True,
        )
        row = self.__create_output_components(
            row,
            allow_safetensors=self.train_config.training_method != TrainingMethod.FINE_TUNE,
            allow_diffusers=self.train_config.training_method == TrainingMethod.FINE_TUNE,
            allow_legacy_safetensors=self.train_config.training_method == TrainingMethod.LORA,
        )

    def __setup_hunyuan_video_ui(self):
        row = 0
        row = self.__create_base_dtype_components(row)
        row = self.__create_base_components(
            row,
            has_transformer=True,
            has_text_encoder_1=True,
            has_text_encoder_2=True,
            has_vae=True,
        )
        row = self.__create_output_components(
            row,
            allow_safetensors=True,
            allow_diffusers=self.train_config.training_method == TrainingMethod.FINE_TUNE,
            allow_legacy_safetensors=self.train_config.training_method == TrainingMethod.LORA,
        )

    def __setup_hi_dream_ui(self):
        row = 0
        row = self.__create_base_dtype_components(row)
        row = self.__create_base_components(
            row,
            has_transformer=True,
            has_text_encoder_1=True,
            has_text_encoder_2=True,
            has_text_encoder_3=True,
            has_text_encoder_4=True,
            allow_override_text_encoder_4=True,
            has_vae=True,
        )
        row = self.__create_output_components(
            row,
            allow_safetensors=True,
            allow_diffusers=self.train_config.training_method == TrainingMethod.FINE_TUNE,
            allow_legacy_safetensors=self.train_config.training_method == TrainingMethod.LORA,
        )

    def __create_dtype_options(self, include_none:bool=True, include_gguf=False) -> list[tuple[str, DataType]]:
        options = [
            ("float32", DataType.FLOAT_32),
            ("bfloat16", DataType.BFLOAT_16),
            ("float16", DataType.FLOAT_16),
            ("float8", DataType.FLOAT_8),
            # ("int8", DataType.INT_8),  # TODO: reactivate when the int8 implementation is fixed in bitsandbytes: https://github.com/bitsandbytes-foundation/bitsandbytes/issues/1332
            ("nfloat4", DataType.NFLOAT_4),
        ]

        if include_gguf:
            options.append(("GGUF", DataType.GGUF))

        if include_none:
            options.insert(0, ("", DataType.NONE))

        return options

    def __create_base_dtype_components(self, row: int) -> int:
        # huggingface token
        components.label(self.scroll_frame, row, 0, "Hugging Face Token",
                         tooltip="Enter your Hugging Face access token if you have used a protected Hugging Face repository below.\nThis value is stored separately, not saved to your configuration file. "
                                 "Go to https://huggingface.co/settings/tokens to create an access token.",
                         wide_tooltip=True)
        components.entry(self.scroll_frame, row, 1, self.ui_state, "secrets.huggingface_token")

        row += 1

        # base model
        components.label(self.scroll_frame, row, 0, "Base Model",
                         tooltip="Filename, directory or Hugging Face repository of the base model")
        components.file_entry(
            self.scroll_frame, row, 1, self.ui_state, "base_model_name",
            path_modifier=lambda x: Path(x).parent.absolute() if x.endswith(".json") else x
        )

        # weight dtype
        components.label(self.scroll_frame, row, 3, "Weight Data Type",
                         tooltip="The base model weight data type used for training. This can reduce memory consumption, but reduces precision")
        components.options_kv(self.scroll_frame, row, 4, self.__create_dtype_options(False),
                              self.ui_state, "weight_dtype")

        row += 1

        return row

    def __create_base_components(
            self,
            row: int,
            has_unet: bool = False,
            has_prior: bool = False,
            allow_override_prior: bool = False,
            has_transformer: bool = False,
            allow_override_transformer: bool = False,
            allow_override_text_encoder_4: bool = False,
            has_text_encoder: bool = False,
            has_text_encoder_1: bool = False,
            has_text_encoder_2: bool = False,
            has_text_encoder_3: bool = False,
            has_text_encoder_4: bool = False,
            has_vae: bool = False,
    ) -> int:
        if has_unet:
            # unet weight dtype
            components.label(self.scroll_frame, row, 3, "Override UNet Data Type",
                             tooltip="Overrides the unet weight data type")
            components.options_kv(self.scroll_frame, row, 4, self.__create_dtype_options(),
                                  self.ui_state, "unet.weight_dtype")

            row += 1

        if has_prior:
            if allow_override_prior:
                # prior model
                components.label(self.scroll_frame, row, 0, "Prior Model",
                                 tooltip="Filename, directory or Hugging Face repository of the prior model")
                components.file_entry(
                    self.scroll_frame, row, 1, self.ui_state, "prior.model_name",
                    path_modifier=lambda x: Path(x).parent.absolute() if x.endswith(".json") else x
                )

            # prior weight dtype
            components.label(self.scroll_frame, row, 3, "Override Prior Data Type",
                             tooltip="Overrides the prior weight data type")
            components.options_kv(self.scroll_frame, row, 4,  self.__create_dtype_options(),
                                  self.ui_state, "prior.weight_dtype")

            row += 1

        if has_transformer:
            if allow_override_transformer:
                # transformer model
<<<<<<< HEAD
                components.label(self.scroll_frame, row, 0, "Override Transformer / GGUF",
                                 tooltip="Can be used to override the transformer in the base model. Safetensors and GGUF files are supported, local and on Huggingface. If a GGUF file is used, the DataType must also be overridden")
=======
                components.label(self.scroll_frame, row, 0, "Override Transformer",
                                 tooltip="Can be used to override the transformer in the base model. Local safetensors files and files on HuggingFace are supported.")
>>>>>>> 6376f1dd
                components.file_entry(
                    self.scroll_frame, row, 1, self.ui_state, "transformer.model_name",
                    path_modifier=lambda x: Path(x).parent.absolute() if x.endswith(".json") else x
                )

            # transformer weight dtype
            components.label(self.scroll_frame, row, 3, "Override Transformer Data Type",
                             tooltip="Overrides the transformer weight data type")
<<<<<<< HEAD
            components.options_kv(self.scroll_frame, row, 4,  self.__create_dtype_options(include_gguf=True),
=======
            components.options_kv(self.scroll_frame, row, 4,  self.__create_dtype_options(),
>>>>>>> 6376f1dd
                                  self.ui_state, "transformer.weight_dtype")

            row += 1

        if has_text_encoder:
            # text encoder weight dtype
            components.label(self.scroll_frame, row, 3, "Override Text Encoder Data Type",
                             tooltip="Overrides the text encoder weight data type")
            components.options_kv(self.scroll_frame, row, 4,  self.__create_dtype_options(),
                                  self.ui_state, "text_encoder.weight_dtype")

            row += 1

        if has_text_encoder_1:
            # text encoder 1 weight dtype
            components.label(self.scroll_frame, row, 3, "Override Text Encoder 1 Data Type",
                             tooltip="Overrides the text encoder 1 weight data type")
            components.options_kv(self.scroll_frame, row, 4,  self.__create_dtype_options(),
                                  self.ui_state, "text_encoder.weight_dtype")

            row += 1

        if has_text_encoder_2:
            # text encoder 2 weight dtype
            components.label(self.scroll_frame, row, 3, "Override Text Encoder 2 Data Type",
                             tooltip="Overrides the text encoder 2 weight data type")
            components.options_kv(self.scroll_frame, row, 4,  self.__create_dtype_options(),
                                  self.ui_state, "text_encoder_2.weight_dtype")

            row += 1

        if has_text_encoder_3:
            # text encoder 3 weight dtype
            components.label(self.scroll_frame, row, 3, "Override Text Encoder 3 Data Type",
                             tooltip="Overrides the text encoder 3 weight data type")
            components.options_kv(self.scroll_frame, row, 4,  self.__create_dtype_options(),
                                  self.ui_state, "text_encoder_3.weight_dtype")

            row += 1

        if has_text_encoder_4:
            if allow_override_text_encoder_4:
                # text encoder 4 weight dtype
                components.label(self.scroll_frame, row, 0, "Text Encoder 4 Override",
                                 tooltip="Filename, directory or Hugging Face repository of the text encoder 4 model")
                components.file_entry(
                    self.scroll_frame, row, 1, self.ui_state, "text_encoder_4.model_name",
                    path_modifier=lambda x: Path(x).parent.absolute() if x.endswith(".json") else x
                )

            # text encoder 4 weight dtype
            components.label(self.scroll_frame, row, 3, "Override Text Encoder 4 Data Type",
                             tooltip="Overrides the text encoder 4 weight data type")
            components.options_kv(self.scroll_frame, row, 4,  self.__create_dtype_options(),
                                  self.ui_state, "text_encoder_4.weight_dtype")

            row += 1

        if has_vae:
            # base model
            components.label(self.scroll_frame, row, 0, "VAE Override",
                             tooltip="Directory or Hugging Face repository of a VAE model in diffusers format. Can be used to override the VAE included in the base model. Using a safetensor VAE file will cause an error that the model cannot be loaded.")
            components.file_entry(
                self.scroll_frame, row, 1, self.ui_state, "vae.model_name",
                path_modifier=lambda x: Path(x).parent.absolute() if x.endswith(".json") else x
            )

            # vae weight dtype
            components.label(self.scroll_frame, row, 3, "Override VAE Data Type",
                             tooltip="Overrides the vae weight data type")
            components.options_kv(self.scroll_frame, row, 4,  self.__create_dtype_options(),
                                  self.ui_state, "vae.weight_dtype")

            row += 1

        return row

    def __create_effnet_encoder_components(self, row: int):
        # effnet encoder model
        components.label(self.scroll_frame, row, 0, "Effnet Encoder Model",
                         tooltip="Filename, directory or Hugging Face repository of the effnet encoder model")
        components.file_entry(
            self.scroll_frame, row, 1, self.ui_state, "effnet_encoder.model_name",
            path_modifier=lambda x: Path(x).parent.absolute() if x.endswith(".json") else x
        )

        # effnet encoder weight dtype
        components.label(self.scroll_frame, row, 3, "Override Effnet Encoder Data Type",
                         tooltip="Overrides the effnet encoder weight data type")
        components.options_kv(self.scroll_frame, row, 4, self.__create_dtype_options(),
                              self.ui_state, "effnet_encoder.weight_dtype")

        row += 1

        return row

    def __create_decoder_components(
            self,
            row: int,
            has_text_encoder: bool,
    ) -> int:
        # decoder model
        components.label(self.scroll_frame, row, 0, "Decoder Model",
                         tooltip="Filename, directory or Hugging Face repository of the decoder model")
        components.file_entry(
            self.scroll_frame, row, 1, self.ui_state, "decoder.model_name",
            path_modifier=lambda x: Path(x).parent.absolute() if x.endswith(".json") else x
        )

        # decoder weight dtype
        components.label(self.scroll_frame, row, 3, "Override Decoder Data Type",
                         tooltip="Overrides the decoder weight data type")
        components.options_kv(self.scroll_frame, row, 4, self.__create_dtype_options(),
                              self.ui_state, "decoder.weight_dtype")

        row += 1

        if has_text_encoder:
            # decoder text encoder weight dtype
            components.label(self.scroll_frame, row, 3, "Override Decoder Text Encoder Data Type",
                             tooltip="Overrides the decoder text encoder weight data type")
            components.options_kv(self.scroll_frame, row, 4,  self.__create_dtype_options(),
                                  self.ui_state, "decoder_text_encoder.weight_dtype")

            row += 1

        # decoder vqgan weight dtype
        components.label(self.scroll_frame, row, 3, "Override Decoder VQGAN Data Type",
                         tooltip="Overrides the decoder vqgan weight data type")
        components.options_kv(self.scroll_frame, row, 4, self.__create_dtype_options(),
                              self.ui_state, "decoder_vqgan.weight_dtype")

        row += 1

        return row

    def __create_output_components(
            self,
            row: int,
            allow_safetensors: bool = False,
            allow_diffusers: bool = False,
            allow_legacy_safetensors: bool = False,
    ) -> int:
        # output model destination
        components.label(self.scroll_frame, row, 0, "Model Output Destination",
                         tooltip="Filename or directory where the output model is saved")
        components.file_entry(self.scroll_frame, row, 1, self.ui_state, "output_model_destination", is_output=True)

        # output data type
        components.label(self.scroll_frame, row, 3, "Output Data Type",
                         tooltip="Precision to use when saving the output model")
        components.options_kv(self.scroll_frame, row, 4, [
            ("float16", DataType.FLOAT_16),
            ("float32", DataType.FLOAT_32),
            ("bfloat16", DataType.BFLOAT_16),
            ("float8", DataType.FLOAT_8),
            ("nfloat4", DataType.NFLOAT_4),
        ], self.ui_state, "output_dtype")

        row += 1

        # output format
        formats = []
        if allow_safetensors:
            formats.append(("Safetensors", ModelFormat.SAFETENSORS))
        if allow_diffusers:
            formats.append(("Diffusers", ModelFormat.DIFFUSERS))
        # if allow_legacy_safetensors:
        #     formats.append(("Legacy Safetensors", ModelFormat.LEGACY_SAFETENSORS))

        components.label(self.scroll_frame, row, 0, "Output Format",
                         tooltip="Format to use when saving the output model")
        components.options_kv(self.scroll_frame, row, 1, formats, self.ui_state, "output_model_format")

        # include config
        components.label(self.scroll_frame, row, 3, "Include Config",
                         tooltip="Include the training configuration in the final model. Only supported for safetensors files. "
                                 "None: No config is included. "
                                 "Settings: All training settings are included. "
                                 "All: All settings, including the samples and concepts are included.")
        components.options_kv(self.scroll_frame, row, 4, [
            ("None", ConfigPart.NONE),
            ("Settings", ConfigPart.SETTINGS),
            ("All", ConfigPart.ALL),
        ], self.ui_state, "include_train_config")

        row += 1

        return row<|MERGE_RESOLUTION|>--- conflicted
+++ resolved
@@ -349,13 +349,8 @@
         if has_transformer:
             if allow_override_transformer:
                 # transformer model
-<<<<<<< HEAD
                 components.label(self.scroll_frame, row, 0, "Override Transformer / GGUF",
-                                 tooltip="Can be used to override the transformer in the base model. Safetensors and GGUF files are supported, local and on Huggingface. If a GGUF file is used, the DataType must also be overridden")
-=======
-                components.label(self.scroll_frame, row, 0, "Override Transformer",
-                                 tooltip="Can be used to override the transformer in the base model. Local safetensors files and files on HuggingFace are supported.")
->>>>>>> 6376f1dd
+                                 tooltip="Can be used to override the transformer in the base model. Safetensors and GGUF files are supported, local and on Huggingface. If a GGUF file is used, the DataType must also be set to GGUF")
                 components.file_entry(
                     self.scroll_frame, row, 1, self.ui_state, "transformer.model_name",
                     path_modifier=lambda x: Path(x).parent.absolute() if x.endswith(".json") else x
@@ -364,11 +359,7 @@
             # transformer weight dtype
             components.label(self.scroll_frame, row, 3, "Override Transformer Data Type",
                              tooltip="Overrides the transformer weight data type")
-<<<<<<< HEAD
             components.options_kv(self.scroll_frame, row, 4,  self.__create_dtype_options(include_gguf=True),
-=======
-            components.options_kv(self.scroll_frame, row, 4,  self.__create_dtype_options(),
->>>>>>> 6376f1dd
                                   self.ui_state, "transformer.weight_dtype")
 
             row += 1
