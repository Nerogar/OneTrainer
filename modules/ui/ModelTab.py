--- conflicted
+++ resolved
@@ -257,11 +257,7 @@
             allow_legacy_safetensors=self.train_config.training_method == TrainingMethod.LORA,
         )
 
-<<<<<<< HEAD
-    def __create_dtype_options(self, include_none:bool=True, include_gguf=False, include_svd: bool=False) -> list[tuple[str, DataType]]:
-=======
-    def __create_dtype_options(self, include_none:bool=True, include_gguf=False) -> list[tuple[str, DataType]]:
->>>>>>> e4de2343
+    def __create_dtype_options(self, include_none: bool=True, include_gguf: bool=False, include_svd: bool=False) -> list[tuple[str, DataType]]:
         options = [
             ("float32", DataType.FLOAT_32),
             ("bfloat16", DataType.BFLOAT_16),
@@ -273,7 +269,6 @@
             ("nfloat4", DataType.NFLOAT_4),
         ]
 
-<<<<<<< HEAD
         if include_svd:
             options += [
                 ("float8 (W8) SVDQuant", DataType.FLOAT_8_SVD),
@@ -286,10 +281,6 @@
             options.append(("GGUF", DataType.GGUF))
             options.append(("GGUF A8 float", DataType.GGUF_A8_FLOAT))
             options.append(("GGUF A8 int", DataType.GGUF_A8_INT))
-=======
-        if include_gguf:
-            options.append(("GGUF", DataType.GGUF))
->>>>>>> e4de2343
 
         if include_none:
             options.insert(0, ("", DataType.NONE))
@@ -345,7 +336,7 @@
             # unet weight dtype
             components.label(self.scroll_frame, row, 3, "Override UNet Data Type",
                              tooltip="Overrides the unet weight data type")
-            components.options_kv(self.scroll_frame, row, 4, self.__create_dtype_options(),
+            components.options_kv(self.scroll_frame, row, 4, self.__create_dtype_options(include_svd=True),
                                   self.ui_state, "unet.weight_dtype")
 
             row += 1
@@ -363,7 +354,7 @@
             # prior weight dtype
             components.label(self.scroll_frame, row, 3, "Override Prior Data Type",
                              tooltip="Overrides the prior weight data type")
-            components.options_kv(self.scroll_frame, row, 4,  self.__create_dtype_options(),
+            components.options_kv(self.scroll_frame, row, 4,  self.__create_dtype_options(include_svd=True),
                                   self.ui_state, "prior.weight_dtype")
 
             row += 1
@@ -372,11 +363,7 @@
             if allow_override_transformer:
                 # transformer model
                 components.label(self.scroll_frame, row, 0, "Override Transformer / GGUF",
-<<<<<<< HEAD
-                                 tooltip="Can be used to override the transformer in the base model. Safetensors and GGUF files are supported, local and on Huggingface. If a GGUF file is used, the DataType must also be overridden")
-=======
                                  tooltip="Can be used to override the transformer in the base model. Safetensors and GGUF files are supported, local and on Huggingface. If a GGUF file is used, the DataType must also be set to GGUF")
->>>>>>> e4de2343
                 components.file_entry(
                     self.scroll_frame, row, 1, self.ui_state, "transformer.model_name",
                     path_modifier=lambda x: Path(x).parent.absolute() if x.endswith(".json") else x
@@ -385,16 +372,11 @@
             # transformer weight dtype
             components.label(self.scroll_frame, row, 3, "Override Transformer Data Type",
                              tooltip="Overrides the transformer weight data type")
-<<<<<<< HEAD
             components.options_kv(self.scroll_frame, row, 4,  self.__create_dtype_options(include_svd=True, include_gguf=True),
-=======
-            components.options_kv(self.scroll_frame, row, 4,  self.__create_dtype_options(include_gguf=True),
->>>>>>> e4de2343
                                   self.ui_state, "transformer.weight_dtype")
 
             row += 1
 
-<<<<<<< HEAD
         # compile
         components.label(self.scroll_frame, row, 3, "Compile transformer blocks",
                          tooltip="Uses torch.compile and Triton to significantly speed up training. Only applies to transformer/unet. Disable in case of compatibility issues.")
@@ -415,8 +397,6 @@
 
         row += 1
 
-=======
->>>>>>> e4de2343
         if has_text_encoder:
             # text encoder weight dtype
             components.label(self.scroll_frame, row, 3, "Override Text Encoder Data Type",
