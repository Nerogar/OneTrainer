from pathlib import Path

from modules.util.config.TrainConfig import TrainConfig
from modules.util.enum.ConfigPart import ConfigPart
from modules.util.enum.DataType import DataType
from modules.util.enum.ModelFormat import ModelFormat
from modules.util.enum.TrainingMethod import TrainingMethod
from modules.util.ui import components
from modules.util.ui.UIState import UIState

import customtkinter as ctk


class ModelTab:

    def __init__(self, master, train_config: TrainConfig, ui_state: UIState):
        super().__init__()

        self.master = master
        self.train_config = train_config
        self.ui_state = ui_state

        master.grid_rowconfigure(0, weight=1)
        master.grid_columnconfigure(0, weight=1)

        self.scroll_frame = None

        self.refresh_ui()

    def refresh_ui(self):
        if self.scroll_frame:
            self.scroll_frame.destroy()

        self.scroll_frame = ctk.CTkScrollableFrame(self.master, fg_color="transparent")
        self.scroll_frame.grid(row=0, column=0, sticky="nsew")

        self.scroll_frame.grid_columnconfigure(0, weight=0)
        self.scroll_frame.grid_columnconfigure(1, weight=10)
        self.scroll_frame.grid_columnconfigure(2, minsize=50)
        self.scroll_frame.grid_columnconfigure(3, weight=0)
        self.scroll_frame.grid_columnconfigure(4, weight=1)

        if self.train_config.model_type.is_stable_diffusion(): #TODO simplify
            self.__setup_stable_diffusion_ui()
        if self.train_config.model_type.is_stable_diffusion_3():
            self.__setup_stable_diffusion_3_ui()
        elif self.train_config.model_type.is_stable_diffusion_xl():
            self.__setup_stable_diffusion_xl_ui()
        elif self.train_config.model_type.is_wuerstchen():
            self.__setup_wuerstchen_ui()
        elif self.train_config.model_type.is_pixart():
            self.__setup_pixart_alpha_ui()
        elif self.train_config.model_type.is_flux():
            self.__setup_flux_ui()
        elif self.train_config.model_type.is_chroma():
            self.__setup_chroma_ui()
        elif self.train_config.model_type.is_qwen():
            self.__setup_qwen_ui()
        elif self.train_config.model_type.is_sana():
            self.__setup_sana_ui()
        elif self.train_config.model_type.is_hunyuan_video():
            self.__setup_hunyuan_video_ui()
        elif self.train_config.model_type.is_hi_dream():
            self.__setup_hi_dream_ui()

    def __setup_stable_diffusion_ui(self):
        row = 0
        row = self.__create_base_dtype_components(row)
        row = self.__create_base_components(
            row,
            has_unet=True,
            has_text_encoder=True,
            has_vae=True,
        )
        row = self.__create_output_components(
            row,
            allow_safetensors=True,
            allow_diffusers=self.train_config.training_method in [
                TrainingMethod.FINE_TUNE,
                TrainingMethod.FINE_TUNE_VAE,
            ],
            allow_legacy_safetensors=self.train_config.training_method == TrainingMethod.LORA,
        )

    def __setup_stable_diffusion_3_ui(self):
        row = 0
        row = self.__create_base_dtype_components(row)
        row = self.__create_base_components(
            row,
            has_prior=True,
            has_text_encoder_1=True,
            has_text_encoder_2=True,
            has_text_encoder_3=True,
            has_vae=True,
        )
        row = self.__create_output_components(
            row,
            allow_safetensors=True,
            allow_diffusers=self.train_config.training_method == TrainingMethod.FINE_TUNE,
            allow_legacy_safetensors=self.train_config.training_method == TrainingMethod.LORA,
        )

    def __setup_flux_ui(self):
        row = 0
        row = self.__create_base_dtype_components(row)
        row = self.__create_base_components(
            row,
            has_prior=True,
            allow_override_prior=True,
            has_text_encoder_1=True,
            has_text_encoder_2=True,
            has_vae=True,
        )
        row = self.__create_output_components(
            row,
            allow_safetensors=True,
            allow_diffusers=self.train_config.training_method == TrainingMethod.FINE_TUNE,
            allow_legacy_safetensors=self.train_config.training_method == TrainingMethod.LORA,
        )

    def __setup_chroma_ui(self):
        row = 0
        row = self.__create_base_dtype_components(row)
        row = self.__create_base_components(
            row,
            has_prior=True,
            allow_override_prior=True,
            has_text_encoder_1=True,
            has_vae=True,
        )
        row = self.__create_output_components(
            row,
            allow_safetensors=True,
            allow_diffusers=self.train_config.training_method == TrainingMethod.FINE_TUNE,
            allow_legacy_safetensors=self.train_config.training_method == TrainingMethod.LORA,
        )

    def __setup_qwen_ui(self):
        row = 0
        row = self.__create_base_dtype_components(row)
        row = self.__create_base_components(
            row,
            has_prior=True,
            allow_override_prior=True,
            has_text_encoder_1=True,
            has_vae=True,
        )
        row = self.__create_output_components(
            row,
            allow_safetensors=True,
            allow_diffusers=self.train_config.training_method == TrainingMethod.FINE_TUNE,
            allow_legacy_safetensors=self.train_config.training_method == TrainingMethod.LORA,
        )

    def __setup_stable_diffusion_xl_ui(self):
        row = 0
        row = self.__create_base_dtype_components(row)
        row = self.__create_base_components(
            row,
            has_unet=True,
            has_text_encoder_1=True,
            has_text_encoder_2=True,
            has_vae=True,
        )
        row = self.__create_output_components(
            row,
            allow_safetensors=True,
            allow_diffusers=self.train_config.training_method == TrainingMethod.FINE_TUNE,
            allow_legacy_safetensors=self.train_config.training_method == TrainingMethod.LORA,
        )

    def __setup_wuerstchen_ui(self):
        row = 0
        row = self.__create_base_dtype_components(row)
        row = self.__create_base_components(
            row,
            has_prior=True,
            allow_override_prior=self.train_config.model_type.is_stable_cascade(),
            has_text_encoder=True,
        )
        row = self.__create_effnet_encoder_components(row)
        row = self.__create_decoder_components(row, self.train_config.model_type.is_wuerstchen_v2())
        row = self.__create_output_components(
            row,
            allow_safetensors=self.train_config.training_method != TrainingMethod.FINE_TUNE
                              or self.train_config.model_type.is_stable_cascade(),
            allow_diffusers=self.train_config.training_method == TrainingMethod.FINE_TUNE,
            allow_legacy_safetensors=self.train_config.training_method == TrainingMethod.LORA,
        )

    def __setup_pixart_alpha_ui(self):
        row = 0
        row = self.__create_base_dtype_components(row)
        row = self.__create_base_components(
            row,
            has_prior=True,
            has_text_encoder=True,
            has_vae=True,
        )
        row = self.__create_output_components(
            row,
            allow_safetensors=True,
            allow_diffusers=self.train_config.training_method == TrainingMethod.FINE_TUNE,
            allow_legacy_safetensors=self.train_config.training_method == TrainingMethod.LORA,
        )

    def __setup_sana_ui(self):
        row = 0
        row = self.__create_base_dtype_components(row)
        row = self.__create_base_components(
            row,
            has_prior=True,
            has_text_encoder=True,
            has_vae=True,
        )
        row = self.__create_output_components(
            row,
            allow_safetensors=self.train_config.training_method != TrainingMethod.FINE_TUNE,
            allow_diffusers=self.train_config.training_method == TrainingMethod.FINE_TUNE,
            allow_legacy_safetensors=self.train_config.training_method == TrainingMethod.LORA,
        )

    def __setup_hunyuan_video_ui(self):
        row = 0
        row = self.__create_base_dtype_components(row)
        row = self.__create_base_components(
            row,
            has_prior=True,
            has_text_encoder_1=True,
            has_text_encoder_2=True,
            has_vae=True,
        )
        row = self.__create_output_components(
            row,
            allow_safetensors=True,
            allow_diffusers=self.train_config.training_method == TrainingMethod.FINE_TUNE,
            allow_legacy_safetensors=self.train_config.training_method == TrainingMethod.LORA,
        )

    def __setup_hi_dream_ui(self):
        row = 0
        row = self.__create_base_dtype_components(row)
        row = self.__create_base_components(
            row,
            has_prior=True,
            has_text_encoder_1=True,
            has_text_encoder_2=True,
            has_text_encoder_3=True,
            has_text_encoder_4=True,
            allow_override_text_encoder_4=True,
            has_vae=True,
        )
        row = self.__create_output_components(
            row,
            allow_safetensors=True,
            allow_diffusers=self.train_config.training_method == TrainingMethod.FINE_TUNE,
            allow_legacy_safetensors=self.train_config.training_method == TrainingMethod.LORA,
        )

<<<<<<< HEAD
    def __create_dtype_options(self, include_none: bool=True, include_svd: bool=False) -> list[tuple[str, DataType]]:
=======
    def __create_dtype_options(self, include_none:bool=True, include_gguf=False) -> list[tuple[str, DataType]]:
>>>>>>> d7532dc3
        options = [
            ("float32", DataType.FLOAT_32),
            ("bfloat16", DataType.BFLOAT_16),
            ("float16", DataType.FLOAT_16),
            ("float8 (W8)", DataType.FLOAT_8),
            ("float W8A8", DataType.FLOAT_W8A8),
            #("int W8A8", DataType.INT_W8A8), #not recommended
            # ("int8", DataType.INT_8),  # TODO: reactivate when the int8 implementation is fixed in bitsandbytes: https://github.com/bitsandbytes-foundation/bitsandbytes/issues/1332
            ("nfloat4", DataType.NFLOAT_4),
        ]

<<<<<<< HEAD
        if include_svd:
            options += [
                ("float8 (W8) SVDQuant", DataType.FLOAT_8_SVD),
                ("float W8A8 SVDQuant", DataType.FLOAT_W8A8_SVD),
                ("int W8A8 SVDQuant", DataType.INT_W8A8_SVD),
                ("nfloat4 SVD", DataType.NFLOAT_4_SVD),
            ]
=======
        if include_gguf:
            options.append(("GGUF", DataType.GGUF))
>>>>>>> d7532dc3

        if include_none:
            options.insert(0, ("", DataType.NONE))

        return options

    def __create_base_dtype_components(self, row: int) -> int:
        # huggingface token
        components.label(self.scroll_frame, row, 0, "Hugging Face Token",
                         tooltip="Enter your Hugging Face access token if you have used a protected Hugging Face repository below.\nThis value is stored separately, not saved to your configuration file. "
                                 "Go to https://huggingface.co/settings/tokens to create an access token.",
                         wide_tooltip=True)
        components.entry(self.scroll_frame, row, 1, self.ui_state, "secrets.huggingface_token")

        # base model
        components.label(self.scroll_frame, row, 0, "Base Model",
                         tooltip="Filename, directory or Hugging Face repository of the base model")
        components.file_entry(
            self.scroll_frame, row, 1, self.ui_state, "base_model_name",
            path_modifier=lambda x: Path(x).parent.absolute() if x.endswith(".json") else x
        )

        # weight dtype
        components.label(self.scroll_frame, row, 3, "Weight Data Type",
                         tooltip="The base model weight data type used for training. This can reduce memory consumption, but reduces precision")

        components.options_kv(self.scroll_frame, row, 4, self.__create_dtype_options(False),
                              self.ui_state, "weight_dtype")

        row += 1

        return row

    def __create_base_components(
            self,
            row: int,
            has_unet: bool = False,
            has_prior: bool = False,
            allow_override_prior: bool = False,
            allow_override_text_encoder_4: bool = False,
            has_text_encoder: bool = False,
            has_text_encoder_1: bool = False,
            has_text_encoder_2: bool = False,
            has_text_encoder_3: bool = False,
            has_text_encoder_4: bool = False,
            has_vae: bool = False,
    ) -> int:
        if has_unet:
            # unet weight dtype
            components.label(self.scroll_frame, row, 3, "Override UNet Data Type",
                             tooltip="Overrides the unet weight data type")
            components.options_kv(self.scroll_frame, row, 4, self.__create_dtype_options(),
                                  self.ui_state, "unet.weight_dtype")

            row += 1

        if has_prior:
            if allow_override_prior:
                # prior model
                components.label(self.scroll_frame, row, 0, "Prior Model", #TODO rename; as more models support this, the name "Prior" gets confusing
                                 tooltip="Filename, directory or Hugging Face repository of the prior model. For Flux, Chroma or Qwen, it must be a safetensors file that only contains the transformer.")
                components.file_entry(
                    self.scroll_frame, row, 1, self.ui_state, "prior.model_name",
                    path_modifier=lambda x: Path(x).parent.absolute() if x.endswith(".json") else x
                )

            # prior weight dtype
            components.label(self.scroll_frame, row, 3, "Override Prior Data Type",
                             tooltip="Overrides the prior weight data type")
<<<<<<< HEAD
            components.options_kv(self.scroll_frame, row, 4,  self.__create_dtype_options(include_svd=True),
=======
            components.options_kv(self.scroll_frame, row, 4,  self.__create_dtype_options(include_gguf=True),
>>>>>>> d7532dc3
                                  self.ui_state, "prior.weight_dtype")

            row += 1

        # compile
        components.label(self.scroll_frame, row, 3, "Compile transformer blocks",
                         tooltip="Uses torch.compile and Triton to significantly speed up training. Only applies to transformer/unet. Disable in case of compatibility issues.")
        components.switch(self.scroll_frame, row, 4, self.ui_state, "compile")

        row += 1

        # SVDQuant
        components.label(self.scroll_frame, row, 3, "SVDQuant Data Type",
                         tooltip="What datatype to use for SVDQuant weights decomposition.")
        components.options_kv(self.scroll_frame, row, 4, [("float32", DataType.FLOAT_32), ("bfloat16", DataType.BFLOAT_16)],
                              self.ui_state, "svd_dtype")

        row += 1
        components.label(self.scroll_frame, row, 3, "SVDQuant Rank",
                         tooltip="Rank for SVDQuant weights decomposition")
        components.entry(self.scroll_frame, row, 4, self.ui_state, "svd_rank")

        row += 1

        if has_text_encoder:
            # text encoder weight dtype
            components.label(self.scroll_frame, row, 3, "Override Text Encoder Data Type",
                             tooltip="Overrides the text encoder weight data type")
            components.options_kv(self.scroll_frame, row, 4,  self.__create_dtype_options(),
                                  self.ui_state, "text_encoder.weight_dtype")

            row += 1

        if has_text_encoder_1:
            # text encoder 1 weight dtype
            components.label(self.scroll_frame, row, 3, "Override Text Encoder 1 Data Type",
                             tooltip="Overrides the text encoder 1 weight data type")
            components.options_kv(self.scroll_frame, row, 4,  self.__create_dtype_options(),
                                  self.ui_state, "text_encoder.weight_dtype")

            row += 1

        if has_text_encoder_2:
            # text encoder 2 weight dtype
            components.label(self.scroll_frame, row, 3, "Override Text Encoder 2 Data Type",
                             tooltip="Overrides the text encoder 2 weight data type")
            components.options_kv(self.scroll_frame, row, 4,  self.__create_dtype_options(),
                                  self.ui_state, "text_encoder_2.weight_dtype")

            row += 1

        if has_text_encoder_3:
            # text encoder 3 weight dtype
            components.label(self.scroll_frame, row, 3, "Override Text Encoder 3 Data Type",
                             tooltip="Overrides the text encoder 3 weight data type")
            components.options_kv(self.scroll_frame, row, 4,  self.__create_dtype_options(),
                                  self.ui_state, "text_encoder_3.weight_dtype")

            row += 1

        if has_text_encoder_4:
            if allow_override_text_encoder_4:
                # prior model
                components.label(self.scroll_frame, row, 0, "Text Encoder 4 Override",
                                 tooltip="Filename, directory or Hugging Face repository of the text encoder 4 model")
                components.file_entry(
                    self.scroll_frame, row, 1, self.ui_state, "text_encoder_4.model_name",
                    path_modifier=lambda x: Path(x).parent.absolute() if x.endswith(".json") else x
                )

            # text encoder 4 weight dtype
            components.label(self.scroll_frame, row, 3, "Override Text Encoder 4 Data Type",
                             tooltip="Overrides the text encoder 4 weight data type")
            components.options_kv(self.scroll_frame, row, 4,  self.__create_dtype_options(),
                                  self.ui_state, "text_encoder_4.weight_dtype")

            row += 1

        if has_vae:
            # base model
            components.label(self.scroll_frame, row, 0, "VAE Override",
                             tooltip="Directory or Hugging Face repository of a VAE model in diffusers format. Can be used to override the VAE included in the base model. Using a safetensor VAE file will cause an error that the model cannot be loaded.")
            components.file_entry(
                self.scroll_frame, row, 1, self.ui_state, "vae.model_name",
                path_modifier=lambda x: Path(x).parent.absolute() if x.endswith(".json") else x
            )

            # vae weight dtype
            components.label(self.scroll_frame, row, 3, "Override VAE Data Type",
                             tooltip="Overrides the vae weight data type")
            components.options_kv(self.scroll_frame, row, 4,  self.__create_dtype_options(),
                                  self.ui_state, "vae.weight_dtype")

            row += 1

        return row

    def __create_effnet_encoder_components(self, row: int):
        # effnet encoder model
        components.label(self.scroll_frame, row, 0, "Effnet Encoder Model",
                         tooltip="Filename, directory or Hugging Face repository of the effnet encoder model")
        components.file_entry(
            self.scroll_frame, row, 1, self.ui_state, "effnet_encoder.model_name",
            path_modifier=lambda x: Path(x).parent.absolute() if x.endswith(".json") else x
        )

        # effnet encoder weight dtype
        components.label(self.scroll_frame, row, 3, "Override Effnet Encoder Data Type",
                         tooltip="Overrides the effnet encoder weight data type")
        components.options_kv(self.scroll_frame, row, 4, self.__create_dtype_options(),
                              self.ui_state, "effnet_encoder.weight_dtype")

        row += 1

        return row

    def __create_decoder_components(
            self,
            row: int,
            has_text_encoder: bool,
    ) -> int:
        # decoder model
        components.label(self.scroll_frame, row, 0, "Decoder Model",
                         tooltip="Filename, directory or Hugging Face repository of the decoder model")
        components.file_entry(
            self.scroll_frame, row, 1, self.ui_state, "decoder.model_name",
            path_modifier=lambda x: Path(x).parent.absolute() if x.endswith(".json") else x
        )

        # decoder weight dtype
        components.label(self.scroll_frame, row, 3, "Override Decoder Data Type",
                         tooltip="Overrides the decoder weight data type")
        components.options_kv(self.scroll_frame, row, 4, self.__create_dtype_options(),
                              self.ui_state, "decoder.weight_dtype")

        row += 1

        if has_text_encoder:
            # decoder text encoder weight dtype
            components.label(self.scroll_frame, row, 3, "Override Decoder Text Encoder Data Type",
                             tooltip="Overrides the decoder text encoder weight data type")
            components.options_kv(self.scroll_frame, row, 4,  self.__create_dtype_options(),
                                  self.ui_state, "decoder_text_encoder.weight_dtype")

            row += 1

        # decoder vqgan weight dtype
        components.label(self.scroll_frame, row, 3, "Override Decoder VQGAN Data Type",
                         tooltip="Overrides the decoder vqgan weight data type")
        components.options_kv(self.scroll_frame, row, 4, self.__create_dtype_options(),
                              self.ui_state, "decoder_vqgan.weight_dtype")

        row += 1

        return row

    def __create_output_components(
            self,
            row: int,
            allow_safetensors: bool = False,
            allow_diffusers: bool = False,
            allow_legacy_safetensors: bool = False,
    ) -> int:
        # output model destination
        components.label(self.scroll_frame, row, 0, "Model Output Destination",
                         tooltip="Filename or directory where the output model is saved")
        components.file_entry(self.scroll_frame, row, 1, self.ui_state, "output_model_destination", is_output=True)

        # output data type
        components.label(self.scroll_frame, row, 3, "Output Data Type",
                         tooltip="Precision to use when saving the output model")
        components.options_kv(self.scroll_frame, row, 4, [
            ("float16", DataType.FLOAT_16),
            ("float32", DataType.FLOAT_32),
            ("bfloat16", DataType.BFLOAT_16),
            ("float8", DataType.FLOAT_8),
            ("nfloat4", DataType.NFLOAT_4),
        ], self.ui_state, "output_dtype")

        row += 1

        # output format
        formats = []
        if allow_safetensors:
            formats.append(("Safetensors", ModelFormat.SAFETENSORS))
        if allow_diffusers:
            formats.append(("Diffusers", ModelFormat.DIFFUSERS))
        # if allow_legacy_safetensors:
        #     formats.append(("Legacy Safetensors", ModelFormat.LEGACY_SAFETENSORS))

        components.label(self.scroll_frame, row, 0, "Output Format",
                         tooltip="Format to use when saving the output model")
        components.options_kv(self.scroll_frame, row, 1, formats, self.ui_state, "output_model_format")

        # include config
        components.label(self.scroll_frame, row, 3, "Include Config",
                         tooltip="Include the training configuration in the final model. Only supported for safetensors files. "
                                 "None: No config is included. "
                                 "Settings: All training settings are included. "
                                 "All: All settings, including the samples and concepts are included.")
        components.options_kv(self.scroll_frame, row, 4, [
            ("None", ConfigPart.NONE),
            ("Settings", ConfigPart.SETTINGS),
            ("All", ConfigPart.ALL),
        ], self.ui_state, "include_train_config")

        row += 1

        return row<|MERGE_RESOLUTION|>--- conflicted
+++ resolved
@@ -257,11 +257,7 @@
             allow_legacy_safetensors=self.train_config.training_method == TrainingMethod.LORA,
         )
 
-<<<<<<< HEAD
-    def __create_dtype_options(self, include_none: bool=True, include_svd: bool=False) -> list[tuple[str, DataType]]:
-=======
-    def __create_dtype_options(self, include_none:bool=True, include_gguf=False) -> list[tuple[str, DataType]]:
->>>>>>> d7532dc3
+    def __create_dtype_options(self, include_none:bool=True, include_gguf=False, include_svd: bool=False) -> list[tuple[str, DataType]]:
         options = [
             ("float32", DataType.FLOAT_32),
             ("bfloat16", DataType.BFLOAT_16),
@@ -273,7 +269,6 @@
             ("nfloat4", DataType.NFLOAT_4),
         ]
 
-<<<<<<< HEAD
         if include_svd:
             options += [
                 ("float8 (W8) SVDQuant", DataType.FLOAT_8_SVD),
@@ -281,10 +276,9 @@
                 ("int W8A8 SVDQuant", DataType.INT_W8A8_SVD),
                 ("nfloat4 SVD", DataType.NFLOAT_4_SVD),
             ]
-=======
+
         if include_gguf:
             options.append(("GGUF", DataType.GGUF))
->>>>>>> d7532dc3
 
         if include_none:
             options.insert(0, ("", DataType.NONE))
@@ -354,11 +348,7 @@
             # prior weight dtype
             components.label(self.scroll_frame, row, 3, "Override Prior Data Type",
                              tooltip="Overrides the prior weight data type")
-<<<<<<< HEAD
-            components.options_kv(self.scroll_frame, row, 4,  self.__create_dtype_options(include_svd=True),
-=======
-            components.options_kv(self.scroll_frame, row, 4,  self.__create_dtype_options(include_gguf=True),
->>>>>>> d7532dc3
+            components.options_kv(self.scroll_frame, row, 4,  self.__create_dtype_options(include_svd=True, include_gguf=True),
                                   self.ui_state, "prior.weight_dtype")
 
             row += 1
