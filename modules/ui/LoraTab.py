--- conflicted
+++ resolved
@@ -38,23 +38,17 @@
         components.options_kv(self.scroll_frame, 0, 1, [
             ("LoRA", PeftType.LORA),
             ("LoHa", PeftType.LOHA),
-<<<<<<< HEAD
+            ("OFT v2", PeftType.OFT_2),
             ("LoKr", PeftType.LOKR),
-=======
-            ("OFT v2", PeftType.OFT_2),
->>>>>>> 0866ccf2
         ], self.ui_state, "peft_type", command=self.setup_lora)
 
     def setup_lora(self, peft_type: PeftType):
         if peft_type == PeftType.LOHA:
             name = "LoHa"
-<<<<<<< HEAD
+        elif peft_type == PeftType.OFT_2:
+            name = "OFT v2"
         elif peft_type == PeftType.LOKR:
             name = "LoKr"
-=======
-        elif peft_type == PeftType.OFT_2:
-            name = "OFT v2"
->>>>>>> 0866ccf2
         else:
             name = "LoRA"
 
@@ -79,79 +73,10 @@
         )
         entry.grid(row=0, column=1, columnspan=4)
 
-<<<<<<< HEAD
-        # PEFT Type Specific Settings
-        if peft_type == PeftType.LOKR:
-            # LoKr Main Settings
-            components.label(master, 1, 0, f"{name} dimension",
-                             tooltip="The dimension parameter used for the secondary decomposition. Analogous to rank in LoRA.")
-            components.entry(master, 1, 1, self.ui_state, "lokr_dim")
-
-            components.label(master, 2, 0, "Decomposition Factor",
-                             tooltip="Factor for Kronecker product decomposition. -1 for auto, which is recommended. Changing this drastically affects parameter count.")
-            components.entry(master, 2, 1, self.ui_state, "lokr_decompose_factor")
-
-            # LoKr Switches (Right side)
-            components.label(master, 1, 3, "Decompose Both Matrices",
-                             tooltip="Perform rank decomposition on both Kronecker product matrices (W1 and W2). Only effective for very small dimensions.")
-            components.switch(master, 1, 4, self.ui_state, "lokr_decompose_both")
-
-            components.label(master, 2, 3, "Use Tucker Decomposition (Conv)",
-                             tooltip="Use Tucker decomposition for convolutional layers. Can be more efficient for some architectures.")
-            components.switch(master, 2, 4, self.ui_state, "lokr_use_tucker")
-
-            # LoKr DoRA Settings
-            components.label(master, 4, 0, "Decompose Weights (DoRA)",
-                             tooltip="Apply weight decomposition (DoRA) on top of the LoKr update.")
-            components.switch(master, 4, 1, self.ui_state, "lokr_weight_decompose")
-
-            components.label(master, 4, 3, "Apply DoRA on Output Axis",
-                             tooltip="Apply the DoRA weight decomposition on the output axis instead of the input axis.")
-            components.switch(master, 4, 4, self.ui_state, "lokr_dora_on_output")
-
-            # LoKr Dropout Settings
-            components.label(master, 5, 0, "Rank Dropout",
-                             tooltip="Dropout probability for the rank dimension. Helps with overfitting.")
-            components.entry(master, 5, 1, self.ui_state, "lokr_rank_dropout")
-
-            components.label(master, 5, 3, "Module Dropout",
-                             tooltip="Dropout probability for the entire LoKr module. A percentage of modules will be skipped during training steps.")
-            components.entry(master, 5, 4, self.ui_state, "lokr_module_dropout")
-
-            components.label(master, 6, 0, "Scale Rank Dropout",
-                             tooltip="If using Rank Dropout, scale the remaining weights to maintain variance.")
-            components.switch(master, 6, 1, self.ui_state, "lokr_rank_dropout_scale")
-
-            # LoKr Advanced/Expert Settings
-            components.label(master, 7, 0, "Use Scalar",
-                             tooltip="Use a learnable scalar parameter. Can sometimes improve performance.")
-            components.switch(master, 7, 1, self.ui_state, "lokr_use_scalar")
-
-            components.label(master, 7, 3, "Unbalanced Factorization",
-                             tooltip="Use an unbalanced factorization for dimensions. Experimental.")
-            components.switch(master, 7, 4, self.ui_state, "lokr_unbalanced_factorization")
-
-            components.label(master, 8, 0, "Force Full Matrix (W2)",
-                             tooltip="Forces the second Kronecker matrix (W2) to be a full matrix, ignoring the dimension/rank setting. For expert use.")
-            components.switch(master, 8, 1, self.ui_state, "lokr_full_matrix")
-
-            components.label(master, 8, 3, "Use RS-LoKr Scaling",
-                             tooltip="Root-Squared LoKr scaling. Changes the scaling factor from alpha/dim to alpha/sqrt(dim). Experimental.")
-            components.switch(master, 8, 4, self.ui_state, "lokr_rs_lora")
-
-
-        elif peft_type == PeftType.LORA:
-            components.label(master, 1, 0, f"{name} rank",
-                             tooltip=f"The rank parameter used when creating a new {name}")
-            components.entry(master, 1, 1, self.ui_state, "lora_rank")
-
-            components.label(master, 2, 3, "Decompose Weights (DoRA)",
-=======
 
         # LoRA decomposition
         if peft_type == PeftType.LORA:
             components.label(master, 1, 3, "Decompose Weights (DoRA)",
->>>>>>> 0866ccf2
                              tooltip="Decompose LoRA Weights (aka, DoRA).")
             components.switch(master, 2, 4, self.ui_state, "lora_decompose")
 
@@ -162,37 +87,6 @@
                              tooltip="Apply the weight decomposition on the output axis instead of the input axis.")
             components.switch(master, 3, 4, self.ui_state, "lora_decompose_output_axis")
 
-<<<<<<< HEAD
-        else: # LoHa
-            components.label(master, 1, 0, f"{name} rank",
-                             tooltip=f"The rank parameter used when creating a new {name}")
-            components.entry(master, 1, 1, self.ui_state, "lora_rank")
-
-
-        # Shared Settings (Bottom)
-        # Use a dynamic row index to place these controls after the specific ones
-        next_row = master.grid_size()[1]
-
-        components.label(master, next_row, 0, f"{name} alpha",
-                         tooltip=f"The alpha parameter used when creating a new {name}")
-        components.entry(master, next_row, 1, self.ui_state, "lora_alpha")
-
-        if peft_type != PeftType.LOKR:
-            components.label(master, next_row + 1, 0, "Dropout Probability",
-                            tooltip="Dropout probability. This percentage of model nodes will be randomly ignored at each training step. Helps with overfitting. 0 disables, 1 maximum.")
-            components.entry(master, next_row + 1, 1, self.ui_state, "dropout_probability")
-
-        components.label(master, next_row + 2, 0, f"{name} Weight Data Type",
-                         tooltip=f"The {name} weight data type used for training. This can reduce memory consumption, but reduces precision")
-        components.options_kv(master, next_row + 2, 1, [
-            ("float32", DataType.FLOAT_32),
-            ("bfloat16", DataType.BFLOAT_16),
-        ], self.ui_state, "lora_weight_dtype")
-
-        components.label(master, next_row + 3, 0, "Bundle Embeddings",
-                         tooltip=f"Bundles any additional embeddings into the {name} output file, rather than as separate files")
-        components.switch(master, next_row + 3, 1, self.ui_state, "bundle_additional_embeddings")
-=======
         # LoRA and LoHA shared settings
         if peft_type == PeftType.LORA or peft_type == PeftType.LOHA:
             # rank
@@ -261,4 +155,78 @@
             components.label(master, 4, 0, "Bundle Embeddings",
                             tooltip=f"Bundles any additional embeddings into the {name} output file, rather than as separate files")
             components.switch(master, 4, 1, self.ui_state, "bundle_additional_embeddings")
->>>>>>> 0866ccf2
+
+        # LoKr
+        elif peft_type == PeftType.LOKR:
+            # LoKr Main Settings
+            components.label(master, 1, 0, f"{name} dimension",
+                             tooltip="The dimension parameter used for the secondary decomposition. Analogous to rank in LoRA.")
+            components.entry(master, 1, 1, self.ui_state, "lokr_dim")
+
+            components.label(master, 2, 0, "Decomposition Factor",
+                             tooltip="Factor for Kronecker product decomposition. -1 for auto, which is recommended. Changing this drastically affects parameter count.")
+            components.entry(master, 2, 1, self.ui_state, "lokr_decompose_factor")
+
+            # Dropout Percentage
+            components.label(master, 3, 0, "Dropout Probability",
+                            tooltip="Dropout probability. This percentage of model nodes will be randomly ignored at each training step. Helps with overfitting. 0 disables, 1 maximum.")
+            components.entry(master, 3, 1, self.ui_state, "dropout_probability")
+
+            components.label(master, 3, 3, f"{name} Weight Data Type",
+                            tooltip=f"The {name} weight data type used for training. This can reduce memory consumption, but reduces precision")
+            components.options_kv(master, 3, 4, [
+                ("float32", DataType.FLOAT_32),
+                ("bfloat16", DataType.BFLOAT_16),
+            ], self.ui_state, "lora_weight_dtype")
+
+            components.label(master, 6, 3, "Bundle Embeddings",
+                            tooltip=f"Bundles any additional embeddings into the {name} output file, rather than as separate files")
+            components.switch(master, 6, 4, self.ui_state, "bundle_additional_embeddings")
+
+            # LoKr Decomposition
+            components.label(master, 1, 3, "Decompose Both Matrices",
+                             tooltip="Perform rank decomposition on both Kronecker product matrices (W1 and W2). Only effective for very small dimensions.")
+            components.switch(master, 1, 4, self.ui_state, "lokr_decompose_both")
+
+            components.label(master, 2, 3, "Use Tucker Decomposition (Conv)",
+                             tooltip="Use Tucker decomposition for convolutional layers. Can be more efficient for some architectures.")
+            components.switch(master, 2, 4, self.ui_state, "lokr_use_tucker")
+
+            # LoKr DoRA Settings
+            components.label(master, 4, 0, "Decompose Weights (DoRA)",
+                             tooltip="Apply weight decomposition (DoRA) on top of the LoKr update.")
+            components.switch(master, 4, 1, self.ui_state, "lokr_weight_decompose")
+
+            components.label(master, 4, 3, "Apply DoRA on Output Axis",
+                             tooltip="Apply the DoRA weight decomposition on the output axis instead of the input axis.")
+            components.switch(master, 4, 4, self.ui_state, "lokr_dora_on_output")
+
+            # LoKr Dropout Settings
+            components.label(master, 5, 0, "Rank Dropout",
+                             tooltip="Dropout probability for the rank dimension. Helps with overfitting.")
+            components.entry(master, 5, 1, self.ui_state, "lokr_rank_dropout")
+
+            components.label(master, 5, 3, "Module Dropout",
+                             tooltip="Dropout probability for the entire LoKr module. A percentage of modules will be skipped during training steps.")
+            components.entry(master, 5, 4, self.ui_state, "lokr_module_dropout")
+
+            components.label(master, 6, 0, "Scale Rank Dropout",
+                             tooltip="If using Rank Dropout, scale the remaining weights to maintain variance.")
+            components.switch(master, 6, 1, self.ui_state, "lokr_rank_dropout_scale")
+
+            # LoKr Advanced/Expert Settings
+            components.label(master, 7, 0, "Use Scalar",
+                             tooltip="Use a learnable scalar parameter. Can sometimes improve performance.")
+            components.switch(master, 7, 1, self.ui_state, "lokr_use_scalar")
+
+            components.label(master, 7, 3, "Unbalanced Factorization",
+                             tooltip="Use an unbalanced factorization for dimensions. Experimental.")
+            components.switch(master, 7, 4, self.ui_state, "lokr_unbalanced_factorization")
+
+            components.label(master, 8, 0, "Force Full Matrix (W2)",
+                             tooltip="Forces the second Kronecker matrix (W2) to be a full matrix, ignoring the dimension/rank setting. For expert use.")
+            components.switch(master, 8, 1, self.ui_state, "lokr_full_matrix")
+
+            components.label(master, 8, 3, "Use RS-LoKr Scaling",
+                             tooltip="Root-Squared LoKr scaling. Changes the scaling factor from alpha/dim to alpha/sqrt(dim). Experimental.")
+            components.switch(master, 8, 4, self.ui_state, "lokr_rs_lora")