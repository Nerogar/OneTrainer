--- conflicted
+++ resolved
@@ -358,12 +358,7 @@
     def __init__(self, *args, **kwargs):
         self.dora_scale = None
         self.norm_epsilon = kwargs.pop('norm_epsilon', False)
-<<<<<<< HEAD
-        self.train_device = kwargs.get('device')
-=======
         self.decompose_output_axis = kwargs.pop('decompose_output_axis', False)
-        self.train_device = kwargs.pop('train_device')
->>>>>>> d5136719
         super().__init__(*args, **kwargs)
 
     def initialize_weights(self, device: torch.device, generator: torch.Generator):
@@ -375,23 +370,13 @@
         # wrangling that works for both Linear and Convolutional layers. If you
         # were just doing this for Linear, it would be substantially simpler.
         self.dora_num_dims = orig_weight.dim() - 1
-<<<<<<< HEAD
-        self.dora_scale = nn.Parameter(
-            torch.norm(
-                orig_weight.transpose(1, 0).reshape(orig_weight.shape[1], -1),
-                dim=1, keepdim=True)
-            .reshape(orig_weight.shape[1], *[1] * self.dora_num_dims)
-            .transpose(1, 0)
-            .to(device=device)
-        )
-=======
         if self.decompose_output_axis:
             self.dora_scale = nn.Parameter(
                 torch.norm(
                     orig_weight.reshape(orig_weight.shape[0], -1),
                     dim=1, keepdim=True)
                 .reshape(orig_weight.shape[0], *[1] * self.dora_num_dims)
-                .to(device=self.orig_module.weight.device)
+                .to(device=device)
             )
         else:
             self.dora_scale = nn.Parameter(
@@ -400,9 +385,8 @@
                     dim=1, keepdim=True)
                 .reshape(orig_weight.shape[1], *[1] * self.dora_num_dims)
                 .transpose(1, 0)
-                .to(device=self.orig_module.weight.device)
+                .to(device=device)
             )
->>>>>>> d5136719
 
         del orig_weight
 
@@ -480,11 +464,7 @@
                 self.additional_args = [self.rank, self.alpha]
                 self.additional_kwargs = {
                     'norm_epsilon': config.lora_decompose_norm_epsilon,
-<<<<<<< HEAD
-=======
                     'decompose_output_axis': config.lora_decompose_output_axis,
-                    'train_device': torch.device(config.train_device),
->>>>>>> d5136719
                 }
             else:
                 self.klass = LoRAModule
