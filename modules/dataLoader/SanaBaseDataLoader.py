import os

from modules.dataLoader.BaseDataLoader import BaseDataLoader
from modules.dataLoader.mixin.DataLoaderText2ImageMixin import DataLoaderText2ImageMixin
from modules.model.BaseModel import BaseModel
from modules.model.SanaModel import SanaModel
<<<<<<< HEAD
from modules.util import factory
from modules.util.config.TrainConfig import TrainConfig
from modules.util.enum.ModelType import ModelType
from modules.util.torch_util import torch_gc
=======
from modules.modelSetup.BaseModelSetup import BaseModelSetup
from modules.modelSetup.BaseSanaSetup import BaseSanaSetup
from modules.util.config.TrainConfig import TrainConfig
>>>>>>> 3fba6fb5
from modules.util.TrainProgress import TrainProgress

from mgds.pipelineModules.DecodeTokens import DecodeTokens
from mgds.pipelineModules.DecodeVAE import DecodeVAE
from mgds.pipelineModules.EncodeGemmaText import EncodeGemmaText
from mgds.pipelineModules.EncodeVAE import EncodeVAE
from mgds.pipelineModules.MapData import MapData
from mgds.pipelineModules.RescaleImageChannels import RescaleImageChannels
from mgds.pipelineModules.SaveImage import SaveImage
from mgds.pipelineModules.SaveText import SaveText
from mgds.pipelineModules.ScaleImage import ScaleImage
from mgds.pipelineModules.Tokenize import Tokenize


class SanaBaseDataLoader(
    BaseDataLoader,
    DataLoaderText2ImageMixin,
):
    def _preparation_modules(self, config: TrainConfig, model: SanaModel):
        max_token_length = 300

        rescale_image = RescaleImageChannels(image_in_name='image', image_out_name='image', in_range_min=0, in_range_max=1, out_range_min=-1, out_range_max=1)
        rescale_conditioning_image = RescaleImageChannels(image_in_name='conditioning_image', image_out_name='conditioning_image', in_range_min=0, in_range_max=1, out_range_min=-1, out_range_max=1)
        encode_image = EncodeVAE(in_name='image', out_name='latent_image', vae=model.vae, autocast_contexts=[model.autocast_context, model.vae_autocast_context], dtype=model.train_dtype.torch_dtype())
        downscale_mask = ScaleImage(in_name='mask', out_name='latent_mask', factor=0.03125)
        add_embeddings_to_prompt = MapData(in_name='prompt', out_name='prompt', map_fn=model.add_text_encoder_embeddings_to_prompt)
        encode_conditioning_image = EncodeVAE(in_name='conditioning_image', out_name='latent_conditioning_image', vae=model.vae, autocast_contexts=[model.autocast_context, model.vae_autocast_context], dtype=model.train_dtype.torch_dtype())
        tokenize_prompt = Tokenize(in_name='prompt', tokens_out_name='tokens', mask_out_name='tokens_mask', tokenizer=model.tokenizer, max_token_length=max_token_length)
        encode_prompt = EncodeGemmaText(tokens_in_name='tokens', tokens_attention_mask_in_name='tokens_mask', hidden_state_out_name='text_encoder_hidden_state', add_layer_norm=True, text_encoder=model.text_encoder,
                                        hidden_state_output_index=-(1 + config.text_encoder_layer_skip), autocast_contexts=[model.autocast_context, model.text_encoder_autocast_context], dtype=model.text_encoder_train_dtype.torch_dtype())

        modules = [rescale_image, encode_image]

        if config.masked_training or config.model_type.has_mask_input():
            modules.append(downscale_mask)

        if config.model_type.has_conditioning_image_input():
            modules += [rescale_conditioning_image, encode_conditioning_image]

        modules += [add_embeddings_to_prompt, tokenize_prompt]
        if not config.train_text_encoder_or_embedding():
            modules.append(encode_prompt)

        return modules

    def _cache_modules(self, config: TrainConfig, model: SanaModel, model_setup: BaseSanaSetup):
        image_split_names = ['latent_image']

        if config.masked_training or config.model_type.has_mask_input():
            image_split_names.append('latent_mask')

        if config.model_type.has_conditioning_image_input():
            image_split_names.append('latent_conditioning_image')

        image_aggregate_names = ['crop_resolution', 'image_path']

        text_split_names = ['tokens', 'tokens_mask', 'text_encoder_hidden_state']

        sort_names = text_split_names + image_aggregate_names + image_split_names + [
            'prompt', 'concept'
        ]

        return self._cache_modules_from_names(
            model, model_setup,
            image_split_names=image_split_names,
            image_aggregate_names=image_aggregate_names,
            text_split_names=text_split_names,
            sort_names=sort_names,
            config=config,
            text_caching=not config.train_text_encoder_or_embedding(),
        )

    def _output_modules(self, config: TrainConfig, model: SanaModel, model_setup: BaseSanaSetup):
        output_names = [
            'image_path', 'latent_image',
            'prompt',
            'tokens',
            'tokens_mask',
        ]

        if config.masked_training or config.model_type.has_mask_input():
            output_names.append('latent_mask')

        if config.model_type.has_conditioning_image_input():
            output_names.append('latent_conditioning_image')

        if not config.train_text_encoder_or_embedding():
            output_names.append('text_encoder_hidden_state')

        return self._output_modules_from_out_names(
            model, model_setup,
            output_names=output_names,
            config=config,
            use_conditioning_image=True,
            vae=model.vae,
            autocast_context=[model.autocast_context],
            train_dtype=model.train_dtype,
        )

    def _debug_modules(self, config: TrainConfig, model: SanaModel):
        debug_dir = os.path.join(config.debug_dir, "dataloader")

        def before_save_fun():
            model.vae_to(self.train_device)

        decode_image = DecodeVAE(in_name='latent_image', out_name='decoded_image', vae=model.vae, autocast_contexts=[model.autocast_context, model.vae_autocast_context], dtype=model.train_dtype.torch_dtype())
        decode_conditioning_image = DecodeVAE(in_name='latent_conditioning_image', out_name='decoded_conditioning_image', vae=model.vae, autocast_contexts=[model.autocast_context, model.vae_autocast_context], dtype=model.train_dtype.torch_dtype())
        upscale_mask = ScaleImage(in_name='latent_mask', out_name='decoded_mask', factor=32)
        decode_prompt = DecodeTokens(in_name='tokens', out_name='decoded_prompt', tokenizer=model.tokenizer)
        save_image = SaveImage(image_in_name='decoded_image', original_path_in_name='image_path', path=debug_dir, in_range_min=-1, in_range_max=1, before_save_fun=before_save_fun)
        save_conditioning_image = SaveImage(image_in_name='decoded_conditioning_image', original_path_in_name='image_path', path=debug_dir, in_range_min=-1, in_range_max=1, before_save_fun=before_save_fun)
        # SaveImage(image_in_name='latent_mask', original_path_in_name='image_path', path=debug_dir, in_range_min=0, in_range_max=1, before_save_fun=before_save_fun),
        save_mask = SaveImage(image_in_name='decoded_mask', original_path_in_name='image_path', path=debug_dir, in_range_min=0, in_range_max=1, before_save_fun=before_save_fun)
        save_prompt = SaveText(text_in_name='decoded_prompt', original_path_in_name='image_path', path=debug_dir, before_save_fun=before_save_fun)

        # These modules don't really work, since they are inserted after a sorting operation that does not include this data
        # SaveImage(image_in_name='mask', original_path_in_name='image_path', path=debug_dir, in_range_min=0, in_range_max=1),
        # SaveImage(image_in_name='image', original_path_in_name='image_path', path=debug_dir, in_range_min=-1, in_range_max=1),

        modules = [decode_image, save_image]

        if config.model_type.has_conditioning_image_input():
            modules += [decode_conditioning_image, save_conditioning_image]

        if config.masked_training or config.model_type.has_mask_input():
            modules += [upscale_mask, save_mask]

        modules += [decode_prompt, save_prompt]

        return modules

    def _create_dataset(
            self,
            config: TrainConfig,
            model: BaseModel,
            model_setup: BaseModelSetup,
            train_progress: TrainProgress,
            is_validation: bool = False,
    ):
<<<<<<< HEAD
        enumerate_input = self._enumerate_input_modules(config)
        load_input = self._load_input_modules(config, model.train_dtype)
        mask_augmentation = self._mask_augmentation_modules(config)
        aspect_bucketing_in = self._aspect_bucketing_in(config, 32)
        crop_modules = self._crop_modules(config)
        augmentation_modules = self._augmentation_modules(config)
        inpainting_modules = self._inpainting_modules(config)
        preparation_modules = self._preparation_modules(config, model)
        cache_modules = self._cache_modules(config, model)
        output_modules = self._output_modules(config, model)

        debug_modules = self._debug_modules(config, model)

        return self._create_mgds(
            config,
            [
                enumerate_input,
                load_input,
                mask_augmentation,
                aspect_bucketing_in,
                crop_modules,
                augmentation_modules,
                inpainting_modules,
                preparation_modules,
                cache_modules,
                output_modules,

                debug_modules if config.debug_mode else None,
                # inserted before output_modules, which contains a sorting operation
            ],
            train_progress,
            is_validation,
        )

factory.register(BaseDataLoader, SanaBaseDataLoader, ModelType.SANA)
=======
        return DataLoaderText2ImageMixin._create_dataset(self,
            config, model, model_setup, train_progress, is_validation,
            aspect_bucketing_quantization=32,
        )
>>>>>>> 3fba6fb5
<|MERGE_RESOLUTION|>--- conflicted
+++ resolved
@@ -4,16 +4,11 @@
 from modules.dataLoader.mixin.DataLoaderText2ImageMixin import DataLoaderText2ImageMixin
 from modules.model.BaseModel import BaseModel
 from modules.model.SanaModel import SanaModel
-<<<<<<< HEAD
+from modules.modelSetup.BaseModelSetup import BaseModelSetup
+from modules.modelSetup.BaseSanaSetup import BaseSanaSetup
 from modules.util import factory
 from modules.util.config.TrainConfig import TrainConfig
 from modules.util.enum.ModelType import ModelType
-from modules.util.torch_util import torch_gc
-=======
-from modules.modelSetup.BaseModelSetup import BaseModelSetup
-from modules.modelSetup.BaseSanaSetup import BaseSanaSetup
-from modules.util.config.TrainConfig import TrainConfig
->>>>>>> 3fba6fb5
 from modules.util.TrainProgress import TrainProgress
 
 from mgds.pipelineModules.DecodeTokens import DecodeTokens
@@ -153,45 +148,9 @@
             train_progress: TrainProgress,
             is_validation: bool = False,
     ):
-<<<<<<< HEAD
-        enumerate_input = self._enumerate_input_modules(config)
-        load_input = self._load_input_modules(config, model.train_dtype)
-        mask_augmentation = self._mask_augmentation_modules(config)
-        aspect_bucketing_in = self._aspect_bucketing_in(config, 32)
-        crop_modules = self._crop_modules(config)
-        augmentation_modules = self._augmentation_modules(config)
-        inpainting_modules = self._inpainting_modules(config)
-        preparation_modules = self._preparation_modules(config, model)
-        cache_modules = self._cache_modules(config, model)
-        output_modules = self._output_modules(config, model)
-
-        debug_modules = self._debug_modules(config, model)
-
-        return self._create_mgds(
-            config,
-            [
-                enumerate_input,
-                load_input,
-                mask_augmentation,
-                aspect_bucketing_in,
-                crop_modules,
-                augmentation_modules,
-                inpainting_modules,
-                preparation_modules,
-                cache_modules,
-                output_modules,
-
-                debug_modules if config.debug_mode else None,
-                # inserted before output_modules, which contains a sorting operation
-            ],
-            train_progress,
-            is_validation,
-        )
-
-factory.register(BaseDataLoader, SanaBaseDataLoader, ModelType.SANA)
-=======
         return DataLoaderText2ImageMixin._create_dataset(self,
             config, model, model_setup, train_progress, is_validation,
             aspect_bucketing_quantization=32,
         )
->>>>>>> 3fba6fb5
+
+factory.register(BaseDataLoader, SanaBaseDataLoader, ModelType.SANA)