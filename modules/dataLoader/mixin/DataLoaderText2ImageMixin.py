--- conflicted
+++ resolved
@@ -48,14 +48,9 @@
         supported_extensions = path_util.supported_image_extensions()
 
         collect_paths = CollectPaths(
-<<<<<<< HEAD
-            concept_in_name='concept', path_in_name='path', path_out_name='image_path', concept_out_name='concept', enabled_in_name='enabled',
-            extensions=supported_extensions, include_postfix=None, exclude_postfix=['-masklabel'], include_subdirectories_in_name='concept.include_subdirectories'
-=======
             concept_in_name='concept', path_in_name='path', include_subdirectories_in_name='concept.include_subdirectories', enabled_in_name='enabled',
             path_out_name='image_path', concept_out_name='concept',
             extensions=supported_extensions, include_postfix=None, exclude_postfix=['-masklabel']
->>>>>>> b98bdede
         )
 
         mask_path = ModifyPath(in_name='image_path', out_name='mask_path', postfix='-masklabel', extension='.png')
