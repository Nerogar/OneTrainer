from abc import ABCMeta
from random import Random

import modules.util.multi_gpu_util as multi
from modules.model.FluxModel import FluxModel, FluxModelEmbedding
from modules.modelSetup.BaseModelSetup import BaseModelSetup
from modules.modelSetup.mixin.ModelSetupDebugMixin import ModelSetupDebugMixin
from modules.modelSetup.mixin.ModelSetupDiffusionLossMixin import ModelSetupDiffusionLossMixin
from modules.modelSetup.mixin.ModelSetupEmbeddingMixin import ModelSetupEmbeddingMixin
from modules.modelSetup.mixin.ModelSetupFlowMatchingMixin import ModelSetupFlowMatchingMixin
from modules.modelSetup.mixin.ModelSetupNoiseMixin import ModelSetupNoiseMixin
from modules.module.AdditionalEmbeddingWrapper import AdditionalEmbeddingWrapper
from modules.util.checkpointing_util import (
    enable_checkpointing_for_clip_encoder_layers,
    enable_checkpointing_for_flux_transformer,
    enable_checkpointing_for_t5_encoder_layers,
)
from modules.util.config.TrainConfig import TrainConfig
from modules.util.conv_util import apply_circular_padding_to_conv2d
from modules.util.dtype_util import create_autocast_context, disable_fp16_autocast_context
from modules.util.enum.TrainingMethod import TrainingMethod
from modules.util.quantization_util import quantize_layers
from modules.util.TrainProgress import TrainProgress

import torch
from torch import Tensor

PRESETS = {
    "attn-mlp": ["attn", "ff.net"],
    "attn-only": ["attn"],
    "blocks": ["transformer_block"],
    "full": [],
}

class BaseFluxSetup(
    BaseModelSetup,
    ModelSetupDiffusionLossMixin,
    ModelSetupDebugMixin,
    ModelSetupNoiseMixin,
    ModelSetupFlowMatchingMixin,
    ModelSetupEmbeddingMixin,
    metaclass=ABCMeta
):

    def setup_optimizations(
            self,
            model: FluxModel,
            config: TrainConfig,
    ):
        if config.gradient_checkpointing.enabled():
            model.transformer_offload_conductor = \
                enable_checkpointing_for_flux_transformer(model.transformer, config)
            if model.text_encoder_1 is not None:
                enable_checkpointing_for_clip_encoder_layers(model.text_encoder_1, config)
            if model.text_encoder_2 is not None:
                model.text_encoder_2_offload_conductor = \
                    enable_checkpointing_for_t5_encoder_layers(model.text_encoder_2, config)

        if config.force_circular_padding:
            apply_circular_padding_to_conv2d(model.vae)
            apply_circular_padding_to_conv2d(model.transformer)
            if model.transformer_lora is not None:
                apply_circular_padding_to_conv2d(model.transformer_lora)

        model.autocast_context, model.train_dtype = create_autocast_context(self.train_device, config.train_dtype, [
            config.weight_dtypes().prior,
            config.weight_dtypes().text_encoder,
            config.weight_dtypes().text_encoder_2,
            config.weight_dtypes().vae,
            config.weight_dtypes().lora if config.training_method == TrainingMethod.LORA else None,
            config.weight_dtypes().embedding if config.train_any_embedding() else None,
        ], config.enable_autocast_cache)

        model.text_encoder_2_autocast_context, model.text_encoder_2_train_dtype = \
            disable_fp16_autocast_context(
                self.train_device,
                config.train_dtype,
                config.fallback_train_dtype,
                [
                    config.weight_dtypes().text_encoder_2,
                    config.weight_dtypes().lora if config.training_method == TrainingMethod.LORA else None,
                    config.weight_dtypes().embedding if config.train_any_embedding() else None,
                ],
                config.enable_autocast_cache,
            )

        quantize_layers(model.text_encoder_1, self.train_device, model.train_dtype)
        quantize_layers(model.text_encoder_2, self.train_device, model.text_encoder_2_train_dtype)
        quantize_layers(model.vae, self.train_device, model.train_dtype)
        quantize_layers(model.transformer, self.train_device, model.train_dtype)

    def _setup_embeddings(
            self,
            model: FluxModel,
            config: TrainConfig,
    ):
        additional_embeddings = []
        for embedding_config in config.all_embedding_configs():
            embedding_state = model.embedding_state_dicts.get(embedding_config.uuid, None)
            if embedding_state is None:
                with model.autocast_context:
                    embedding_state_1 = self._create_new_embedding(
                        model,
                        embedding_config,
                        model.tokenizer_1,
                        model.text_encoder_1,
                    )

                    embedding_state_2 = self._create_new_embedding(
                        model,
                        embedding_config,
                        model.tokenizer_2,
                        model.text_encoder_2,
                        lambda text: model.encode_text(
                            text=text,
                            text_encoder_2_sequence_length = config.text_encoder_2_sequence_length,
                            train_device=self.temp_device,
                        )[0][0][1:],
                    )
            else:
                embedding_state_1 = embedding_state.get("clip_l_out", embedding_state.get("clip_l", None))
                embedding_state_2 = embedding_state.get("t5_out", embedding_state.get("t5", None))

            if embedding_state_1 is not None:
                embedding_state_1 = embedding_state_1.to(
                    dtype=model.text_encoder_1.get_input_embeddings().weight.dtype,
                    device=self.train_device,
                ).detach()

            if embedding_state_2 is not None:
                embedding_state_2 = embedding_state_2.to(
                    dtype=model.text_encoder_2.get_input_embeddings().weight.dtype,
                    device=self.train_device,
                ).detach()

            embedding = FluxModelEmbedding(
                embedding_config.uuid,
                embedding_state_1,
                embedding_state_2,
                embedding_config.placeholder,
                embedding_config.is_output_embedding,
            )
            if embedding_config.uuid == config.embedding.uuid:
                model.embedding = embedding
            else:
                additional_embeddings.append(embedding)

        model.additional_embeddings = additional_embeddings

        if model.tokenizer_1 is not None:
            self._add_embeddings_to_tokenizer(model.tokenizer_1, model.all_text_encoder_1_embeddings())
        if model.tokenizer_2 is not None:
            self._add_embeddings_to_tokenizer(model.tokenizer_2, model.all_text_encoder_2_embeddings())

    def _setup_embedding_wrapper(
            self,
            model: FluxModel,
            config: TrainConfig,
    ):
        if model.tokenizer_1 is not None and model.text_encoder_1 is not None:
            model.embedding_wrapper_1 = AdditionalEmbeddingWrapper(
                tokenizer=model.tokenizer_1,
                orig_module=model.text_encoder_1.text_model.embeddings.token_embedding,
                embeddings=model.all_text_encoder_1_embeddings(),
            )
        if model.tokenizer_2 is not None and model.text_encoder_2 is not None:
            model.embedding_wrapper_2 = AdditionalEmbeddingWrapper(
                tokenizer=model.tokenizer_2,
                orig_module=model.text_encoder_2.encoder.embed_tokens,
                embeddings=model.all_text_encoder_2_embeddings(),
            )

        if model.embedding_wrapper_1 is not None:
            model.embedding_wrapper_1.hook_to_module()
        if model.embedding_wrapper_2 is not None:
            model.embedding_wrapper_2.hook_to_module()

    def _setup_embeddings_requires_grad(
            self,
            model: FluxModel,
            config: TrainConfig,
    ):
        if model.text_encoder_1 is not None:
            for embedding, embedding_config in zip(model.all_text_encoder_1_embeddings(),
                                                   config.all_embedding_configs(), strict=True):
                train_embedding_1 = \
                    embedding_config.train \
                    and config.text_encoder.train_embedding \
                    and not self.stop_embedding_training_elapsed(embedding_config, model.train_progress)
                embedding.requires_grad_(train_embedding_1)

        if model.text_encoder_2 is not None:
            for embedding, embedding_config in zip(model.all_text_encoder_2_embeddings(),
                                                   config.all_embedding_configs(), strict=True):
                train_embedding_2 = \
                    embedding_config.train \
                    and config.text_encoder_2.train_embedding \
                    and not self.stop_embedding_training_elapsed(embedding_config, model.train_progress)
                embedding.requires_grad_(train_embedding_2)

    def predict(
            self,
            model: FluxModel,
            batch: dict,
            config: TrainConfig,
            train_progress: TrainProgress,
            *,
            deterministic: bool = False,
    ) -> dict:
        with model.autocast_context:
            batch_seed = 0 if deterministic else train_progress.global_step * multi.world_size() + multi.rank()
            generator = torch.Generator(device=config.train_device)
            generator.manual_seed(batch_seed)
            rand = Random(batch_seed)

            vae_scaling_factor = model.vae.config['scaling_factor']
            vae_shift_factor = model.vae.config['shift_factor']

            text_encoder_output, pooled_text_encoder_output = model.encode_text(
                train_device=self.train_device,
                batch_size=batch['latent_image'].shape[0],
                rand=rand,
                tokens_1=batch.get("tokens_1"),
                tokens_2=batch.get("tokens_2"),
                tokens_mask_2=batch.get("tokens_mask_2"),
                text_encoder_1_layer_skip=config.text_encoder_layer_skip,
                text_encoder_2_layer_skip=config.text_encoder_2_layer_skip,
                text_encoder_2_sequence_length=config.text_encoder_2_sequence_length,
                pooled_text_encoder_1_output=batch['text_encoder_1_pooled_state'] \
                    if 'text_encoder_1_pooled_state' in batch and not config.train_text_encoder_or_embedding() else None,
                text_encoder_2_output=batch['text_encoder_2_hidden_state'] \
                    if 'text_encoder_2_hidden_state' in batch and not config.train_text_encoder_2_or_embedding() else None,
                text_encoder_1_dropout_probability=config.text_encoder.dropout_probability,
                text_encoder_2_dropout_probability=config.text_encoder_2.dropout_probability,
                apply_attention_mask=config.prior.attention_mask,
            )

            latent_image = batch['latent_image']
            scaled_latent_image = (latent_image - vae_shift_factor) * vae_scaling_factor

            scaled_latent_conditioning_image = None
            if config.model_type.has_conditioning_image_input():
                scaled_latent_conditioning_image = \
                    (batch['latent_conditioning_image'] - vae_shift_factor) * vae_scaling_factor

            latent_noise = self._create_noise(scaled_latent_image, config, generator)

            shift = model.calculate_timestep_shift(scaled_latent_image.shape[-2], scaled_latent_image.shape[-1])
            timestep = self._get_timestep_discrete(
                model.noise_scheduler.config['num_train_timesteps'],
                deterministic,
                generator,
                scaled_latent_image.shape[0],
                config,
                shift = shift if config.dynamic_timestep_shifting else config.timestep_shift,
            )

            scaled_noisy_latent_image, sigma = self._add_noise_discrete(
                scaled_latent_image,
                latent_noise,
                timestep,
                model.noise_scheduler.timesteps,
            )

            if config.model_type.has_mask_input() and config.model_type.has_conditioning_image_input():
                latent_input = torch.concat(
                    [scaled_noisy_latent_image, scaled_latent_conditioning_image, batch['latent_mask']], 1
                )
            else:
                latent_input = scaled_noisy_latent_image

            if model.transformer.config.guidance_embeds:
                guidance = torch.tensor([config.prior.guidance_scale], device=self.train_device)
                guidance = guidance.expand(latent_input.shape[0])
            else:
                guidance = None

            text_ids = torch.zeros(
                size=(text_encoder_output.shape[1], 3),
                device=self.train_device,
            )

            image_ids = model.prepare_latent_image_ids(
                latent_input.shape[2],
                latent_input.shape[3],
                self.train_device,
                model.train_dtype.torch_dtype()
            )

<<<<<<< HEAD
            packed_latent_input = model.pack_latents(
                latent_input,
                latent_input.shape[0],
                latent_input.shape[1],
                latent_input.shape[2],
                latent_input.shape[3],
            )
=======
            packed_latent_input = model.pack_latents(latent_input)

>>>>>>> efc87ca1
            packed_predicted_flow = model.transformer(
                hidden_states=packed_latent_input.to(dtype=model.train_dtype.torch_dtype()),
                timestep=timestep / 1000,
                guidance=guidance.to(dtype=model.train_dtype.torch_dtype()),
                pooled_projections=pooled_text_encoder_output.to(dtype=model.train_dtype.torch_dtype()),
                encoder_hidden_states=text_encoder_output.to(dtype=model.train_dtype.torch_dtype()),
                txt_ids=text_ids.to(dtype=model.train_dtype.torch_dtype()),
                img_ids=image_ids.to(dtype=model.train_dtype.torch_dtype()),
                joint_attention_kwargs=None,
                return_dict=True
            ).sample

            predicted_flow = model.unpack_latents(
                packed_predicted_flow,
                latent_input.shape[2],
                latent_input.shape[3],
            )

            flow = latent_noise - scaled_latent_image
            model_output_data = {
                'loss_type': 'target',
                'timestep': timestep,
                'predicted': predicted_flow,
                'target': flow,
            }

            if config.debug_mode:
                with torch.no_grad():
                    self._save_text(
                        self._decode_tokens(batch['tokens_1'], model.tokenizer_1),
                        config.debug_dir + "/training_batches",
                        "7-prompt",
                        train_progress.global_step,
                    )

                    # noise
                    self._save_image(
                        self._project_latent_to_image(latent_noise),
                        config.debug_dir + "/training_batches",
                        "1-noise",
                        train_progress.global_step,
                    )

                    # noisy image
                    self._save_image(
                        self._project_latent_to_image(scaled_noisy_latent_image),
                        config.debug_dir + "/training_batches",
                        "2-noisy_image",
                        train_progress.global_step,
                    )

                    # predicted flow
                    self._save_image(
                        self._project_latent_to_image(predicted_flow),
                        config.debug_dir + "/training_batches",
                        "3-predicted_flow",
                        train_progress.global_step,
                    )

                    # flow
                    flow = latent_noise - scaled_latent_image
                    self._save_image(
                        self._project_latent_to_image(flow),
                        config.debug_dir + "/training_batches",
                        "4-flow",
                        train_progress.global_step,
                    )

                    predicted_scaled_latent_image = scaled_noisy_latent_image - predicted_flow * sigma

                    # predicted image
                    self._save_image(
                        self._project_latent_to_image(predicted_scaled_latent_image),
                        config.debug_dir + "/training_batches",
                        "5-predicted_image",
                        train_progress.global_step,
                    )

                    # image
                    self._save_image(
                        self._project_latent_to_image(scaled_latent_image),
                        config.debug_dir + "/training_batches",
                        "6-image",
                        model.train_progress.global_step,
                    )

        return model_output_data

    def calculate_loss(
            self,
            model: FluxModel,
            batch: dict,
            data: dict,
            config: TrainConfig,
    ) -> Tensor:
        return self._flow_matching_losses(
            batch=batch,
            data=data,
            config=config,
            train_device=self.train_device,
            sigmas=model.noise_scheduler.sigmas.to(device=self.train_device),
        ).mean()<|MERGE_RESOLUTION|>--- conflicted
+++ resolved
@@ -287,18 +287,8 @@
                 model.train_dtype.torch_dtype()
             )
 
-<<<<<<< HEAD
-            packed_latent_input = model.pack_latents(
-                latent_input,
-                latent_input.shape[0],
-                latent_input.shape[1],
-                latent_input.shape[2],
-                latent_input.shape[3],
-            )
-=======
             packed_latent_input = model.pack_latents(latent_input)
 
->>>>>>> efc87ca1
             packed_predicted_flow = model.transformer(
                 hidden_states=packed_latent_input.to(dtype=model.train_dtype.torch_dtype()),
                 timestep=timestep / 1000,
