--- conflicted
+++ resolved
@@ -116,45 +116,10 @@
     if train_progress is None:
         train_progress = TrainProgress()
 
-<<<<<<< HEAD
     cls = factory.get(BaseDataLoader, model_type, training_method)
     if cls is None:
         cls = factory.get(BaseDataLoader, model_type)
-    return cls(train_device, temp_device, config, model, train_progress, is_validation) if cls is not None else None
-=======
-    match training_method:
-        case TrainingMethod.FINE_TUNE | TrainingMethod.LORA | TrainingMethod.EMBEDDING:
-            if model_type.is_stable_diffusion():
-                return StableDiffusionBaseDataLoader(train_device, temp_device, config, model, model_setup, train_progress, is_validation)
-            if model_type.is_stable_diffusion_xl():
-                return StableDiffusionXLBaseDataLoader(train_device, temp_device, config, model, model_setup, train_progress, is_validation)
-            if model_type.is_wuerstchen():
-                return WuerstchenBaseDataLoader(train_device, temp_device, config, model, model_setup, train_progress, is_validation)
-            if model_type.is_pixart():
-                return PixArtAlphaBaseDataLoader(train_device, temp_device, config, model, model_setup, train_progress, is_validation)
-            if model_type.is_stable_diffusion_3():
-                return StableDiffusion3BaseDataLoader(train_device, temp_device, config, model, model_setup, train_progress, is_validation)
-            if model_type.is_flux():
-                return FluxBaseDataLoader(train_device, temp_device, config, model, model_setup, train_progress, is_validation)
-            if model_type.is_chroma():
-                return ChromaBaseDataLoader(train_device, temp_device, config, model, model_setup, train_progress, is_validation)
-            if model_type.is_qwen():
-                return QwenBaseDataLoader(train_device, temp_device, config, model, model_setup, train_progress, is_validation)
-            if model_type.is_z_image():
-                return ZImageBaseDataLoader(train_device, temp_device, config, model, model_setup, train_progress, is_validation)
-            if model_type.is_sana():
-                return SanaBaseDataLoader(train_device, temp_device, config, model, model_setup, train_progress, is_validation)
-            if model_type.is_hunyuan_video():
-                return HunyuanVideoBaseDataLoader(train_device, temp_device, config, model, model_setup, train_progress, is_validation)
-            if model_type.is_hi_dream():
-                return HiDreamBaseDataLoader(train_device, temp_device, config, model, model_setup, train_progress, is_validation)
-        case TrainingMethod.FINE_TUNE_VAE:
-            if model_type.is_stable_diffusion():
-                return StableDiffusionFineTuneVaeDataLoader(train_device, temp_device, config, model, model_setup, train_progress, is_validation)
-
-    return None
-
->>>>>>> 3fba6fb5
+    return cls(train_device, temp_device, config, model, model_setup, train_progress, is_validation) if cls is not None else None
 
 def create_optimizer(
         parameter_group_collection: NamedParameterGroupCollection,
