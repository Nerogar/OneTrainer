import ast
import importlib
from collections.abc import Callable, Iterable

from modules.dataLoader.BaseDataLoader import BaseDataLoader
from modules.dataLoader.ChromaBaseDataLoader import ChromaBaseDataLoader
from modules.dataLoader.FluxBaseDataLoader import FluxBaseDataLoader
from modules.dataLoader.HiDreamBaseDataLoader import HiDreamBaseDataLoader
from modules.dataLoader.HunyuanVideoBaseDataLoader import HunyuanVideoBaseDataLoader
from modules.dataLoader.PixArtAlphaBaseDataLoader import PixArtAlphaBaseDataLoader
from modules.dataLoader.QwenBaseDataLoader import QwenBaseDataLoader
from modules.dataLoader.SanaBaseDataLoader import SanaBaseDataLoader
from modules.dataLoader.StableDiffusion3BaseDataLoader import StableDiffusion3BaseDataLoader
from modules.dataLoader.StableDiffusionBaseDataLoader import StableDiffusionBaseDataLoader
from modules.dataLoader.StableDiffusionFineTuneVaeDataLoader import StableDiffusionFineTuneVaeDataLoader
from modules.dataLoader.StableDiffusionXLBaseDataLoader import StableDiffusionXLBaseDataLoader
from modules.dataLoader.WuerstchenBaseDataLoader import WuerstchenBaseDataLoader
from modules.model.BaseModel import BaseModel
from modules.modelLoader.BaseModelLoader import BaseModelLoader
from modules.modelLoader.ChromaEmbeddingModelLoader import ChromaEmbeddingModelLoader
from modules.modelLoader.ChromaFineTuneModelLoader import ChromaFineTuneModelLoader
from modules.modelLoader.ChromaLoRAModelLoader import ChromaLoRAModelLoader
from modules.modelLoader.FluxEmbeddingModelLoader import FluxEmbeddingModelLoader
from modules.modelLoader.FluxFineTuneModelLoader import FluxFineTuneModelLoader
from modules.modelLoader.FluxLoRAModelLoader import FluxLoRAModelLoader
from modules.modelLoader.HiDreamEmbeddingModelLoader import HiDreamEmbeddingModelLoader
from modules.modelLoader.HiDreamFineTuneModelLoader import HiDreamFineTuneModelLoader
from modules.modelLoader.HiDreamLoRAModelLoader import HiDreamLoRAModelLoader
from modules.modelLoader.HunyuanVideoEmbeddingModelLoader import HunyuanVideoEmbeddingModelLoader
from modules.modelLoader.HunyuanVideoFineTuneModelLoader import HunyuanVideoFineTuneModelLoader
from modules.modelLoader.HunyuanVideoLoRAModelLoader import HunyuanVideoLoRAModelLoader
from modules.modelLoader.PixArtAlphaEmbeddingModelLoader import PixArtAlphaEmbeddingModelLoader
from modules.modelLoader.PixArtAlphaFineTuneModelLoader import PixArtAlphaFineTuneModelLoader
from modules.modelLoader.PixArtAlphaLoRAModelLoader import PixArtAlphaLoRAModelLoader
from modules.modelLoader.QwenFineTuneModelLoader import QwenFineTuneModelLoader
from modules.modelLoader.QwenLoRAModelLoader import QwenLoRAModelLoader
from modules.modelLoader.SanaEmbeddingModelLoader import SanaEmbeddingModelLoader
from modules.modelLoader.SanaFineTuneModelLoader import SanaFineTuneModelLoader
from modules.modelLoader.SanaLoRAModelLoader import SanaLoRAModelLoader
from modules.modelLoader.StableDiffusion3EmbeddingModelLoader import StableDiffusion3EmbeddingModelLoader
from modules.modelLoader.StableDiffusion3FineTuneModelLoader import StableDiffusion3FineTuneModelLoader
from modules.modelLoader.StableDiffusion3LoRAModelLoader import StableDiffusion3LoRAModelLoader
from modules.modelLoader.StableDiffusionEmbeddingModelLoader import StableDiffusionEmbeddingModelLoader
from modules.modelLoader.StableDiffusionFineTuneModelLoader import StableDiffusionFineTuneModelLoader
from modules.modelLoader.StableDiffusionLoRAModelLoader import StableDiffusionLoRAModelLoader
from modules.modelLoader.StableDiffusionXLEmbeddingModelLoader import StableDiffusionXLEmbeddingModelLoader
from modules.modelLoader.StableDiffusionXLFineTuneModelLoader import StableDiffusionXLFineTuneModelLoader
from modules.modelLoader.StableDiffusionXLLoRAModelLoader import StableDiffusionXLLoRAModelLoader
from modules.modelLoader.WuerstchenEmbeddingModelLoader import WuerstchenEmbeddingModelLoader
from modules.modelLoader.WuerstchenFineTuneModelLoader import WuerstchenFineTuneModelLoader
from modules.modelLoader.WuerstchenLoRAModelLoader import WuerstchenLoRAModelLoader
from modules.modelSampler import BaseModelSampler
from modules.modelSampler.ChromaSampler import ChromaSampler
from modules.modelSampler.FluxSampler import FluxSampler
from modules.modelSampler.HiDreamSampler import HiDreamSampler
from modules.modelSampler.HunyuanVideoSampler import HunyuanVideoSampler
from modules.modelSampler.PixArtAlphaSampler import PixArtAlphaSampler
from modules.modelSampler.QwenSampler import QwenSampler
from modules.modelSampler.SanaSampler import SanaSampler
from modules.modelSampler.StableDiffusion3Sampler import StableDiffusion3Sampler
from modules.modelSampler.StableDiffusionSampler import StableDiffusionSampler
from modules.modelSampler.StableDiffusionVaeSampler import StableDiffusionVaeSampler
from modules.modelSampler.StableDiffusionXLSampler import StableDiffusionXLSampler
from modules.modelSampler.WuerstchenSampler import WuerstchenSampler
from modules.modelSaver.BaseModelSaver import BaseModelSaver
from modules.modelSaver.ChromaEmbeddingModelSaver import ChromaEmbeddingModelSaver
from modules.modelSaver.ChromaFineTuneModelSaver import ChromaFineTuneModelSaver
from modules.modelSaver.ChromaLoRAModelSaver import ChromaLoRAModelSaver
from modules.modelSaver.FluxEmbeddingModelSaver import FluxEmbeddingModelSaver
from modules.modelSaver.FluxFineTuneModelSaver import FluxFineTuneModelSaver
from modules.modelSaver.FluxLoRAModelSaver import FluxLoRAModelSaver
from modules.modelSaver.HiDreamEmbeddingModelSaver import HiDreamEmbeddingModelSaver
from modules.modelSaver.HiDreamLoRAModelSaver import HiDreamLoRAModelSaver
from modules.modelSaver.HunyuanVideoEmbeddingModelSaver import HunyuanVideoEmbeddingModelSaver
from modules.modelSaver.HunyuanVideoFineTuneModelSaver import HunyuanVideoFineTuneModelSaver
from modules.modelSaver.HunyuanVideoLoRAModelSaver import HunyuanVideoLoRAModelSaver
from modules.modelSaver.PixArtAlphaEmbeddingModelSaver import PixArtAlphaEmbeddingModelSaver
from modules.modelSaver.PixArtAlphaFineTuneModelSaver import PixArtAlphaFineTuneModelSaver
from modules.modelSaver.PixArtAlphaLoRAModelSaver import PixArtAlphaLoRAModelSaver
from modules.modelSaver.QwenFineTuneModelSaver import QwenFineTuneModelSaver
from modules.modelSaver.QwenLoRAModelSaver import QwenLoRAModelSaver
from modules.modelSaver.SanaEmbeddingModelSaver import SanaEmbeddingModelSaver
from modules.modelSaver.SanaFineTuneModelSaver import SanaFineTuneModelSaver
from modules.modelSaver.SanaLoRAModelSaver import SanaLoRAModelSaver
from modules.modelSaver.StableDiffusion3EmbeddingModelSaver import StableDiffusion3EmbeddingModelSaver
from modules.modelSaver.StableDiffusion3FineTuneModelSaver import StableDiffusion3FineTuneModelSaver
from modules.modelSaver.StableDiffusion3LoRAModelSaver import StableDiffusion3LoRAModelSaver
from modules.modelSaver.StableDiffusionEmbeddingModelSaver import StableDiffusionEmbeddingModelSaver
from modules.modelSaver.StableDiffusionFineTuneModelSaver import StableDiffusionFineTuneModelSaver
from modules.modelSaver.StableDiffusionLoRAModelSaver import StableDiffusionLoRAModelSaver
from modules.modelSaver.StableDiffusionXLEmbeddingModelSaver import StableDiffusionXLEmbeddingModelSaver
from modules.modelSaver.StableDiffusionXLFineTuneModelSaver import StableDiffusionXLFineTuneModelSaver
from modules.modelSaver.StableDiffusionXLLoRAModelSaver import StableDiffusionXLLoRAModelSaver
from modules.modelSaver.WuerstchenEmbeddingModelSaver import WuerstchenEmbeddingModelSaver
from modules.modelSaver.WuerstchenFineTuneModelSaver import WuerstchenFineTuneModelSaver
from modules.modelSaver.WuerstchenLoRAModelSaver import WuerstchenLoRAModelSaver
from modules.modelSetup.BaseModelSetup import BaseModelSetup
from modules.modelSetup.ChromaEmbeddingSetup import ChromaEmbeddingSetup
from modules.modelSetup.ChromaFineTuneSetup import ChromaFineTuneSetup
from modules.modelSetup.ChromaLoRASetup import ChromaLoRASetup
from modules.modelSetup.FluxEmbeddingSetup import FluxEmbeddingSetup
from modules.modelSetup.FluxFineTuneSetup import FluxFineTuneSetup
from modules.modelSetup.FluxLoRASetup import FluxLoRASetup
from modules.modelSetup.HiDreamEmbeddingSetup import HiDreamEmbeddingSetup
from modules.modelSetup.HiDreamFineTuneSetup import HiDreamFineTuneSetup
from modules.modelSetup.HiDreamLoRASetup import HiDreamLoRASetup
from modules.modelSetup.HunyuanVideoEmbeddingSetup import HunyuanVideoEmbeddingSetup
from modules.modelSetup.HunyuanVideoFineTuneSetup import HunyuanVideoFineTuneSetup
from modules.modelSetup.HunyuanVideoLoRASetup import HunyuanVideoLoRASetup
from modules.modelSetup.PixArtAlphaEmbeddingSetup import PixArtAlphaEmbeddingSetup
from modules.modelSetup.PixArtAlphaFineTuneSetup import PixArtAlphaFineTuneSetup
from modules.modelSetup.PixArtAlphaLoRASetup import PixArtAlphaLoRASetup
from modules.modelSetup.QwenFineTuneSetup import QwenFineTuneSetup
from modules.modelSetup.QwenLoRASetup import QwenLoRASetup
from modules.modelSetup.SanaEmbeddingSetup import SanaEmbeddingSetup
from modules.modelSetup.SanaFineTuneSetup import SanaFineTuneSetup
from modules.modelSetup.SanaLoRASetup import SanaLoRASetup
from modules.modelSetup.StableDiffusion3EmbeddingSetup import StableDiffusion3EmbeddingSetup
from modules.modelSetup.StableDiffusion3FineTuneSetup import StableDiffusion3FineTuneSetup
from modules.modelSetup.StableDiffusion3LoRASetup import StableDiffusion3LoRASetup
from modules.modelSetup.StableDiffusionEmbeddingSetup import StableDiffusionEmbeddingSetup
from modules.modelSetup.StableDiffusionFineTuneSetup import StableDiffusionFineTuneSetup
from modules.modelSetup.StableDiffusionFineTuneVaeSetup import StableDiffusionFineTuneVaeSetup
from modules.modelSetup.StableDiffusionLoRASetup import StableDiffusionLoRASetup
from modules.modelSetup.StableDiffusionXLEmbeddingSetup import StableDiffusionXLEmbeddingSetup
from modules.modelSetup.StableDiffusionXLFineTuneSetup import StableDiffusionXLFineTuneSetup
from modules.modelSetup.StableDiffusionXLLoRASetup import StableDiffusionXLLoRASetup
from modules.modelSetup.WuerstchenEmbeddingSetup import WuerstchenEmbeddingSetup
from modules.modelSetup.WuerstchenFineTuneSetup import WuerstchenFineTuneSetup
from modules.modelSetup.WuerstchenLoRASetup import WuerstchenLoRASetup
from modules.module.EMAModule import EMAModuleWrapper
from modules.util.build_muon_adam_key_fn import split_parameters_for_muon
from modules.util.callbacks.TrainCallbacks import TrainCallbacks
from modules.util.commands.TrainCommands import TrainCommands
from modules.util.config.TrainConfig import TrainConfig
from modules.util.enum.EMAMode import EMAMode
from modules.util.enum.LearningRateScheduler import LearningRateScheduler
from modules.util.enum.ModelType import ModelType
from modules.util.enum.NoiseScheduler import NoiseScheduler
from modules.util.enum.Optimizer import Optimizer
from modules.util.enum.TrainingMethod import TrainingMethod
from modules.util.lr_scheduler_util import (
    lr_lambda_constant,
    lr_lambda_cosine,
    lr_lambda_cosine_with_hard_restarts,
    lr_lambda_cosine_with_restarts,
    lr_lambda_linear,
    lr_lambda_rex,
    lr_lambda_warmup,
)
from modules.util.NamedParameterGroup import NamedParameterGroupCollection
from modules.util.optimizer.adafactor_extensions import patch_adafactor
from modules.util.optimizer.adam_extensions import patch_adam
from modules.util.optimizer.adamw_extensions import patch_adamw
from modules.util.TrainProgress import TrainProgress
from modules.zluda import ZLUDA

import torch
from torch.nn import Parameter
from torch.optim.lr_scheduler import LambdaLR, LRScheduler, SequentialLR

from diffusers import (
    DDIMScheduler,
    DPMSolverMultistepScheduler,
    EulerAncestralDiscreteScheduler,
    EulerDiscreteScheduler,
    SchedulerMixin,
    UniPCMultistepScheduler,
)


def create_model_loader(
        model_type: ModelType,
        training_method: TrainingMethod = TrainingMethod.FINE_TUNE,
) -> BaseModelLoader | None:
    match training_method: #TODO simplify
        case TrainingMethod.FINE_TUNE:
            if model_type.is_stable_diffusion():
                return StableDiffusionFineTuneModelLoader()
            if model_type.is_stable_diffusion_xl():
                return StableDiffusionXLFineTuneModelLoader()
            if model_type.is_wuerstchen():
                return WuerstchenFineTuneModelLoader()
            if model_type.is_pixart():
                return PixArtAlphaFineTuneModelLoader()
            if model_type.is_stable_diffusion_3():
                return StableDiffusion3FineTuneModelLoader()
            if model_type.is_flux():
                return FluxFineTuneModelLoader()
            if model_type.is_chroma():
                return ChromaFineTuneModelLoader()
            if model_type.is_qwen():
                return QwenFineTuneModelLoader()
            if model_type.is_sana():
                return SanaFineTuneModelLoader()
            if model_type.is_hunyuan_video():
                return HunyuanVideoFineTuneModelLoader()
            if model_type.is_hi_dream():
                return HiDreamFineTuneModelLoader()
        case TrainingMethod.FINE_TUNE_VAE:
            if model_type.is_stable_diffusion():
                return StableDiffusionFineTuneModelLoader()
        case TrainingMethod.LORA:
            if model_type.is_stable_diffusion():
                return StableDiffusionLoRAModelLoader()
            if model_type.is_stable_diffusion_xl():
                return StableDiffusionXLLoRAModelLoader()
            if model_type.is_wuerstchen():
                return WuerstchenLoRAModelLoader()
            if model_type.is_pixart():
                return PixArtAlphaLoRAModelLoader()
            if model_type.is_stable_diffusion_3():
                return StableDiffusion3LoRAModelLoader()
            if model_type.is_flux():
                return FluxLoRAModelLoader()
            if model_type.is_chroma():
                return ChromaLoRAModelLoader()
            if model_type.is_qwen():
                return QwenLoRAModelLoader()
            if model_type.is_sana():
                return SanaLoRAModelLoader()
            if model_type.is_hunyuan_video():
                return HunyuanVideoLoRAModelLoader()
            if model_type.is_hi_dream():
                return HiDreamLoRAModelLoader()
        case TrainingMethod.EMBEDDING:
            if model_type.is_stable_diffusion():
                return StableDiffusionEmbeddingModelLoader()
            if model_type.is_stable_diffusion_xl():
                return StableDiffusionXLEmbeddingModelLoader()
            if model_type.is_wuerstchen():
                return WuerstchenEmbeddingModelLoader()
            if model_type.is_pixart():
                return PixArtAlphaEmbeddingModelLoader()
            if model_type.is_stable_diffusion_3():
                return StableDiffusion3EmbeddingModelLoader()
            if model_type.is_flux():
                return FluxEmbeddingModelLoader()
            if model_type.is_chroma():
                return ChromaEmbeddingModelLoader()
            if model_type.is_sana():
                return SanaEmbeddingModelLoader()
            if model_type.is_hunyuan_video():
                return HunyuanVideoEmbeddingModelLoader()
            if model_type.is_hi_dream():
                return HiDreamEmbeddingModelLoader()

    return None


def create_model_saver(
        model_type: ModelType,
        training_method: TrainingMethod = TrainingMethod.FINE_TUNE,
) -> BaseModelSaver | None:
    match training_method:
        case TrainingMethod.FINE_TUNE:
            if model_type.is_stable_diffusion():
                return StableDiffusionFineTuneModelSaver()
            if model_type.is_stable_diffusion_xl():
                return StableDiffusionXLFineTuneModelSaver()
            if model_type.is_wuerstchen():
                return WuerstchenFineTuneModelSaver()
            if model_type.is_pixart():
                return PixArtAlphaFineTuneModelSaver()
            if model_type.is_stable_diffusion_3():
                return StableDiffusion3FineTuneModelSaver()
            if model_type.is_flux():
                return FluxFineTuneModelSaver()
            if model_type.is_chroma():
                return ChromaFineTuneModelSaver()
            if model_type.is_qwen():
                return QwenFineTuneModelSaver()
            if model_type.is_sana():
                return SanaFineTuneModelSaver()
            if model_type.is_hunyuan_video():
                return HunyuanVideoFineTuneModelSaver()
        case TrainingMethod.FINE_TUNE_VAE:
            if model_type.is_stable_diffusion():
                return StableDiffusionFineTuneModelSaver()
        case TrainingMethod.LORA:
            if model_type.is_stable_diffusion():
                return StableDiffusionLoRAModelSaver()
            if model_type.is_stable_diffusion_xl():
                return StableDiffusionXLLoRAModelSaver()
            if model_type.is_wuerstchen():
                return WuerstchenLoRAModelSaver()
            if model_type.is_pixart():
                return PixArtAlphaLoRAModelSaver()
            if model_type.is_stable_diffusion_3():
                return StableDiffusion3LoRAModelSaver()
            if model_type.is_flux():
                return FluxLoRAModelSaver()
            if model_type.is_chroma():
                return ChromaLoRAModelSaver()
            if model_type.is_qwen():
                return QwenLoRAModelSaver()
            if model_type.is_sana():
                return SanaLoRAModelSaver()
            if model_type.is_hunyuan_video():
                return HunyuanVideoLoRAModelSaver()
            if model_type.is_hi_dream():
                return HiDreamLoRAModelSaver()
        case TrainingMethod.EMBEDDING:
            if model_type.is_stable_diffusion():
                return StableDiffusionEmbeddingModelSaver()
            if model_type.is_stable_diffusion_xl():
                return StableDiffusionXLEmbeddingModelSaver()
            if model_type.is_wuerstchen():
                return WuerstchenEmbeddingModelSaver()
            if model_type.is_pixart():
                return PixArtAlphaEmbeddingModelSaver()
            if model_type.is_stable_diffusion_3():
                return StableDiffusion3EmbeddingModelSaver()
            if model_type.is_flux():
                return FluxEmbeddingModelSaver()
            if model_type.is_chroma():
                return ChromaEmbeddingModelSaver()
            if model_type.is_sana():
                return SanaEmbeddingModelSaver()
            if model_type.is_hunyuan_video():
                return HunyuanVideoEmbeddingModelSaver()
            if model_type.is_hi_dream():
                return HiDreamEmbeddingModelSaver()

    return None


def create_model_setup(
        model_type: ModelType,
        train_device: torch.device,
        temp_device: torch.device,
        training_method: TrainingMethod = TrainingMethod.FINE_TUNE,
        debug_mode: bool = False,
) -> BaseModelSetup | None:
    match training_method:
        case TrainingMethod.FINE_TUNE:
            if model_type.is_stable_diffusion():
                return StableDiffusionFineTuneSetup(train_device, temp_device, debug_mode)
            if model_type.is_stable_diffusion_xl():
                return StableDiffusionXLFineTuneSetup(train_device, temp_device, debug_mode)
            if model_type.is_wuerstchen():
                return WuerstchenFineTuneSetup(train_device, temp_device, debug_mode)
            if model_type.is_pixart():
                return PixArtAlphaFineTuneSetup(train_device, temp_device, debug_mode)
            if model_type.is_stable_diffusion_3():
                return StableDiffusion3FineTuneSetup(train_device, temp_device, debug_mode)
            if model_type.is_flux():
                return FluxFineTuneSetup(train_device, temp_device, debug_mode)
            if model_type.is_chroma():
                return ChromaFineTuneSetup(train_device, temp_device, debug_mode)
            if model_type.is_qwen():
                return QwenFineTuneSetup(train_device, temp_device, debug_mode)
            if model_type.is_sana():
                return SanaFineTuneSetup(train_device, temp_device, debug_mode)
            if model_type.is_hunyuan_video():
                return HunyuanVideoFineTuneSetup(train_device, temp_device, debug_mode)
            if model_type.is_hi_dream():
                return HiDreamFineTuneSetup(train_device, temp_device, debug_mode)
        case TrainingMethod.FINE_TUNE_VAE:
            if model_type.is_stable_diffusion():
                return StableDiffusionFineTuneVaeSetup(train_device, temp_device, debug_mode)
        case TrainingMethod.LORA:
            if model_type.is_stable_diffusion():
                return StableDiffusionLoRASetup(train_device, temp_device, debug_mode)
            if model_type.is_stable_diffusion_xl():
                return StableDiffusionXLLoRASetup(train_device, temp_device, debug_mode)
            if model_type.is_wuerstchen():
                return WuerstchenLoRASetup(train_device, temp_device, debug_mode)
            if model_type.is_pixart():
                return PixArtAlphaLoRASetup(train_device, temp_device, debug_mode)
            if model_type.is_stable_diffusion_3():
                return StableDiffusion3LoRASetup(train_device, temp_device, debug_mode)
            if model_type.is_flux():
                return FluxLoRASetup(train_device, temp_device, debug_mode)
            if model_type.is_chroma():
                return ChromaLoRASetup(train_device, temp_device, debug_mode)
            if model_type.is_qwen():
                return QwenLoRASetup(train_device, temp_device, debug_mode)
            if model_type.is_sana():
                return SanaLoRASetup(train_device, temp_device, debug_mode)
            if model_type.is_hunyuan_video():
                return HunyuanVideoLoRASetup(train_device, temp_device, debug_mode)
            if model_type.is_hi_dream():
                return HiDreamLoRASetup(train_device, temp_device, debug_mode)
        case TrainingMethod.EMBEDDING:
            if model_type.is_stable_diffusion():
                return StableDiffusionEmbeddingSetup(train_device, temp_device, debug_mode)
            if model_type.is_stable_diffusion_xl():
                return StableDiffusionXLEmbeddingSetup(train_device, temp_device, debug_mode)
            if model_type.is_wuerstchen():
                return WuerstchenEmbeddingSetup(train_device, temp_device, debug_mode)
            if model_type.is_pixart():
                return PixArtAlphaEmbeddingSetup(train_device, temp_device, debug_mode)
            if model_type.is_stable_diffusion_3():
                return StableDiffusion3EmbeddingSetup(train_device, temp_device, debug_mode)
            if model_type.is_flux():
                return FluxEmbeddingSetup(train_device, temp_device, debug_mode)
            if model_type.is_chroma():
                return ChromaEmbeddingSetup(train_device, temp_device, debug_mode)
            if model_type.is_sana():
                return SanaEmbeddingSetup(train_device, temp_device, debug_mode)
            if model_type.is_hunyuan_video():
                return HunyuanVideoEmbeddingSetup(train_device, temp_device, debug_mode)
            if model_type.is_hi_dream():
                return HiDreamEmbeddingSetup(train_device, temp_device, debug_mode)

    return None


def create_model_sampler(
        train_device: torch.device,
        temp_device: torch.device,
        model: BaseModel,
        model_type: ModelType,
        training_method: TrainingMethod = TrainingMethod.FINE_TUNE,
) -> BaseModelSampler:
    match training_method:
        case TrainingMethod.FINE_TUNE | TrainingMethod.LORA | TrainingMethod.EMBEDDING:
            if model_type.is_stable_diffusion():
                return StableDiffusionSampler(train_device, temp_device, model, model_type)
            if model_type.is_stable_diffusion_xl():
                return StableDiffusionXLSampler(train_device, temp_device, model, model_type)
            if model_type.is_wuerstchen():
                return WuerstchenSampler(train_device, temp_device, model, model_type)
            if model_type.is_pixart():
                return PixArtAlphaSampler(train_device, temp_device, model, model_type)
            if model_type.is_stable_diffusion_3():
                return StableDiffusion3Sampler(train_device, temp_device, model, model_type)
            if model_type.is_flux():
                return FluxSampler(train_device, temp_device, model, model_type)
            if model_type.is_chroma():
                return ChromaSampler(train_device, temp_device, model, model_type)
            if model_type.is_qwen():
                return QwenSampler(train_device, temp_device, model, model_type)
            if model_type.is_sana():
                return SanaSampler(train_device, temp_device, model, model_type)
            if model_type.is_hunyuan_video():
                return HunyuanVideoSampler(train_device, temp_device, model, model_type)
            if model_type.is_hi_dream():
                return HiDreamSampler(train_device, temp_device, model, model_type)
        case TrainingMethod.FINE_TUNE_VAE:
            if model_type.is_stable_diffusion():
                return StableDiffusionVaeSampler(train_device, temp_device, model, model_type)

    return None


def create_data_loader(
        train_device: torch.device,
        temp_device: torch.device,
        model: BaseModel,
        model_type: ModelType,
        training_method: TrainingMethod = TrainingMethod.FINE_TUNE,
        config: TrainConfig = None,
        train_progress: TrainProgress | None = None,
        is_validation: bool = False
) -> BaseDataLoader | None:
    if config.gradient_checkpointing.offload() and config.layer_offload_fraction > 0 and config.dataloader_threads > 1:
        raise RuntimeError('layer offloading can not be activated if "dataloader_threads" > 1')

    if train_progress is None:
        train_progress = TrainProgress()

    match training_method:
        case TrainingMethod.FINE_TUNE | TrainingMethod.LORA | TrainingMethod.EMBEDDING:
            if model_type.is_stable_diffusion():
                return StableDiffusionBaseDataLoader(train_device, temp_device, config, model, train_progress, is_validation)
            if model_type.is_stable_diffusion_xl():
                return StableDiffusionXLBaseDataLoader(train_device, temp_device, config, model, train_progress, is_validation)
            if model_type.is_wuerstchen():
                return WuerstchenBaseDataLoader(train_device, temp_device, config, model, train_progress, is_validation)
            if model_type.is_pixart():
                return PixArtAlphaBaseDataLoader(train_device, temp_device, config, model, train_progress, is_validation)
            if model_type.is_stable_diffusion_3():
                return StableDiffusion3BaseDataLoader(train_device, temp_device, config, model, train_progress, is_validation)
            if model_type.is_flux():
                return FluxBaseDataLoader(train_device, temp_device, config, model, train_progress, is_validation)
            if model_type.is_chroma():
                return ChromaBaseDataLoader(train_device, temp_device, config, model, train_progress, is_validation)
            if model_type.is_qwen():
                return QwenBaseDataLoader(train_device, temp_device, config, model, train_progress, is_validation)
            if model_type.is_sana():
                return SanaBaseDataLoader(train_device, temp_device, config, model, train_progress, is_validation)
            if model_type.is_hunyuan_video():
                return HunyuanVideoBaseDataLoader(train_device, temp_device, config, model, train_progress, is_validation)
            if model_type.is_hi_dream():
                return HiDreamBaseDataLoader(train_device, temp_device, config, model, train_progress, is_validation)
        case TrainingMethod.FINE_TUNE_VAE:
            if model_type.is_stable_diffusion():
                return StableDiffusionFineTuneVaeDataLoader(train_device, temp_device, config, model, train_progress, is_validation)

    return None


def create_optimizer(
        parameter_group_collection: NamedParameterGroupCollection,
        state_dict: dict | None,
        config: TrainConfig,
        layer_key_fn: Callable | None = None,
) -> torch.optim.Optimizer | None:
    optimizer = None
    optimizer_config = config.optimizer

    if optimizer_config.optimizer is None:
        return None

    if config.gradient_checkpointing.offload() and config.layer_offload_fraction > 0:
        if (not optimizer_config.optimizer.supports_fused_back_pass() or not optimizer_config.fused_back_pass) \
                and config.training_method == TrainingMethod.FINE_TUNE:
            raise RuntimeError('layer offloading can only be used for fine tuning when using an optimizer that supports "fused_back_pass"')

    parameters = parameter_group_collection.parameters_for_optimizer(config)

    match config.optimizer.optimizer:

        # SGD Optimizer
        case Optimizer.SGD:
            optimizer = torch.optim.SGD(
                params=parameters,
                lr=config.learning_rate,
                momentum=optimizer_config.momentum if optimizer_config.momentum is not None else 0,
                dampening=optimizer_config.dampening if optimizer_config.dampening is not None else 0,
                weight_decay=optimizer_config.weight_decay if optimizer_config.weight_decay is not None else 0,
                nesterov=optimizer_config.nesterov if optimizer_config.nesterov is not None else False,
                foreach=optimizer_config.foreach if optimizer_config.foreach is not None else False,
                maximize=optimizer_config.maximize if optimizer_config.maximize is not None else False,
                differentiable=optimizer_config.differentiable if optimizer_config.differentiable is not None else False,
            )

        # SGD_8BIT Optimizer
        case Optimizer.SGD_8BIT:
            import bitsandbytes as bnb
            optimizer = bnb.optim.SGD8bit(
                params=parameters,
                lr=config.learning_rate,
                momentum=optimizer_config.momentum if optimizer_config.momentum is not None else 0,
                dampening=optimizer_config.dampening if optimizer_config.dampening is not None else 0,
                weight_decay=optimizer_config.weight_decay if optimizer_config.weight_decay is not None else 0,
                nesterov=optimizer_config.nesterov if optimizer_config.nesterov is not None else False,
            )

        # ADAM Optimizer
        case Optimizer.ADAM:
            if optimizer_config.stochastic_rounding \
                    and (optimizer_config.fused or optimizer_config.foreach):
                raise RuntimeError('"stochastic_rounding" is only allowed when "fused" and "foreach" are disabled')

            if optimizer_config.fused_back_pass \
                    and (optimizer_config.fused or optimizer_config.foreach):
                raise RuntimeError('"fused_back_pass" is only allowed when "fused" and "foreach" are disabled')

            optimizer = torch.optim.Adam(
                params=parameters,
                lr=config.learning_rate,
                betas=(optimizer_config.beta1 if optimizer_config.beta1 is not None else 0.9,
                       optimizer_config.beta2 if optimizer_config.beta2 is not None else 0.999),
                weight_decay=optimizer_config.weight_decay if optimizer_config.weight_decay is not None else 0,
                eps=optimizer_config.eps if optimizer_config.eps is not None else 1e-8,
                amsgrad=optimizer_config.amsgrad if optimizer_config.amsgrad is not None else False,
                foreach=optimizer_config.foreach if optimizer_config.foreach is not None else False,
                maximize=optimizer_config.maximize if optimizer_config.maximize is not None else False,
                capturable=optimizer_config.capturable if optimizer_config.capturable is not None else False,
                differentiable=optimizer_config.differentiable if optimizer_config.differentiable is not None else False,
                fused=optimizer_config.fused if optimizer_config.fused is not None else False,
            )

            if optimizer_config.stochastic_rounding or optimizer_config.fused_back_pass:
                patch_adam(optimizer, optimizer_config.stochastic_rounding)

        # ADAMW Optimizer
        case Optimizer.ADAMW:
            if optimizer_config.stochastic_rounding \
                    and (optimizer_config.fused or optimizer_config.foreach):
                raise RuntimeError('"stochastic_rounding" is only allowed when "fused" and "foreach" are disabled')

            if optimizer_config.fused_back_pass \
                    and (optimizer_config.fused or optimizer_config.foreach):
                raise RuntimeError('"fused_back_pass" is only allowed when "fused" and "foreach" are disabled')

            optimizer = torch.optim.AdamW(
                params=parameters,
                lr=config.learning_rate,
                betas=(optimizer_config.beta1 if optimizer_config.beta1 is not None else 0.9,
                       optimizer_config.beta2 if optimizer_config.beta2 is not None else 0.999),
                weight_decay=optimizer_config.weight_decay if optimizer_config.weight_decay is not None else 1e-2,
                eps=optimizer_config.eps if optimizer_config.eps is not None else 1e-8,
                amsgrad=optimizer_config.amsgrad if optimizer_config.amsgrad is not None else False,
                foreach=optimizer_config.foreach if optimizer_config.foreach is not None else False,
                maximize=optimizer_config.maximize if optimizer_config.maximize is not None else False,
                capturable=optimizer_config.capturable if optimizer_config.capturable is not None else False,
                differentiable=optimizer_config.differentiable if optimizer_config.differentiable is not None else False,
                fused=optimizer_config.fused if optimizer_config.fused is not None else False,
            )

            if optimizer_config.stochastic_rounding or optimizer_config.fused_back_pass:
                patch_adamw(optimizer, optimizer_config.stochastic_rounding)

        # ADAM_8BIT Optimizer
        case Optimizer.ADAM_8BIT:
            import bitsandbytes as bnb
            optimizer = bnb.optim.Adam(
                params=parameters,
                lr=config.learning_rate,
                betas=(optimizer_config.beta1 if optimizer_config.beta1 is not None else 0.9,
                       optimizer_config.beta2 if optimizer_config.beta2 is not None else 0.999),
                weight_decay=optimizer_config.weight_decay if optimizer_config.weight_decay is not None else 0,
                eps=optimizer_config.eps if optimizer_config.eps is not None else 1e-8,
                min_8bit_size=optimizer_config.min_8bit_size if optimizer_config.min_8bit_size is not None else 4096,
                percentile_clipping=optimizer_config.percentile_clipping if optimizer_config.percentile_clipping is not None else 100,
                block_wise=optimizer_config.block_wise if optimizer_config.block_wise is not None else True,
                is_paged=optimizer_config.is_paged if optimizer_config.is_paged is not None else False,
            )

        # ADAMW_8BIT Optimizer
        case Optimizer.ADAMW_8BIT:
            import bitsandbytes as bnb
            optimizer = bnb.optim.AdamW8bit(
                params=parameters,
                lr=config.learning_rate,
                betas=(optimizer_config.beta1 if optimizer_config.beta1 is not None else 0.9,
                       optimizer_config.beta2 if optimizer_config.beta2 is not None else 0.999),
                weight_decay=optimizer_config.weight_decay if optimizer_config.weight_decay is not None else 1e-2,
                eps=optimizer_config.eps if optimizer_config.eps is not None else 1e-8,
                min_8bit_size=optimizer_config.min_8bit_size if optimizer_config.min_8bit_size is not None else 4096,
                percentile_clipping=optimizer_config.percentile_clipping if optimizer_config.percentile_clipping is not None else 100,
                block_wise=optimizer_config.block_wise if optimizer_config.block_wise is not None else True,
                is_paged=optimizer_config.is_paged if optimizer_config.is_paged is not None else False,
            )

        # AdEMAMix_8BIT Optimizer
        case Optimizer.AdEMAMix_8BIT:
            import bitsandbytes as bnb
            optimizer = bnb.optim.AdEMAMix8bit(
                params=parameters,
                lr=config.learning_rate,
                betas=(optimizer_config.beta1 if optimizer_config.beta1 is not None else 0.9,
                       optimizer_config.beta2 if optimizer_config.beta2 is not None else 0.999,
                       optimizer_config.beta3 if optimizer_config.beta1 is not None else 0.9999,),
                weight_decay=optimizer_config.weight_decay if optimizer_config.weight_decay is not None else 1e-2,
                eps=optimizer_config.eps if optimizer_config.eps is not None else 1e-8,
                alpha=optimizer_config.alpha if optimizer_config.alpha is not None else 5,
                min_8bit_size=optimizer_config.min_8bit_size if optimizer_config.min_8bit_size is not None else 4096,
                is_paged=optimizer_config.is_paged if optimizer_config.is_paged is not None else False,
            )

        # AdEMAMix Optimizer
        case Optimizer.AdEMAMix:
            import bitsandbytes as bnb
            optimizer = bnb.optim.AdEMAMix(
                params=parameters,
                lr=config.learning_rate,
                betas=(optimizer_config.beta1 if optimizer_config.beta1 is not None else 0.9,
                       optimizer_config.beta2 if optimizer_config.beta2 is not None else 0.999,
                       optimizer_config.beta3 if optimizer_config.beta1 is not None else 0.9999,),
                weight_decay=optimizer_config.weight_decay if optimizer_config.weight_decay is not None else 1e-2,
                eps=optimizer_config.eps if optimizer_config.eps is not None else 1e-8,
                alpha=optimizer_config.alpha if optimizer_config.alpha is not None else 5,
                optim_bits=optimizer_config.optim_bits if optimizer_config.optim_bits is not None else 32,
                min_8bit_size=optimizer_config.min_8bit_size if optimizer_config.min_8bit_size is not None else 4096,
                is_paged=optimizer_config.is_paged if optimizer_config.is_paged is not None else False,
            )

        # ADAGRAD Optimizer
        case Optimizer.ADAGRAD:
            import bitsandbytes as bnb
            optimizer = bnb.optim.Adagrad(
                params=parameters,
                lr=config.learning_rate,
                weight_decay=optimizer_config.weight_decay if optimizer_config.weight_decay is not None else 0,
                eps=optimizer_config.eps if optimizer_config.eps is not None else 1e-10,
                lr_decay=optimizer_config.lr_decay if optimizer_config.lr_decay is not None else 0,
                initial_accumulator_value=optimizer_config.initial_accumulator_value if optimizer_config.initial_accumulator_value is not None else 0,
            )

        # ADAGRAD_8BIT Optimizer
        case Optimizer.ADAGRAD_8BIT:
            import bitsandbytes as bnb
            optimizer = bnb.optim.Adagrad8bit(
                params=parameters,
                lr=config.learning_rate,
                weight_decay=optimizer_config.weight_decay if optimizer_config.weight_decay is not None else 0,
                eps=optimizer_config.eps if optimizer_config.eps is not None else 1e-10,
                lr_decay=optimizer_config.lr_decay if optimizer_config.lr_decay is not None else 0,
                initial_accumulator_value=optimizer_config.initial_accumulator_value if optimizer_config.initial_accumulator_value is not None else 0,
                min_8bit_size=optimizer_config.min_8bit_size if optimizer_config.min_8bit_size is not None else 4096,
                percentile_clipping=optimizer_config.percentile_clipping if optimizer_config.percentile_clipping is not None else 100,
                block_wise=optimizer_config.block_wise if optimizer_config.block_wise is not None else True,
            )

        # RMSPROP Optimizer
        case Optimizer.RMSPROP:
            import bitsandbytes as bnb
            optimizer = bnb.optim.RMSprop(
                params=parameters,
                lr=config.learning_rate,
                weight_decay=optimizer_config.weight_decay if optimizer_config.weight_decay is not None else 0,
                eps=optimizer_config.eps if optimizer_config.eps is not None else 1e-8,
                alpha=optimizer_config.alpha if optimizer_config.alpha is not None else 0.99,
                momentum=optimizer_config.momentum if optimizer_config.momentum is not None else 0,
                centered=optimizer_config.centered if optimizer_config.centered is not None else False,
            )

        # RMSPROP_8BIT Optimizer
        case Optimizer.RMSPROP_8BIT:
            import bitsandbytes as bnb
            optimizer = bnb.optim.RMSprop8bit(
                params=parameters,
                lr=config.learning_rate,
                weight_decay=optimizer_config.weight_decay if optimizer_config.weight_decay is not None else 0,
                eps=optimizer_config.eps if optimizer_config.eps is not None else 1e-8,
                alpha=optimizer_config.alpha if optimizer_config.alpha is not None else 0.99,
                momentum=optimizer_config.momentum if optimizer_config.momentum is not None else 0,
                centered=optimizer_config.centered if optimizer_config.centered is not None else False,
                min_8bit_size=optimizer_config.min_8bit_size if optimizer_config.min_8bit_size is not None else 4096,
                percentile_clipping=optimizer_config.percentile_clipping if optimizer_config.percentile_clipping is not None else 100,
                block_wise=optimizer_config.block_wise if optimizer_config.block_wise is not None else True,
            )

        # LION Optimizer
        case Optimizer.LION:
            import lion_pytorch as lp
            optimizer = lp.Lion(
                params=parameters,
                lr=config.learning_rate,
                betas=(optimizer_config.beta1 if optimizer_config.beta1 is not None else 0.9,
                       optimizer_config.beta2 if optimizer_config.beta2 is not None else 0.99),
                weight_decay=optimizer_config.weight_decay if optimizer_config.weight_decay is not None else 0,
                use_triton=optimizer_config.use_triton if optimizer_config.use_triton is not None else False,
            )

        # LARS Optimizer
        case Optimizer.LARS:
            import bitsandbytes as bnb
            optimizer = bnb.optim.LARS(
                params=parameters,
                lr=config.learning_rate,
                weight_decay=optimizer_config.weight_decay if optimizer_config.weight_decay is not None else 0,
                momentum=optimizer_config.momentum if optimizer_config.momentum is not None else 0,
                dampening=optimizer_config.dampening if optimizer_config.dampening is not None else 0,
                nesterov=optimizer_config.nesterov if optimizer_config.nesterov is not None else False,
                max_unorm=optimizer_config.max_unorm if optimizer_config.max_unorm is not None else 0.02,
            )

        # LARS_8BIT Optimizer
        case Optimizer.LARS_8BIT:
            import bitsandbytes as bnb
            optimizer = bnb.optim.LARS8bit(
                params=parameters,
                lr=config.learning_rate,
                weight_decay=optimizer_config.weight_decay if optimizer_config.weight_decay is not None else 0,
                momentum=optimizer_config.momentum if optimizer_config.momentum is not None else 0,
                dampening=optimizer_config.dampening if optimizer_config.dampening is not None else 0,
                nesterov=optimizer_config.nesterov if optimizer_config.nesterov is not None else False,
                min_8bit_size=optimizer_config.min_8bit_size if optimizer_config.min_8bit_size is not None else 4096,
                percentile_clipping=optimizer_config.percentile_clipping if optimizer_config.percentile_clipping is not None else 100,
                max_unorm=optimizer_config.max_unorm if optimizer_config.max_unorm is not None else 0.02,
            )

        # LAMB Optimizer
        case Optimizer.LAMB:
            import bitsandbytes as bnb
            optimizer = bnb.optim.LAMB(
                params=parameters,
                lr=config.learning_rate,
                bias_correction=optimizer_config.bias_correction if optimizer_config.bias_correction is not None else True,
                betas=(optimizer_config.beta1 if optimizer_config.beta1 is not None else 0.9,
                       optimizer_config.beta2 if optimizer_config.beta2 is not None else 0.999),
                eps=optimizer_config.eps if optimizer_config.eps is not None else 1e-8,
                weight_decay=optimizer_config.weight_decay if optimizer_config.weight_decay is not None else 0,
                amsgrad=optimizer_config.amsgrad if optimizer_config.amsgrad is not None else False,
                adam_w_mode=optimizer_config.adam_w_mode if optimizer_config.adam_w_mode is not None else True,
                optim_bits=optimizer_config.optim_bits if optimizer_config.optim_bits is not None else 32,
                min_8bit_size=optimizer_config.min_8bit_size if optimizer_config.min_8bit_size is not None else 4096,
                percentile_clipping=optimizer_config.percentile_clipping if optimizer_config.percentile_clipping is not None else 100,
                block_wise=optimizer_config.block_wise if optimizer_config.block_wise is not None else False,
                max_unorm=optimizer_config.max_unorm if optimizer_config.max_unorm is not None else 1.0,
            )

        # LAMB_8BIT Optimizer
        case Optimizer.LAMB_8BIT:
            import bitsandbytes as bnb
            optimizer = bnb.optim.LAMB8bit(
                params=parameters,
                lr=config.learning_rate,
                bias_correction=optimizer_config.bias_correction if optimizer_config.bias_correction is not None else True,
                betas=(optimizer_config.beta1 if optimizer_config.beta1 is not None else 0.9,
                       optimizer_config.beta2 if optimizer_config.beta2 is not None else 0.999),
                eps=optimizer_config.eps if optimizer_config.eps is not None else 1e-8,
                weight_decay=optimizer_config.weight_decay if optimizer_config.weight_decay is not None else 0,
                amsgrad=optimizer_config.amsgrad if optimizer_config.amsgrad is not None else False,
                adam_w_mode=optimizer_config.adam_w_mode if optimizer_config.adam_w_mode is not None else True,
                min_8bit_size=optimizer_config.min_8bit_size if optimizer_config.min_8bit_size is not None else 4096,
                percentile_clipping=optimizer_config.percentile_clipping if optimizer_config.percentile_clipping is not None else 100,
                block_wise=optimizer_config.block_wise if optimizer_config.block_wise is not None else False,
                max_unorm=optimizer_config.max_unorm if optimizer_config.max_unorm is not None else 1.0,
            )

        # LION_8BIT Optimizer
        case Optimizer.LION_8BIT:
            import bitsandbytes as bnb
            optimizer = bnb.optim.Lion8bit(
                params=parameters,
                lr=config.learning_rate if config.learning_rate is not None else 0,
                weight_decay=optimizer_config.weight_decay if optimizer_config.weight_decay is not None else 0,
                betas=(optimizer_config.beta1 if optimizer_config.beta1 is not None else 0.9,
                       optimizer_config.beta2 if optimizer_config.beta2 is not None else 0.999),
                min_8bit_size=optimizer_config.min_8bit_size if optimizer_config.min_8bit_size is not None else 4096,
                percentile_clipping=optimizer_config.percentile_clipping if optimizer_config.percentile_clipping is not None else 100,
                block_wise=optimizer_config.block_wise if optimizer_config.block_wise is not None else True,
                is_paged=optimizer_config.is_paged if optimizer_config.is_paged is not None else False,
            )

        # Schedule-free AdamW
        case Optimizer.SCHEDULE_FREE_ADAMW:
            if config.model_type.is_wuerstchen_v2() or config.model_type.is_stable_cascade():
                raise NotImplementedError("Cannot use schedule-free optimizers with Wuerstchen-based models.")
            from schedulefree import AdamWScheduleFree
            optimizer = AdamWScheduleFree(
                params=parameters,
                lr=config.learning_rate,
                betas=(optimizer_config.beta1 if optimizer_config.beta1 is not None else 0.9,
                       optimizer_config.beta2 if optimizer_config.beta2 is not None else 0.999),
                weight_decay=optimizer_config.weight_decay if optimizer_config.weight_decay is not None else 1e-2,
                eps=optimizer_config.eps if optimizer_config.eps is not None else 1e-8,
                warmup_steps=config.learning_rate_warmup_steps,
                r=optimizer_config.r if optimizer_config.r is not None else 0,
                weight_lr_power=optimizer_config.weight_lr_power if optimizer_config.weight_lr_power is not None else 2.0,
                foreach=optimizer_config.foreach if optimizer_config.foreach is not None else False
            )

        # Schedule-free SGD
        case Optimizer.SCHEDULE_FREE_SGD:
            if config.model_type.is_wuerstchen_v2() or config.model_type.is_stable_cascade():
                raise NotImplementedError("Cannot use schedule-free optimizers with Wuerstchen models.")
            from schedulefree import SGDScheduleFree
            optimizer = SGDScheduleFree(
                params=parameters,
                lr=config.learning_rate,
                momentum=optimizer_config.momentum if optimizer_config.momentum is not None else 0,
                weight_decay=optimizer_config.weight_decay if optimizer_config.weight_decay is not None else 0,
                warmup_steps=config.learning_rate_warmup_steps,
                r=optimizer_config.r if optimizer_config.r is not None else 0,
                weight_lr_power=optimizer_config.weight_lr_power if optimizer_config.weight_lr_power is not None else 2.0,
                foreach=optimizer_config.foreach if optimizer_config.foreach is not None else False
            )

        # DADAPT_SGD Optimizer
        case Optimizer.DADAPT_SGD:
            import dadaptation as da
            optimizer = da.DAdaptSGD(
                params=parameters,
                lr=config.learning_rate,
                momentum=optimizer_config.momentum if optimizer_config.momentum is not None else 0.0,
                weight_decay=optimizer_config.weight_decay if optimizer_config.weight_decay is not None else 0,
                log_every=optimizer_config.log_every if optimizer_config.log_every is not None else 0,
                d0=optimizer_config.d0 if optimizer_config.d0 is not None else 1e-6,
                growth_rate=optimizer_config.growth_rate if optimizer_config.growth_rate is not None else float('inf'),
                fsdp_in_use=optimizer_config.fsdp_in_use if optimizer_config.fsdp_in_use is not None else False,
            )

        # DADAPT_ADAM Optimizer
        case Optimizer.DADAPT_ADAM:
            import dadaptation as da
            optimizer = da.DAdaptAdam(
                params=parameters,
                lr=config.learning_rate,
                betas=(optimizer_config.beta1 if optimizer_config.beta1 is not None else 0.9,
                       optimizer_config.beta2 if optimizer_config.beta2 is not None else 0.999),
                eps=optimizer_config.eps if optimizer_config.eps is not None else 1e-8,
                weight_decay=optimizer_config.weight_decay if optimizer_config.weight_decay is not None else 0,
                log_every=optimizer_config.log_every if optimizer_config.log_every is not None else 0,
                decouple=optimizer_config.decouple if optimizer_config.decouple is not None else False,
                use_bias_correction=optimizer_config.use_bias_correction if optimizer_config.use_bias_correction is not None else False,
                d0=optimizer_config.d0 if optimizer_config.d0 is not None else 1e-6,
                growth_rate=optimizer_config.growth_rate if optimizer_config.growth_rate is not None else float('inf'),
                fsdp_in_use=optimizer_config.fsdp_in_use if optimizer_config.fsdp_in_use is not None else False,
            )

        # DADAPT_ADAN Optimizer
        case Optimizer.DADAPT_ADAN:
            import dadaptation as da
            optimizer = da.DAdaptAdan(
                params=parameters,
                lr=config.learning_rate,
                betas=(optimizer_config.beta1 if optimizer_config.beta1 is not None else 0.98,
                       optimizer_config.beta2 if optimizer_config.beta2 is not None else 0.92,
                       optimizer_config.beta3 if optimizer_config.beta3 is not None else 0.99),
                eps=optimizer_config.eps if optimizer_config.eps is not None else 1e-8,
                weight_decay=optimizer_config.weight_decay if optimizer_config.weight_decay is not None else 0.02,
                no_prox=optimizer_config.no_prox if optimizer_config.no_prox is not None else False,
                log_every=optimizer_config.log_every if optimizer_config.log_every is not None else 0,
                d0=optimizer_config.d0 if optimizer_config.d0 is not None else 1e-6,
                growth_rate=optimizer_config.growth_rate if optimizer_config.growth_rate is not None else float('inf'),
            )

        # DADAPT_ADA_GRAD Optimizer
        case Optimizer.DADAPT_ADA_GRAD:
            import dadaptation as da
            optimizer = da.DAdaptAdaGrad(
                params=parameters,
                lr=config.learning_rate,
                momentum=optimizer_config.momentum if optimizer_config.momentum is not None else 0,
                log_every=optimizer_config.log_every if optimizer_config.log_every is not None else 0,
                weight_decay=optimizer_config.weight_decay if optimizer_config.weight_decay is not None else 0.0,
                eps=optimizer_config.eps if optimizer_config.eps is not None else 0.0,
                d0=optimizer_config.d0 if optimizer_config.d0 is not None else 1e-6,
                growth_rate=optimizer_config.growth_rate if optimizer_config.growth_rate is not None else float('inf'),
            )

        # DADAPT_LION Optimizer
        case Optimizer.DADAPT_LION:
            import dadaptation as da
            optimizer = da.DAdaptLion(
                params=parameters,
                lr=config.learning_rate,
                betas=(optimizer_config.beta1 if optimizer_config.beta1 is not None else 0.9,
                       optimizer_config.beta2 if optimizer_config.beta2 is not None else 0.999),
                weight_decay=optimizer_config.weight_decay if optimizer_config.weight_decay is not None else 0.0,
                log_every=optimizer_config.log_every if optimizer_config.log_every is not None else 0,
                d0=optimizer_config.d0 if optimizer_config.d0 is not None else 1e-6,
                fsdp_in_use=optimizer_config.fsdp_in_use if optimizer_config.fsdp_in_use is not None else False,
            )

        # PRODIGY Optimizer
        case Optimizer.PRODIGY:
            import prodigyopt
            optimizer = prodigyopt.Prodigy(
                params=parameters,
                lr=config.learning_rate,
                betas=(optimizer_config.beta1 if optimizer_config.beta1 is not None else 0.9,
                       optimizer_config.beta2 if optimizer_config.beta2 is not None else 0.999),
                beta3=optimizer_config.beta3 if optimizer_config.beta3 is not None else None,
                eps=optimizer_config.eps if optimizer_config.eps is not None else 1e-8,
                weight_decay=optimizer_config.weight_decay if optimizer_config.weight_decay is not None else 0,
                decouple=optimizer_config.decouple if optimizer_config.decouple is not None else True,
                use_bias_correction=optimizer_config.use_bias_correction if optimizer_config.use_bias_correction is not None else False,
                safeguard_warmup=optimizer_config.safeguard_warmup if optimizer_config.safeguard_warmup is not None else False,
                d0=optimizer_config.d0 if optimizer_config.d0 is not None else 1e-6,
                d_coef=optimizer_config.d_coef if optimizer_config.d_coef is not None else 1.0,
                growth_rate=optimizer_config.growth_rate if optimizer_config.growth_rate is not None else float('inf'),
                fsdp_in_use=optimizer_config.fsdp_in_use if optimizer_config.fsdp_in_use is not None else False,
                slice_p=optimizer_config.slice_p if optimizer_config.slice_p is not None else 1,
            )

        # PRODIGY_PLUS_SCHEDULE_FREE Optimizer
        case Optimizer.PRODIGY_PLUS_SCHEDULE_FREE:
            from prodigyplus.prodigy_plus_schedulefree import ProdigyPlusScheduleFree
            optimizer = ProdigyPlusScheduleFree(
                params=parameters,
                lr=config.learning_rate,
                betas=(optimizer_config.beta1 if optimizer_config.beta1 is not None else 0.9,
                       optimizer_config.beta2 if optimizer_config.beta2 is not None else 0.99),
                beta3=optimizer_config.beta3 if optimizer_config.beta3 is not None else None,
                weight_decay=optimizer_config.weight_decay if optimizer_config.weight_decay is not None else 0.0,
                weight_decay_by_lr=optimizer_config.weight_decay_by_lr if optimizer_config.weight_decay_by_lr is not None else True,
                use_bias_correction=optimizer_config.use_bias_correction if optimizer_config.use_bias_correction is not None else False,
                d0=optimizer_config.d0 if optimizer_config.d0 is not None else 1e-6,
                d_coef=optimizer_config.d_coef if optimizer_config.d_coef is not None else 1.0,
                prodigy_steps=optimizer_config.prodigy_steps if optimizer_config.prodigy_steps is not None else 0,
                use_speed=optimizer_config.use_speed if optimizer_config.use_speed is not None else False,
                eps=optimizer_config.eps if optimizer_config.eps is not None else None,
                split_groups=optimizer_config.split_groups if optimizer_config.split_groups is not None else True,
                split_groups_mean=optimizer_config.split_groups_mean if optimizer_config.split_groups_mean is not None else True,
                factored=optimizer_config.factored if optimizer_config.factored is not None else True,
                factored_fp32=optimizer_config.factored_fp32 if optimizer_config.factored_fp32 is not None else True,
                fused_back_pass=optimizer_config.fused_back_pass if optimizer_config.fused_back_pass is not None else False,
                use_stableadamw=optimizer_config.use_stableadamw if optimizer_config.use_stableadamw is not None else True,
                use_cautious=optimizer_config.use_cautious if optimizer_config.use_cautious is not None else False,
                use_grams=optimizer_config.use_grams if optimizer_config.use_grams is not None else False,
                use_adopt=optimizer_config.use_adopt if optimizer_config.use_adopt is not None else False,
                stochastic_rounding=optimizer_config.stochastic_rounding if optimizer_config.stochastic_rounding is not None else True,
                d_limiter=optimizer_config.d_limiter if optimizer_config.d_limiter is not None else True,
                use_schedulefree=optimizer_config.use_schedulefree if optimizer_config.use_schedulefree is not None else True,
                schedulefree_c=optimizer_config.schedulefree_c if optimizer_config.schedulefree_c is not None else 0.0,
                use_orthograd=optimizer_config.use_orthograd if optimizer_config.use_orthograd is not None else False,
            )

        # ADAFactor Optimizer
        case Optimizer.ADAFACTOR:
            from transformers.optimization import Adafactor

            if optimizer_config.relative_step:
                for parameter in parameters:
                    if isinstance(parameter, dict) and 'lr' in parameter:
                        parameter.pop('lr')

            optimizer = Adafactor(
                params=parameters,
                lr=None if optimizer_config.relative_step is True else config.learning_rate,
                eps=(optimizer_config.eps if optimizer_config.eps is not None else 1e-30,
                     optimizer_config.eps2 if optimizer_config.eps2 is not None else 1e-3),
                clip_threshold=optimizer_config.clip_threshold if optimizer_config.clip_threshold is not None else 1.0,
                decay_rate=optimizer_config.decay_rate if optimizer_config.decay_rate is not None else -0.8,
                beta1=optimizer_config.beta1 if optimizer_config.beta1 is not None else None,
                weight_decay=optimizer_config.weight_decay if optimizer_config.weight_decay is not None else 0.0,
                scale_parameter=optimizer_config.scale_parameter if optimizer_config.scale_parameter is not None else True,
                relative_step=optimizer_config.relative_step if optimizer_config.relative_step is not None else True,
                warmup_init=optimizer_config.warmup_init if optimizer_config.warmup_init is not None else False,
            )

            patch_adafactor(optimizer, optimizer_config.stochastic_rounding)

        # CAME Optimizer
        case Optimizer.CAME:
            from modules.util.optimizer.CAME import CAME
            optimizer = CAME(
                params=parameters,
                lr=config.learning_rate,
                eps=(optimizer_config.eps if optimizer_config.eps is not None else 1e-30,
                     optimizer_config.eps2 if optimizer_config.eps2 is not None else 1e-16),
                betas=(optimizer_config.beta1 if optimizer_config.beta1 is not None else 0.9,
                       optimizer_config.beta2 if optimizer_config.beta2 is not None else 0.999,
                       optimizer_config.beta3 if optimizer_config.beta3 is not None else 0.9999),
                weight_decay=optimizer_config.weight_decay if optimizer_config.weight_decay is not None else 0,
                stochastic_rounding=optimizer_config.stochastic_rounding,
                use_cautious=optimizer_config.use_cautious,
            )

        # CAME_8BIT Optimizer
        case Optimizer.CAME_8BIT:
            from modules.util.optimizer.CAME8bit import CAME8bit
            optimizer = CAME8bit(
                params=parameters,
                lr=config.learning_rate,
                eps=(optimizer_config.eps if optimizer_config.eps is not None else 1e-30,
                     optimizer_config.eps2 if optimizer_config.eps2 is not None else 1e-16),
                betas=(optimizer_config.beta1 if optimizer_config.beta1 is not None else 0.9,
                       optimizer_config.beta2 if optimizer_config.beta2 is not None else 0.999,
                       optimizer_config.beta3 if optimizer_config.beta3 is not None else 0.9999),
                weight_decay=optimizer_config.weight_decay if optimizer_config.weight_decay is not None else 0,
                stochastic_rounding=optimizer_config.stochastic_rounding,
                min_8bit_size=optimizer_config.min_8bit_size if optimizer_config.min_8bit_size is not None else 16384,
                quant_block_size=optimizer_config.quant_block_size if optimizer_config.quant_block_size is not None else 2048
            )

        # ADAMW_ADV Optimizer
        case Optimizer.ADAMW_ADV:
            from adv_optm import AdamW_adv
            optimizer = AdamW_adv(
                params=parameters,
                lr=config.learning_rate,
                betas=(optimizer_config.beta1 if optimizer_config.beta1 is not None else 0,
                       optimizer_config.beta2 if optimizer_config.beta2 is not None else 0.99),
                eps=optimizer_config.eps if optimizer_config.eps is not None else 1e-8,
                weight_decay=optimizer_config.weight_decay if optimizer_config.weight_decay is not None else 0.0,
                use_bias_correction=optimizer_config.use_bias_correction if optimizer_config.use_bias_correction is not None else True,
                nnmf_factor=optimizer_config.nnmf_factor if optimizer_config.nnmf_factor is not None else False,
                stochastic_rounding=optimizer_config.stochastic_rounding,
                use_atan2=optimizer_config.use_atan2 if optimizer_config.use_atan2 is not None else False,
                cautious_mask=optimizer_config.cautious_mask if optimizer_config.cautious_mask is not None else False,
                grams_moment=optimizer_config.grams_moment if optimizer_config.grams_moment is not None else False,
                orthogonal_gradient=optimizer_config.orthogonal_gradient if optimizer_config.orthogonal_gradient is not None else False,
                use_AdEMAMix=optimizer_config.use_AdEMAMix if optimizer_config.use_AdEMAMix is not None else False,
                beta3_ema=optimizer_config.beta3 if optimizer_config.beta3 is not None else 0.9999,
                alpha=optimizer_config.alpha if optimizer_config.alpha is not None else 5,
                kourkoutas_beta=optimizer_config.kourkoutas_beta if optimizer_config.kourkoutas_beta is not None else False,
                k_warmup_steps=optimizer_config.k_warmup_steps if optimizer_config.k_warmup_steps is not None else 0,
            )

        # ADOPT_ADV Optimizer
        case Optimizer.ADOPT_ADV:
            from adv_optm import Adopt_adv
            optimizer = Adopt_adv(
                params=parameters,
                lr=config.learning_rate,
                betas=(optimizer_config.beta1 if optimizer_config.beta1 is not None else 0,
                       optimizer_config.beta2 if optimizer_config.beta2 is not None else 0.9999),
                eps=optimizer_config.eps if optimizer_config.eps is not None else 1e-6,
                weight_decay=optimizer_config.weight_decay if optimizer_config.weight_decay is not None else 0.0,
                nnmf_factor=optimizer_config.nnmf_factor if optimizer_config.nnmf_factor is not None else False,
                stochastic_rounding=optimizer_config.stochastic_rounding,
                use_atan2=optimizer_config.use_atan2 if optimizer_config.use_atan2 is not None else False,
                cautious_mask=optimizer_config.cautious_mask if optimizer_config.cautious_mask is not None else False,
                grams_moment=optimizer_config.grams_moment if optimizer_config.grams_moment is not None else False,
                orthogonal_gradient=optimizer_config.orthogonal_gradient if optimizer_config.orthogonal_gradient is not None else False,
                use_AdEMAMix=optimizer_config.use_AdEMAMix if optimizer_config.use_AdEMAMix is not None else False,
                beta3_ema=optimizer_config.beta3 if optimizer_config.beta3 is not None else 0.9999,
                alpha=optimizer_config.alpha if optimizer_config.alpha is not None else 5,
                Simplified_AdEMAMix=optimizer_config.Simplified_AdEMAMix if optimizer_config.Simplified_AdEMAMix is not None else False,
                alpha_grad=optimizer_config.alpha_grad if optimizer_config.alpha_grad is not None else 100,
                kourkoutas_beta=optimizer_config.kourkoutas_beta if optimizer_config.kourkoutas_beta is not None else False,
                k_warmup_steps=optimizer_config.k_warmup_steps if optimizer_config.k_warmup_steps is not None else 0,
            )

        # PRODIGY_ADV Optimizer
        case Optimizer.PRODIGY_ADV:
            from adv_optm import Prodigy_adv
            optimizer = Prodigy_adv(
                params=parameters,
                lr=config.learning_rate,
                betas=(optimizer_config.beta1 if optimizer_config.beta1 is not None else 0,
                       optimizer_config.beta2 if optimizer_config.beta2 is not None else 0.99),
                beta3=optimizer_config.beta3 if optimizer_config.beta3 is not None else None,
                eps=optimizer_config.eps if optimizer_config.eps is not None else 1e-8,
                weight_decay=optimizer_config.weight_decay if optimizer_config.weight_decay is not None else 0.0,
                nnmf_factor=optimizer_config.nnmf_factor if optimizer_config.nnmf_factor is not None else False,
                stochastic_rounding=optimizer_config.stochastic_rounding,
                d0=optimizer_config.d0 if optimizer_config.d0 is not None else 1e-6,
                d_coef=optimizer_config.d_coef if optimizer_config.d_coef is not None else 1.0,
                growth_rate=optimizer_config.growth_rate if optimizer_config.growth_rate is not None else float('inf'),
                slice_p=optimizer_config.slice_p if optimizer_config.slice_p is not None else 1,
                prodigy_steps=optimizer_config.prodigy_steps if optimizer_config.prodigy_steps is not None else 0,
                d_limiter=optimizer_config.d_limiter if optimizer_config.d_limiter is not None else False,
                use_atan2=optimizer_config.use_atan2 if optimizer_config.use_atan2 is not None else False,
                cautious_mask=optimizer_config.cautious_mask if optimizer_config.cautious_mask is not None else False,
                grams_moment=optimizer_config.grams_moment if optimizer_config.grams_moment is not None else False,
                orthogonal_gradient=optimizer_config.orthogonal_gradient if optimizer_config.orthogonal_gradient is not None else False,
                use_AdEMAMix=optimizer_config.use_AdEMAMix if optimizer_config.use_AdEMAMix is not None else False,
                beta3_ema=optimizer_config.beta3_ema if optimizer_config.beta3_ema is not None else 0.9999,
                alpha=optimizer_config.alpha if optimizer_config.alpha is not None else 5,
                Simplified_AdEMAMix=optimizer_config.Simplified_AdEMAMix if optimizer_config.Simplified_AdEMAMix is not None else False,
                alpha_grad=optimizer_config.alpha_grad if optimizer_config.alpha_grad is not None else 100,
                kourkoutas_beta=optimizer_config.kourkoutas_beta if optimizer_config.kourkoutas_beta is not None else False,
                k_warmup_steps=optimizer_config.k_warmup_steps if optimizer_config.k_warmup_steps is not None else 0,
            )

        # SIMPLIFIED_AdEMAMix Optimizer
        case Optimizer.SIMPLIFIED_AdEMAMix:
            from adv_optm import Simplified_AdEMAMix
            optimizer = Simplified_AdEMAMix(
                params=parameters,
                lr=config.learning_rate,
                betas=(optimizer_config.beta1 if optimizer_config.beta1 is not None else 0.99,
                       optimizer_config.beta2 if optimizer_config.beta2 is not None else 0.999),
                eps=optimizer_config.eps if optimizer_config.eps is not None else 1e-8,
                weight_decay=optimizer_config.weight_decay if optimizer_config.weight_decay is not None else 0.0,
                alpha_grad=optimizer_config.alpha_grad if optimizer_config.alpha_grad is not None else 100,
                beta1_warmup=optimizer_config.beta1_warmup if optimizer_config.beta1_warmup is not None else None,
                min_beta1=optimizer_config.min_beta1 if optimizer_config.min_beta1 is not None else 0.9,
                use_bias_correction=optimizer_config.use_bias_correction if optimizer_config.use_bias_correction is not None else True,
                nnmf_factor=optimizer_config.nnmf_factor if optimizer_config.nnmf_factor is not None else False,
                stochastic_rounding=optimizer_config.stochastic_rounding,
                orthogonal_gradient=optimizer_config.orthogonal_gradient if optimizer_config.orthogonal_gradient is not None else False,
                kourkoutas_beta=optimizer_config.kourkoutas_beta if optimizer_config.kourkoutas_beta is not None else False,
                k_warmup_steps=optimizer_config.k_warmup_steps if optimizer_config.k_warmup_steps is not None else 0,
            )

        # LION_ADV Optimizer
        case Optimizer.LION_ADV:
            from adv_optm import Lion_adv
            optimizer = Lion_adv(
                params=parameters,
                lr=config.learning_rate,
                betas=(optimizer_config.beta1 if optimizer_config.beta1 is not None else 0.9,
                       optimizer_config.beta2 if optimizer_config.beta2 is not None else 0.99),
                weight_decay=optimizer_config.weight_decay if optimizer_config.weight_decay is not None else 0.0,
                clip_threshold=optimizer_config.clip_threshold if optimizer_config.clip_threshold is not None else 0.0,
                nnmf_factor=optimizer_config.nnmf_factor if optimizer_config.nnmf_factor is not None else False,
                stochastic_rounding=optimizer_config.stochastic_rounding,
                cautious_mask=optimizer_config.cautious_mask if optimizer_config.cautious_mask is not None else False,
                orthogonal_gradient=optimizer_config.orthogonal_gradient if optimizer_config.orthogonal_gradient is not None else False,
            )

        # LION_PRODIGY_ADV Optimizer
        case Optimizer.LION_PRODIGY_ADV:
            from adv_optm import Lion_Prodigy_adv
            optimizer = Lion_Prodigy_adv(
                params=parameters,
                lr=config.learning_rate,
                betas=(optimizer_config.beta1 if optimizer_config.beta1 is not None else 0.9,
                       optimizer_config.beta2 if optimizer_config.beta2 is not None else 0.99),
                beta3=optimizer_config.beta3 if optimizer_config.beta3 is not None else None,
                weight_decay=optimizer_config.weight_decay if optimizer_config.weight_decay is not None else 0.0,
                clip_threshold=optimizer_config.clip_threshold if optimizer_config.clip_threshold is not None else 0.0,
                nnmf_factor=optimizer_config.nnmf_factor if optimizer_config.nnmf_factor is not None else False,
                stochastic_rounding=optimizer_config.stochastic_rounding,
                d0=optimizer_config.d0 if optimizer_config.d0 is not None else 1e-6,
                d_coef=optimizer_config.d_coef if optimizer_config.d_coef is not None else 1.0,
                growth_rate=optimizer_config.growth_rate if optimizer_config.growth_rate is not None else float('inf'),
                slice_p=optimizer_config.slice_p if optimizer_config.slice_p is not None else 1,
                prodigy_steps=optimizer_config.prodigy_steps if optimizer_config.prodigy_steps is not None else 0,
                d_limiter=optimizer_config.d_limiter if optimizer_config.d_limiter is not None else False,
                cautious_mask=optimizer_config.cautious_mask if optimizer_config.cautious_mask is not None else False,
                orthogonal_gradient=optimizer_config.orthogonal_gradient if optimizer_config.orthogonal_gradient is not None else False,
            )

        # MUON_ADV Optimizer
        case Optimizer.MUON_ADV:
            import inspect

            from adv_optm import Muon_adv

            params_for_optimizer, MuonWithAuxAdam = split_parameters_for_muon(parameters, layer_key_fn, config)

            # Prepare Adam-specific keyword arguments from the config
            adam_kwargs = {}
            if MuonWithAuxAdam:
<<<<<<< HEAD
                adam_config_dict = optimizer_config.muon_adam_config.to_dict()
=======
                adam_config = optimizer_config.muon_adam_config
                adam_config_dict = adam_config if isinstance(adam_config, dict) else adam_config.to_dict()

>>>>>>> 54dc9523
                valid_adam_keys = {k for k in inspect.signature(Muon_adv.__init__).parameters if k.startswith('adam_')}
                adam_kwargs = {
                    key: adam_config_dict[key.removeprefix('adam_')]
                    for key in valid_adam_keys
                    if key.removeprefix('adam_') in adam_config_dict and adam_config_dict[key.removeprefix('adam_')] is not None
                }
<<<<<<< HEAD

=======
                # Manually construct adam_betas from beta1 and beta2
                beta1_adam = adam_config_dict.get('beta1')
                beta2_adam = adam_config_dict.get('beta2')
                adam_kwargs['adam_betas'] = (
                    beta1_adam if beta1_adam is not None else 0.9,
                    beta2_adam if beta2_adam is not None else 0.99
                )
>>>>>>> 54dc9523
            optimizer = Muon_adv(
                params=params_for_optimizer,
                lr=config.learning_rate,
                beta1=optimizer_config.beta1 if optimizer_config.beta1 is not None else 0.9,
                ns_steps=optimizer_config.ns_steps if optimizer_config.ns_steps is not None else 5,
                weight_decay=optimizer_config.weight_decay if optimizer_config.weight_decay is not None else 0.0,
<<<<<<< HEAD
=======
                rms_rescaling=optimizer_config.rms_rescaling if optimizer_config.rms_rescaling is not None else True,
>>>>>>> 54dc9523
                nnmf_factor=optimizer_config.nnmf_factor if optimizer_config.nnmf_factor is not None else False,
                stochastic_rounding=optimizer_config.stochastic_rounding,
                nesterov=optimizer_config.nesterov if optimizer_config.nesterov is not None else True,
                normuon_variant=optimizer_config.normuon_variant if optimizer_config.normuon_variant is not None else False,
                beta2_normuon=optimizer_config.beta2_normuon if optimizer_config.beta2_normuon is not None else 0.95,
                normuon_eps=optimizer_config.normuon_eps if optimizer_config.normuon_eps is not None else 1e-8,
<<<<<<< HEAD
                normuon_lr_scale=optimizer_config.normuon_lr_scale if optimizer_config.normuon_lr_scale is not None else 0.2,
=======
>>>>>>> 54dc9523
                low_rank_ortho=optimizer_config.low_rank_ortho if optimizer_config.low_rank_ortho is not None else False,
                ortho_rank=optimizer_config.ortho_rank if optimizer_config.ortho_rank is not None else 128,
                accelerated_ns=optimizer_config.accelerated_ns if optimizer_config.accelerated_ns is not None else False,
                orthogonal_gradient=optimizer_config.orthogonal_gradient if optimizer_config.orthogonal_gradient is not None else False,
                **adam_kwargs
            )

        # ADAMUON_ADV Optimizer
        case Optimizer.ADAMUON_ADV:
            import inspect

            from adv_optm import AdaMuon_adv

            params_for_optimizer, MuonWithAuxAdam = split_parameters_for_muon(parameters, layer_key_fn, config)

            # Prepare Adam-specific keyword arguments from the config
            adam_kwargs = {}
            if MuonWithAuxAdam:
<<<<<<< HEAD
                adam_config_dict = optimizer_config.muon_adam_config.to_dict()
=======
                adam_config = optimizer_config.muon_adam_config
                # Handle both dict (from JSON/Config) and Object (legacy/runtime)
                adam_config_dict = adam_config if isinstance(adam_config, dict) else adam_config.to_dict()

>>>>>>> 54dc9523
                valid_adam_keys = {k for k in inspect.signature(AdaMuon_adv.__init__).parameters if k.startswith('adam_')}
                adam_kwargs = {
                    key: adam_config_dict[key.removeprefix('adam_')]
                    for key in valid_adam_keys
                    if key.removeprefix('adam_') in adam_config_dict and adam_config_dict[key.removeprefix('adam_')] is not None
                }
<<<<<<< HEAD
=======
                # Manually construct adam_betas from beta1 and beta2
                adam_beta1 = adam_config_dict.get('beta1')
                adam_beta2 = adam_config_dict.get('beta2')
                adam_kwargs['adam_betas'] = (
                    adam_beta1 if adam_beta1 is not None else 0.9,
                    adam_beta2 if adam_beta2 is not None else 0.99
                )
>>>>>>> 54dc9523
            optimizer = AdaMuon_adv(
                params=params_for_optimizer,
                lr=config.learning_rate,
                betas=(optimizer_config.beta1 if optimizer_config.beta1 is not None else 0.9,
                    optimizer_config.beta2 if optimizer_config.beta2 is not None else 0.99),
                eps=optimizer_config.eps if optimizer_config.eps is not None else 1e-8,
                ns_steps=optimizer_config.ns_steps if optimizer_config.ns_steps is not None else 5,
<<<<<<< HEAD
                rms_target=optimizer_config.rms_target if optimizer_config.rms_target is not None else 0.2,
=======
                rms_rescaling=optimizer_config.rms_rescaling if optimizer_config.rms_rescaling is not None else True,
>>>>>>> 54dc9523
                weight_decay=optimizer_config.weight_decay if optimizer_config.weight_decay is not None else 0.0,
                nnmf_factor=optimizer_config.nnmf_factor if optimizer_config.nnmf_factor is not None else False,
                stochastic_rounding=optimizer_config.stochastic_rounding,
                nesterov=optimizer_config.nesterov if optimizer_config.nesterov is not None else True,
                use_atan2=optimizer_config.use_atan2 if optimizer_config.use_atan2 is not None else False,
                Simplified_AdEMAMix=optimizer_config.Simplified_AdEMAMix if optimizer_config.Simplified_AdEMAMix is not None else False,
                alpha_grad=optimizer_config.alpha_grad if optimizer_config.alpha_grad is not None else 100,
                low_rank_ortho=optimizer_config.low_rank_ortho if optimizer_config.low_rank_ortho is not None else False,
                ortho_rank=optimizer_config.ortho_rank if optimizer_config.ortho_rank is not None else 128,
                normuon_variant=optimizer_config.normuon_variant if optimizer_config.normuon_variant is not None else False,
                accelerated_ns=optimizer_config.accelerated_ns if optimizer_config.accelerated_ns is not None else False,
                orthogonal_gradient=optimizer_config.orthogonal_gradient if optimizer_config.orthogonal_gradient is not None else False,
                **adam_kwargs
            )

<<<<<<< HEAD
        # MUON Optimizer
        case Optimizer.MUON:
            import torch.distributed as dist

            from muon import MuonWithAuxAdam, SingleDeviceMuonWithAuxAdam

            params_for_optimizer, ___ = split_parameters_for_muon(parameters, layer_key_fn, config)

            final_param_groups  = []
            for group in params_for_optimizer:
                is_muon = group.get('optim_type') == 'muon'

                if is_muon:
                    final_group = {
                        'params': group['params'],
                        'lr': group['lr'],
                        'use_muon': True,
                        'momentum': optimizer_config.momentum if optimizer_config.momentum is not None else 0.95,
                        'weight_decay': optimizer_config.weight_decay if optimizer_config.weight_decay is not None else 0.0,
                    }
                else:  # is adam
                    adam_config = optimizer_config.muon_adam_config

                    final_group = {
                        'params': group['params'],
                        'lr': group['lr'],
                        'use_muon': False,
                        'betas': (adam_config.beta1 if adam_config.beta1 is not None else 0.9,
                                    adam_config.beta2 if adam_config.beta2 is not None else 0.95),
                        'eps': adam_config.eps if adam_config.eps is not None else 1e-10,
                        'weight_decay': adam_config.weight_decay if adam_config.weight_decay is not None else 0.0,
                    }
                final_param_groups.append(final_group)

            # check the distributed status
            is_distributed = dist.is_initialized() and dist.get_world_size() > 1

            OptimizerClass = MuonWithAuxAdam if is_distributed else SingleDeviceMuonWithAuxAdam
            optimizer = OptimizerClass(param_groups=final_param_groups )

            # Add metadata back to the optimizer's param_groups for the framework to use.
            for i, group in enumerate(optimizer.param_groups):
                original_group = params_for_optimizer[i]
                group['initial_lr'] = original_group.get('initial_lr', original_group['lr'])
                group['name'] = original_group.get('name')
                group['optim_type'] = original_group.get('optim_type')


=======
>>>>>>> 54dc9523
        # ADABELIEF Optimizer
        case Optimizer.ADABELIEF:
            from timm.optim.adabelief import AdaBelief
            optimizer = AdaBelief(
                params=parameters,
                lr=config.learning_rate if config.learning_rate is not None else 0,
                weight_decay=optimizer_config.weight_decay if optimizer_config.weight_decay is not None else 0,
                betas=(optimizer_config.beta1 if optimizer_config.beta1 is not None else 0.9,
                       optimizer_config.beta2 if optimizer_config.beta2 is not None else 0.999),
                eps=optimizer_config.eps if optimizer_config.eps is not None else 1e-16,
                amsgrad=optimizer_config.amsgrad if optimizer_config.amsgrad is not None else False,
                decoupled_decay=optimizer_config.decoupled_decay if optimizer_config.decoupled_decay is not None else True,
                fixed_decay=optimizer_config.fixed_decay if optimizer_config.fixed_decay is not None else False,
                rectify=optimizer_config.rectify if optimizer_config.rectify is not None else True,
                degenerated_to_sgd=optimizer_config.degenerated_to_sgd if optimizer_config.degenerated_to_sgd is not None else True,
            )

        # TIGER Optimizer
        case Optimizer.TIGER:
            from pytorch_optimizer.optimizer.tiger import Tiger
            optimizer = Tiger(
                params=parameters,
                lr=config.learning_rate if config.learning_rate is not None else 0,
                weight_decay=optimizer_config.weight_decay if optimizer_config.weight_decay is not None else 0,
                beta=optimizer_config.beta1 if optimizer_config.beta1 is not None else 0.9,
                weight_decouple=optimizer_config.decoupled_decay if optimizer_config.decoupled_decay is not None else True,
                fixed_decay=optimizer_config.fixed_decay if optimizer_config.fixed_decay is not None else False,
            )

        # AIDA Optimizer
        case Optimizer.AIDA:
            from pytorch_optimizer.optimizer.aida import Aida
            optimizer = Aida(
                params=parameters,
                lr=config.learning_rate if config.learning_rate is not None else 0,
                weight_decay=optimizer_config.weight_decay if optimizer_config.weight_decay is not None else 0.0,
                betas=(optimizer_config.beta1 if optimizer_config.beta1 is not None else 0.9,
                       optimizer_config.beta2 if optimizer_config.beta2 is not None else 0.999),
                weight_decouple=optimizer_config.decoupled_decay if optimizer_config.decoupled_decay is not None else True,
                fixed_decay=optimizer_config.fixed_decay if optimizer_config.fixed_decay is not None else False,
                k=optimizer_config.k if optimizer_config.k is not None else 2,
                xi=optimizer_config.xi if optimizer_config.xi is not None else 1e-20,
                rectify=optimizer_config.rectify if optimizer_config.rectify is not None else False,
                n_sma_threshold=optimizer_config.n_sma_threshold if optimizer_config.n_sma_threshold is not None else 5,
                degenerated_to_sgd=optimizer_config.degenerated_to_sgd if optimizer_config.degenerated_to_sgd is not None else True,
                ams_bound=optimizer_config.ams_bound if optimizer_config.ams_bound is not None else False,
                r=optimizer_config.r if optimizer_config.r is not None else 0.95,
                adanorm=optimizer_config.adanorm if optimizer_config.adanorm is not None else False,
                adam_debias=optimizer_config.adam_debias if optimizer_config.adam_debias is not None else False,
                eps=optimizer_config.eps if optimizer_config.eps is not None else 1e-8,
            )

        # ADOPT Optimizer
        case Optimizer.ADOPT:
            from pytorch_optimizer.optimizer.adopt import ADOPT
            optimizer = ADOPT(
                params=parameters,
                lr=config.learning_rate,
                betas=(optimizer_config.beta1 if optimizer_config.beta1 is not None else 0.9,
                       optimizer_config.beta2 if optimizer_config.beta2 is not None else 0.9999),
                weight_decay=optimizer_config.weight_decay if optimizer_config.weight_decay is not None else 0.0,
                weight_decouple=optimizer_config.decoupled_decay if optimizer_config.decoupled_decay is not None else False,
                fixed_decay=optimizer_config.fixed_decay if optimizer_config.fixed_decay is not None else False,
                cautious=optimizer_config.cautious if optimizer_config.cautious is not None else False,
                eps=optimizer_config.eps if optimizer_config.eps is not None else 1e-6,
            )

        # YOGI Optimizer
        case Optimizer.YOGI:
            from pytorch_optimizer.optimizer.yogi import Yogi
            optimizer = Yogi(
                params=parameters,
                lr=config.learning_rate,
                betas=(optimizer_config.beta1 if optimizer_config.beta1 is not None else 0.9,
                       optimizer_config.beta2 if optimizer_config.beta2 is not None else 0.999),
                weight_decay=optimizer_config.weight_decay if optimizer_config.weight_decay is not None else 0.0,
                weight_decouple=optimizer_config.decoupled_decay if optimizer_config.decoupled_decay is not None else True,
                fixed_decay=optimizer_config.fixed_decay if optimizer_config.fixed_decay is not None else False,
                r=optimizer_config.r if optimizer_config.r is not None else 0.95,
                adanorm=optimizer_config.adanorm if optimizer_config.adanorm is not None else False,
                adam_debias=optimizer_config.adam_debias if optimizer_config.adam_debias is not None else False,
                initial_accumulator=optimizer_config.initial_accumulator if optimizer_config.initial_accumulator is not None else 1e-6,
                eps=optimizer_config.eps if optimizer_config.eps is not None else 1e-3,
            )

    if state_dict is not None and optimizer is not None:
        if 'param_group_mapping' not in state_dict:
            # Old method of loading the optimizer state. This only works if the param groups did not change.
            for i, params in enumerate(parameters):
                state_dict['param_groups'][i]['lr'] = params['lr']
                state_dict['param_groups'][i]['initial_lr'] = params['initial_lr']
        else:
            # New method of loading the optimizer state. Each group is mapped by a unique name.
            old_state = state_dict['state']
            old_param_groups = state_dict['param_groups']
            old_group_mapping = state_dict['param_group_mapping']
            old_group_optimizer_mapping = state_dict['param_group_optimizer_mapping']

            new_param_groups = optimizer.state_dict()['param_groups']
            if config.optimizer.MuonWithAuxAdam:
                new_group_mapping = []
                for group in optimizer.param_groups:
                    original_name = group.get('name')

                    optim_type = group.get('optim_type', 'unknown')
                    unique_name = f"{original_name}_{optim_type}"
                    new_group_mapping.append(unique_name)
            else:
                new_group_mapping = parameter_group_collection.unique_name_mapping

            state = {}
            param_groups = []
            state_index = 0

            for new_group_index, unique_group_name in enumerate(new_group_mapping):
                if (unique_group_name in old_group_mapping and str(config.optimizer.optimizer) ==
                        old_group_optimizer_mapping[old_group_mapping.index(unique_group_name)]):
                    # the group state was saved in state_dict
                    old_group_index = old_group_mapping.index(unique_group_name)
                    new_group = new_param_groups[new_group_index]
                    old_group = old_param_groups[old_group_index]
                    for i, old_state_index in enumerate(old_group['params']):
                        if old_state_index in old_state:
                            state[state_index] = old_state[old_state_index]
                        old_group['params'][i] = state_index
                        state_index += 1
                    param_groups.append(old_group)

                    old_group['lr'] = new_group['lr']
                    old_group['initial_lr'] = new_group['initial_lr']
                else:
                    # the group state was not saved, initialize with an empty group state
                    new_group = new_param_groups[new_group_index]
                    new_group['params'][:] = range(state_index, state_index + len(new_group['params']))
                    state_index += len(new_group['params'])
                    param_groups.append(new_group)

            state_dict['state'] = state
            state_dict['param_groups'] = param_groups

        optimizer.load_state_dict(state_dict)

    return optimizer


def create_ema(
        parameters: Iterable[Parameter] | list[dict],
        state_dict: dict | None,
        config: TrainConfig,
) -> EMAModuleWrapper | None:
    if config.ema == EMAMode.GPU:
        device = torch.device(config.train_device)
    elif config.ema == EMAMode.CPU:
        device = torch.device("cpu")
    else:
        return None

    ema = EMAModuleWrapper(
        parameters=parameters,
        decay=config.ema_decay,
        update_step_interval=config.ema_update_step_interval,
        device=device,
    )

    if state_dict is not None:
        ema.load_state_dict(state_dict)

    return ema


def create_lr_scheduler(
        config: TrainConfig,
        optimizer: torch.optim.Optimizer,
        learning_rate_scheduler: LearningRateScheduler,
        warmup_steps: int | float,
        num_cycles: float,
        min_factor: float,
        num_epochs: int,
        batch_size: int,
        approximate_epoch_length: int,
        gradient_accumulation_steps: int,
        global_step: int = 0,
) -> LRScheduler:
    steps_per_epoch = approximate_epoch_length
    total_steps = int(steps_per_epoch * num_epochs / gradient_accumulation_steps)

    if warmup_steps > 1:   #values > 1 are literal step count
        warmup_steps = int(warmup_steps / gradient_accumulation_steps)
    elif 0 < warmup_steps <= 1:  #values between 0-1 are treated as percentage
        warmup_steps = int(warmup_steps * total_steps)
    else:   #catch any invalid inputs or negative values
        warmup_steps = 0

    scheduler_steps = total_steps - warmup_steps

    # Force schedule-free algorithms to constant schedule.
    if config.optimizer.optimizer.is_schedule_free:
        learning_rate_scheduler = LearningRateScheduler.CONSTANT

    match learning_rate_scheduler:
        case LearningRateScheduler.CONSTANT:
            lr_lambda = lr_lambda_constant()

        case LearningRateScheduler.LINEAR:
            lr_lambda = lr_lambda_linear(
                scheduler_steps, min_factor
            )

        case LearningRateScheduler.COSINE:
            lr_lambda = lr_lambda_cosine(
                scheduler_steps, min_factor
            )

        case LearningRateScheduler.COSINE_WITH_RESTARTS:
            lr_lambda = lr_lambda_cosine_with_restarts(
                scheduler_steps, num_cycles, min_factor
            )

        case LearningRateScheduler.COSINE_WITH_HARD_RESTARTS:
            lr_lambda = lr_lambda_cosine_with_hard_restarts(
                scheduler_steps, num_cycles, min_factor
            )

        case LearningRateScheduler.REX:
            lr_lambda = lr_lambda_rex(
                scheduler_steps, min_factor
            )

        case LearningRateScheduler.ADAFACTOR:
            from transformers.optimization import AdafactorSchedule
            return AdafactorSchedule(
                optimizer,
                initial_lr=optimizer.state_dict()['param_groups'][0]['initial_lr'],
            )
        case LearningRateScheduler.CUSTOM:
            # Special case. Unlike the others, we return from here.
            if not config.custom_learning_rate_scheduler:
                raise AssertionError("Must specify a class when using a custom LR scheduler.")
            if "." not in config.custom_learning_rate_scheduler:
                raise AssertionError("Custom class name must be in the format <module>.<class>")
            klass = config.custom_learning_rate_scheduler.split(".")[-1]
            module = config.custom_learning_rate_scheduler.removesuffix("." + klass)
            module = importlib.import_module(module)
            klass = getattr(module, klass)
            # Compile arguments into single dict.
            args = {}
            for pd in config.scheduler_params:
                key = pd["key"]
                value = pd["value"]
                # Special values
                match value:
                    case "%LR%":
                        value = config.learning_rate
                    case "%EPOCHS%":
                        value = num_epochs
                    case "%STEPS_PER_EPOCH%":
                        value = steps_per_epoch
                    case "%TOTAL_STEPS%":
                        value = total_steps
                    case "%SCHEDULER_STEPS%":
                        value = scheduler_steps
                    case _:
                        value = ast.literal_eval(value)
                args[key] = value
            scheduler = klass(optimizer=optimizer,
                              last_epoch=int(global_step / gradient_accumulation_steps) - 1,
                              **args)
            if warmup_steps > 0:
                warmup_scheduler = LambdaLR(
                    optimizer=optimizer,
                    lr_lambda=lr_lambda_warmup(warmup_steps, lr_lambda_constant()),
                    last_epoch=int(global_step / gradient_accumulation_steps) - 1)
                scheduler = SequentialLR(
                    optimizer,
                    schedulers=[warmup_scheduler, scheduler],
                    milestones=[warmup_steps],
                    last_epoch=int(global_step / gradient_accumulation_steps) - 1)
            return scheduler
        case _:
            lr_lambda = lr_lambda_constant()

    if warmup_steps > 0 and not config.optimizer.optimizer.is_schedule_free:
        lr_lambda = lr_lambda_warmup(warmup_steps, lr_lambda)

    return LambdaLR(
        optimizer=optimizer,
        lr_lambda=lr_lambda,
        last_epoch=int(global_step / gradient_accumulation_steps) - 1,
    )


def create_noise_scheduler(
        noise_scheduler: NoiseScheduler,
        original_noise_scheduler: SchedulerMixin = None,
        num_inference_timesteps: int = None,
):
    scheduler = None

    num_inference_timesteps = num_inference_timesteps or 20
    num_train_timesteps = original_noise_scheduler.config.num_train_timesteps if hasattr(
        original_noise_scheduler.config, "num_train_timesteps") else 1000
    beta_start = original_noise_scheduler.config.beta_start if hasattr(original_noise_scheduler.config,
                                                                       "beta_start") else 0.00085
    beta_end = original_noise_scheduler.config.beta_end if hasattr(original_noise_scheduler.config,
                                                                   "beta_end") else 0.012
    beta_schedule = original_noise_scheduler.config.beta_schedule if hasattr(original_noise_scheduler.config,
                                                                             "beta_schedule") else "scaled_linear"
    prediction_type = original_noise_scheduler.config.prediction_type if hasattr(original_noise_scheduler.config,
                                                                                 "prediction_type") else "epsilon"

    match noise_scheduler:
        case NoiseScheduler.DDIM:
            scheduler = DDIMScheduler(
                num_train_timesteps=num_train_timesteps,
                beta_start=beta_start,
                beta_end=beta_end,
                beta_schedule=beta_schedule,
                trained_betas=None,
                clip_sample=False,
                set_alpha_to_one=False,
                steps_offset=1,
                prediction_type=prediction_type,
            )
        case NoiseScheduler.EULER:
            scheduler = EulerDiscreteScheduler(
                num_train_timesteps=num_train_timesteps,
                beta_start=beta_start,
                beta_end=beta_end,
                beta_schedule=beta_schedule,
                trained_betas=None,
                steps_offset=1,
                prediction_type=prediction_type,
                use_karras_sigmas=False,
            )
        case NoiseScheduler.EULER_A:
            scheduler = EulerAncestralDiscreteScheduler(
                num_train_timesteps=num_train_timesteps,
                beta_start=beta_start,
                beta_end=beta_end,
                beta_schedule=beta_schedule,
                trained_betas=None,
                steps_offset=1,
                prediction_type=prediction_type,
            )
        case NoiseScheduler.DPMPP:
            scheduler = DPMSolverMultistepScheduler(
                num_train_timesteps=num_train_timesteps,
                beta_start=beta_start,
                beta_end=beta_end,
                beta_schedule=beta_schedule,
                trained_betas=None,
                steps_offset=0,
                prediction_type=prediction_type,
                use_karras_sigmas=False,
                algorithm_type="dpmsolver++"
            )
        case NoiseScheduler.DPMPP_SDE:
            scheduler = DPMSolverMultistepScheduler(
                num_train_timesteps=num_train_timesteps,
                beta_start=beta_start,
                beta_end=beta_end,
                beta_schedule=beta_schedule,
                trained_betas=None,
                steps_offset=0,
                prediction_type=prediction_type,
                use_karras_sigmas=False,
                algorithm_type="sde-dpmsolver++"
            )
        case NoiseScheduler.UNIPC:
            scheduler = UniPCMultistepScheduler(
                num_train_timesteps=num_train_timesteps,
                beta_start=beta_start,
                beta_end=beta_end,
                beta_schedule=beta_schedule,
                trained_betas=None,
                steps_offset=1,
                prediction_type=prediction_type,
                use_karras_sigmas=False,
            )
        case NoiseScheduler.EULER_KARRAS:
            scheduler = EulerDiscreteScheduler(
                num_train_timesteps=num_train_timesteps,
                beta_start=beta_start,
                beta_end=beta_end,
                beta_schedule=beta_schedule,
                trained_betas=None,
                steps_offset=1,
                prediction_type=prediction_type,
                use_karras_sigmas=True,
            )
        case NoiseScheduler.DPMPP_KARRAS:
            scheduler = DPMSolverMultistepScheduler(
                num_train_timesteps=num_train_timesteps,
                beta_start=beta_start,
                beta_end=beta_end,
                beta_schedule=beta_schedule,
                trained_betas=None,
                steps_offset=1,
                prediction_type=prediction_type,
                use_karras_sigmas=True,
                algorithm_type="dpmsolver++"
            )
        case NoiseScheduler.DPMPP_SDE_KARRAS:
            scheduler = DPMSolverMultistepScheduler(
                num_train_timesteps=num_train_timesteps,
                beta_start=beta_start,
                beta_end=beta_end,
                beta_schedule=beta_schedule,
                trained_betas=None,
                steps_offset=1,
                prediction_type=prediction_type,
                use_karras_sigmas=True,
                algorithm_type="sde-dpmsolver++"
            )
        case NoiseScheduler.UNIPC_KARRAS:
            scheduler = UniPCMultistepScheduler(
                num_train_timesteps=num_train_timesteps,
                beta_start=beta_start,
                beta_end=beta_end,
                beta_schedule=beta_schedule,
                trained_betas=None,
                steps_offset=1,
                prediction_type=prediction_type,
                use_karras_sigmas=True,
            )

    if scheduler:
        scheduler.set_timesteps(num_inference_timesteps)

    return scheduler

def create_trainer(
        config: TrainConfig,
        callbacks: TrainCallbacks,
        commands: TrainCommands,
        reattach: bool = False,
):
    if config.cloud.enabled:
        from modules.trainer.CloudTrainer import CloudTrainer
        trainer = CloudTrainer(config, callbacks, commands, reattach=reattach)
    elif config.multi_gpu:
        from modules.trainer.MultiTrainer import MultiTrainer
        trainer = MultiTrainer(config, callbacks, commands)
    else:
        ZLUDA.initialize_devices(config)
        from modules.trainer.GenericTrainer import GenericTrainer
        trainer = GenericTrainer(config, callbacks, commands)
    return trainer<|MERGE_RESOLUTION|>--- conflicted
+++ resolved
@@ -1185,22 +1185,15 @@
             # Prepare Adam-specific keyword arguments from the config
             adam_kwargs = {}
             if MuonWithAuxAdam:
-<<<<<<< HEAD
-                adam_config_dict = optimizer_config.muon_adam_config.to_dict()
-=======
                 adam_config = optimizer_config.muon_adam_config
                 adam_config_dict = adam_config if isinstance(adam_config, dict) else adam_config.to_dict()
 
->>>>>>> 54dc9523
                 valid_adam_keys = {k for k in inspect.signature(Muon_adv.__init__).parameters if k.startswith('adam_')}
                 adam_kwargs = {
                     key: adam_config_dict[key.removeprefix('adam_')]
                     for key in valid_adam_keys
                     if key.removeprefix('adam_') in adam_config_dict and adam_config_dict[key.removeprefix('adam_')] is not None
                 }
-<<<<<<< HEAD
-
-=======
                 # Manually construct adam_betas from beta1 and beta2
                 beta1_adam = adam_config_dict.get('beta1')
                 beta2_adam = adam_config_dict.get('beta2')
@@ -1208,27 +1201,19 @@
                     beta1_adam if beta1_adam is not None else 0.9,
                     beta2_adam if beta2_adam is not None else 0.99
                 )
->>>>>>> 54dc9523
             optimizer = Muon_adv(
                 params=params_for_optimizer,
                 lr=config.learning_rate,
                 beta1=optimizer_config.beta1 if optimizer_config.beta1 is not None else 0.9,
                 ns_steps=optimizer_config.ns_steps if optimizer_config.ns_steps is not None else 5,
                 weight_decay=optimizer_config.weight_decay if optimizer_config.weight_decay is not None else 0.0,
-<<<<<<< HEAD
-=======
                 rms_rescaling=optimizer_config.rms_rescaling if optimizer_config.rms_rescaling is not None else True,
->>>>>>> 54dc9523
                 nnmf_factor=optimizer_config.nnmf_factor if optimizer_config.nnmf_factor is not None else False,
                 stochastic_rounding=optimizer_config.stochastic_rounding,
                 nesterov=optimizer_config.nesterov if optimizer_config.nesterov is not None else True,
                 normuon_variant=optimizer_config.normuon_variant if optimizer_config.normuon_variant is not None else False,
                 beta2_normuon=optimizer_config.beta2_normuon if optimizer_config.beta2_normuon is not None else 0.95,
                 normuon_eps=optimizer_config.normuon_eps if optimizer_config.normuon_eps is not None else 1e-8,
-<<<<<<< HEAD
-                normuon_lr_scale=optimizer_config.normuon_lr_scale if optimizer_config.normuon_lr_scale is not None else 0.2,
-=======
->>>>>>> 54dc9523
                 low_rank_ortho=optimizer_config.low_rank_ortho if optimizer_config.low_rank_ortho is not None else False,
                 ortho_rank=optimizer_config.ortho_rank if optimizer_config.ortho_rank is not None else 128,
                 accelerated_ns=optimizer_config.accelerated_ns if optimizer_config.accelerated_ns is not None else False,
@@ -1247,22 +1232,16 @@
             # Prepare Adam-specific keyword arguments from the config
             adam_kwargs = {}
             if MuonWithAuxAdam:
-<<<<<<< HEAD
-                adam_config_dict = optimizer_config.muon_adam_config.to_dict()
-=======
                 adam_config = optimizer_config.muon_adam_config
                 # Handle both dict (from JSON/Config) and Object (legacy/runtime)
                 adam_config_dict = adam_config if isinstance(adam_config, dict) else adam_config.to_dict()
 
->>>>>>> 54dc9523
                 valid_adam_keys = {k for k in inspect.signature(AdaMuon_adv.__init__).parameters if k.startswith('adam_')}
                 adam_kwargs = {
                     key: adam_config_dict[key.removeprefix('adam_')]
                     for key in valid_adam_keys
                     if key.removeprefix('adam_') in adam_config_dict and adam_config_dict[key.removeprefix('adam_')] is not None
                 }
-<<<<<<< HEAD
-=======
                 # Manually construct adam_betas from beta1 and beta2
                 adam_beta1 = adam_config_dict.get('beta1')
                 adam_beta2 = adam_config_dict.get('beta2')
@@ -1270,7 +1249,6 @@
                     adam_beta1 if adam_beta1 is not None else 0.9,
                     adam_beta2 if adam_beta2 is not None else 0.99
                 )
->>>>>>> 54dc9523
             optimizer = AdaMuon_adv(
                 params=params_for_optimizer,
                 lr=config.learning_rate,
@@ -1278,11 +1256,7 @@
                     optimizer_config.beta2 if optimizer_config.beta2 is not None else 0.99),
                 eps=optimizer_config.eps if optimizer_config.eps is not None else 1e-8,
                 ns_steps=optimizer_config.ns_steps if optimizer_config.ns_steps is not None else 5,
-<<<<<<< HEAD
-                rms_target=optimizer_config.rms_target if optimizer_config.rms_target is not None else 0.2,
-=======
                 rms_rescaling=optimizer_config.rms_rescaling if optimizer_config.rms_rescaling is not None else True,
->>>>>>> 54dc9523
                 weight_decay=optimizer_config.weight_decay if optimizer_config.weight_decay is not None else 0.0,
                 nnmf_factor=optimizer_config.nnmf_factor if optimizer_config.nnmf_factor is not None else False,
                 stochastic_rounding=optimizer_config.stochastic_rounding,
@@ -1298,7 +1272,6 @@
                 **adam_kwargs
             )
 
-<<<<<<< HEAD
         # MUON Optimizer
         case Optimizer.MUON:
             import torch.distributed as dist
@@ -1320,7 +1293,7 @@
                         'weight_decay': optimizer_config.weight_decay if optimizer_config.weight_decay is not None else 0.0,
                     }
                 else:  # is adam
-                    adam_config = optimizer_config.muon_adam_config
+                    adam_config = optimizer_config.muon_adam_config.to_dict()
 
                     final_group = {
                         'params': group['params'],
@@ -1347,8 +1320,6 @@
                 group['optim_type'] = original_group.get('optim_type')
 
 
-=======
->>>>>>> 54dc9523
         # ADABELIEF Optimizer
         case Optimizer.ADABELIEF:
             from timm.optim.adabelief import AdaBelief
