import ast
import importlib
from typing import Iterable

import torch
from diffusers import DDIMScheduler, EulerDiscreteScheduler, EulerAncestralDiscreteScheduler, \
    DPMSolverMultistepScheduler, UniPCMultistepScheduler, SchedulerMixin
from torch.nn import Parameter
from torch.optim.lr_scheduler import LambdaLR, LRScheduler, SequentialLR

from modules.dataLoader.PixArtAlphaBaseDataLoader import PixArtAlphaBaseDataLoader
from modules.dataLoader.StableDiffusion3BaseDataLoader import StableDiffusion3BaseDataLoader
from modules.dataLoader.StableDiffusionBaseDataLoader import StableDiffusionBaseDataLoader
from modules.dataLoader.StableDiffusionFineTuneVaeDataLoader import StableDiffusionFineTuneVaeDataLoader
from modules.dataLoader.StableDiffusionXLBaseDataLoader import StableDiffusionXLBaseDataLoader
from modules.dataLoader.WuerstchenBaseDataLoader import WuerstchenBaseDataLoader
from modules.model.BaseModel import BaseModel
from modules.modelLoader.BaseModelLoader import BaseModelLoader
from modules.modelLoader.PixArtAlphaEmbeddingModelLoader import PixArtAlphaEmbeddingModelLoader
from modules.modelLoader.PixArtAlphaFineTuneModelLoader import PixArtAlphaFineTuneModelLoader
from modules.modelLoader.PixArtAlphaLoRAModelLoader import PixArtAlphaLoRAModelLoader
from modules.modelLoader.StableDiffusion3EmbeddingModelLoader import StableDiffusion3EmbeddingModelLoader
from modules.modelLoader.StableDiffusion3FineTuneModelLoader import StableDiffusion3FineTuneModelLoader
from modules.modelLoader.StableDiffusion3LoRAModelLoader import StableDiffusion3LoRAModelLoader
from modules.modelLoader.StableDiffusionEmbeddingModelLoader import StableDiffusionEmbeddingModelLoader
from modules.modelLoader.StableDiffusionFineTuneModelLoader import StableDiffusionFineTuneModelLoader
from modules.modelLoader.StableDiffusionLoRAModelLoader import StableDiffusionLoRAModelLoader
from modules.modelLoader.StableDiffusionXLEmbeddingModelLoader import StableDiffusionXLEmbeddingModelLoader
from modules.modelLoader.StableDiffusionXLFineTuneModelLoader import StableDiffusionXLFineTuneModelLoader
from modules.modelLoader.StableDiffusionXLLoRAModelLoader import StableDiffusionXLLoRAModelLoader
from modules.modelLoader.WuerstchenEmbeddingModelLoader import WuerstchenEmbeddingModelLoader
from modules.modelLoader.WuerstchenFineTuneModelLoader import WuerstchenFineTuneModelLoader
from modules.modelLoader.WuerstchenLoRAModelLoader import WuerstchenLoRAModelLoader
from modules.modelSampler import BaseModelSampler
from modules.modelSampler.PixArtAlphaSampler import PixArtAlphaSampler
from modules.modelSampler.StableDiffusion3Sampler import StableDiffusion3Sampler
from modules.modelSampler.StableDiffusionSampler import StableDiffusionSampler
from modules.modelSampler.StableDiffusionVaeSampler import StableDiffusionVaeSampler
from modules.modelSampler.StableDiffusionXLSampler import StableDiffusionXLSampler
from modules.modelSampler.WuerstchenSampler import WuerstchenSampler
from modules.modelSaver.BaseModelSaver import BaseModelSaver
from modules.modelSaver.PixArtAlphaEmbeddingModelSaver import PixArtAlphaEmbeddingModelSaver
from modules.modelSaver.PixArtAlphaFineTuneModelSaver import PixArtAlphaFineTuneModelSaver
from modules.modelSaver.PixArtAlphaLoRAModelSaver import PixArtAlphaLoRAModelSaver
from modules.modelSaver.StableDiffusion3EmbeddingModelSaver import StableDiffusion3EmbeddingModelSaver
from modules.modelSaver.StableDiffusion3FineTuneModelSaver import StableDiffusion3FineTuneModelSaver
from modules.modelSaver.StableDiffusion3LoRAModelSaver import StableDiffusion3LoRAModelSaver
from modules.modelSaver.StableDiffusionEmbeddingModelSaver import StableDiffusionEmbeddingModelSaver
from modules.modelSaver.StableDiffusionFineTuneModelSaver import StableDiffusionFineTuneModelSaver
from modules.modelSaver.StableDiffusionLoRAModelSaver import StableDiffusionLoRAModelSaver
from modules.modelSaver.StableDiffusionXLEmbeddingModelSaver import StableDiffusionXLEmbeddingModelSaver
from modules.modelSaver.StableDiffusionXLFineTuneModelSaver import StableDiffusionXLFineTuneModelSaver
from modules.modelSaver.StableDiffusionXLLoRAModelSaver import StableDiffusionXLLoRAModelSaver
from modules.modelSaver.WuerstchenEmbeddingModelSaver import WuerstchenEmbeddingModelSaver
from modules.modelSaver.WuerstchenFineTuneModelSaver import WuerstchenFineTuneModelSaver
from modules.modelSaver.WuerstchenLoRAModelSaver import WuerstchenLoRAModelSaver
from modules.modelSetup.BaseModelSetup import BaseModelSetup
from modules.modelSetup.PixArtAlphaEmbeddingSetup import PixArtAlphaEmbeddingSetup
from modules.modelSetup.PixArtAlphaFineTuneSetup import PixArtAlphaFineTuneSetup
from modules.modelSetup.PixArtAlphaLoRASetup import PixArtAlphaLoRASetup
from modules.modelSetup.StableDiffusion3EmbeddingSetup import StableDiffusion3EmbeddingSetup
from modules.modelSetup.StableDiffusion3FineTuneSetup import StableDiffusion3FineTuneSetup
from modules.modelSetup.StableDiffusion3LoRASetup import StableDiffusion3LoRASetup
from modules.modelSetup.StableDiffusionEmbeddingSetup import StableDiffusionEmbeddingSetup
from modules.modelSetup.StableDiffusionFineTuneSetup import StableDiffusionFineTuneSetup
from modules.modelSetup.StableDiffusionFineTuneVaeSetup import StableDiffusionFineTuneVaeSetup
from modules.modelSetup.StableDiffusionLoRASetup import StableDiffusionLoRASetup
from modules.modelSetup.StableDiffusionXLEmbeddingSetup import StableDiffusionXLEmbeddingSetup
from modules.modelSetup.StableDiffusionXLFineTuneSetup import StableDiffusionXLFineTuneSetup
from modules.modelSetup.StableDiffusionXLLoRASetup import StableDiffusionXLLoRASetup
from modules.modelSetup.WuerstchenEmbeddingSetup import WuerstchenEmbeddingSetup
from modules.modelSetup.WuerstchenFineTuneSetup import WuerstchenFineTuneSetup
from modules.modelSetup.WuerstchenLoRASetup import WuerstchenLoRASetup
from modules.module.EMAModule import EMAModuleWrapper
from modules.util.NamedParameterGroup import NamedParameterGroupCollection
from modules.util.TrainProgress import TrainProgress
from modules.util.config.TrainConfig import TrainConfig
from modules.util.enum.EMAMode import EMAMode
from modules.util.enum.LearningRateScheduler import LearningRateScheduler
from modules.util.enum.ModelType import ModelType
from modules.util.enum.NoiseScheduler import NoiseScheduler
from modules.util.enum.Optimizer import Optimizer
from modules.util.enum.TrainingMethod import TrainingMethod
from modules.util.lr_scheduler_util import *
from modules.util.optimizer.adafactor_extensions import patch_adafactor
from modules.util.optimizer.adam_extensions import patch_adam
from modules.util.optimizer.adamw_extensions import patch_adamw


def create_model_loader(
        model_type: ModelType,
        training_method: TrainingMethod = TrainingMethod.FINE_TUNE,
) -> BaseModelLoader:
    match training_method:
        case TrainingMethod.FINE_TUNE:
            if model_type.is_stable_diffusion():
                return StableDiffusionFineTuneModelLoader()
            if model_type.is_stable_diffusion_xl():
                return StableDiffusionXLFineTuneModelLoader()
            if model_type.is_wuerstchen():
                return WuerstchenFineTuneModelLoader()
            if model_type.is_pixart():
                return PixArtAlphaFineTuneModelLoader()
            if model_type.is_stable_diffusion_3():
                return StableDiffusion3FineTuneModelLoader()
        case TrainingMethod.FINE_TUNE_VAE:
            if model_type.is_stable_diffusion():
                return StableDiffusionFineTuneModelLoader()
        case TrainingMethod.LORA:
            if model_type.is_stable_diffusion():
                return StableDiffusionLoRAModelLoader()
            if model_type.is_stable_diffusion_xl():
                return StableDiffusionXLLoRAModelLoader()
            if model_type.is_wuerstchen():
                return WuerstchenLoRAModelLoader()
            if model_type.is_pixart():
                return PixArtAlphaLoRAModelLoader()
            if model_type.is_stable_diffusion_3():
                return StableDiffusion3LoRAModelLoader()
        case TrainingMethod.EMBEDDING:
            if model_type.is_stable_diffusion():
                return StableDiffusionEmbeddingModelLoader()
            if model_type.is_stable_diffusion_xl():
                return StableDiffusionXLEmbeddingModelLoader()
            if model_type.is_wuerstchen():
                return WuerstchenEmbeddingModelLoader()
            if model_type.is_pixart():
                return PixArtAlphaEmbeddingModelLoader()
            if model_type.is_stable_diffusion_3():
                return StableDiffusion3EmbeddingModelLoader()


def create_model_saver(
        model_type: ModelType,
        training_method: TrainingMethod = TrainingMethod.FINE_TUNE,
) -> BaseModelSaver:
    match training_method:
        case TrainingMethod.FINE_TUNE:
            if model_type.is_stable_diffusion():
                return StableDiffusionFineTuneModelSaver()
            if model_type.is_stable_diffusion_xl():
                return StableDiffusionXLFineTuneModelSaver()
            if model_type.is_wuerstchen():
                return WuerstchenFineTuneModelSaver()
            if model_type.is_pixart():
                return PixArtAlphaFineTuneModelSaver()
            if model_type.is_stable_diffusion_3():
                return StableDiffusion3FineTuneModelSaver()
        case TrainingMethod.FINE_TUNE_VAE:
            if model_type.is_stable_diffusion():
                return StableDiffusionFineTuneModelSaver()
        case TrainingMethod.LORA:
            if model_type.is_stable_diffusion():
                return StableDiffusionLoRAModelSaver()
            if model_type.is_stable_diffusion_xl():
                return StableDiffusionXLLoRAModelSaver()
            if model_type.is_wuerstchen():
                return WuerstchenLoRAModelSaver()
            if model_type.is_pixart():
                return PixArtAlphaLoRAModelSaver()
            if model_type.is_stable_diffusion_3():
                return StableDiffusion3LoRAModelSaver()
        case TrainingMethod.EMBEDDING:
            if model_type.is_stable_diffusion():
                return StableDiffusionEmbeddingModelSaver()
            if model_type.is_stable_diffusion_xl():
                return StableDiffusionXLEmbeddingModelSaver()
            if model_type.is_wuerstchen():
                return WuerstchenEmbeddingModelSaver()
            if model_type.is_pixart():
                return PixArtAlphaEmbeddingModelSaver()
            if model_type.is_stable_diffusion_3():
                return StableDiffusion3EmbeddingModelSaver()


def create_model_setup(
        model_type: ModelType,
        train_device: torch.device,
        temp_device: torch.device,
        training_method: TrainingMethod = TrainingMethod.FINE_TUNE,
        debug_mode: bool = False,
) -> BaseModelSetup:
    match training_method:
        case TrainingMethod.FINE_TUNE:
            if model_type.is_stable_diffusion():
                return StableDiffusionFineTuneSetup(train_device, temp_device, debug_mode)
            if model_type.is_stable_diffusion_xl():
                return StableDiffusionXLFineTuneSetup(train_device, temp_device, debug_mode)
            if model_type.is_wuerstchen():
                return WuerstchenFineTuneSetup(train_device, temp_device, debug_mode)
            if model_type.is_pixart():
                return PixArtAlphaFineTuneSetup(train_device, temp_device, debug_mode)
            if model_type.is_stable_diffusion_3():
                return StableDiffusion3FineTuneSetup(train_device, temp_device, debug_mode)
        case TrainingMethod.FINE_TUNE_VAE:
            if model_type.is_stable_diffusion():
                return StableDiffusionFineTuneVaeSetup(train_device, temp_device, debug_mode)
        case TrainingMethod.LORA:
            if model_type.is_stable_diffusion():
                return StableDiffusionLoRASetup(train_device, temp_device, debug_mode)
            if model_type.is_stable_diffusion_xl():
                return StableDiffusionXLLoRASetup(train_device, temp_device, debug_mode)
            if model_type.is_wuerstchen():
                return WuerstchenLoRASetup(train_device, temp_device, debug_mode)
            if model_type.is_pixart():
                return PixArtAlphaLoRASetup(train_device, temp_device, debug_mode)
            if model_type.is_stable_diffusion_3():
                return StableDiffusion3LoRASetup(train_device, temp_device, debug_mode)
        case TrainingMethod.EMBEDDING:
            if model_type.is_stable_diffusion():
                return StableDiffusionEmbeddingSetup(train_device, temp_device, debug_mode)
            if model_type.is_stable_diffusion_xl():
                return StableDiffusionXLEmbeddingSetup(train_device, temp_device, debug_mode)
            if model_type.is_wuerstchen():
                return WuerstchenEmbeddingSetup(train_device, temp_device, debug_mode)
            if model_type.is_pixart():
                return PixArtAlphaEmbeddingSetup(train_device, temp_device, debug_mode)
            if model_type.is_stable_diffusion_3():
                return StableDiffusion3EmbeddingSetup(train_device, temp_device, debug_mode)


def create_model_sampler(
        train_device: torch.device,
        temp_device: torch.device,
        model: BaseModel,
        model_type: ModelType,
        training_method: TrainingMethod = TrainingMethod.FINE_TUNE,
) -> BaseModelSampler:
    match training_method:
        case TrainingMethod.FINE_TUNE:
            if model_type.is_stable_diffusion():
                return StableDiffusionSampler(train_device, temp_device, model, model_type)
            if model_type.is_stable_diffusion_xl():
                return StableDiffusionXLSampler(train_device, temp_device, model, model_type)
            if model_type.is_wuerstchen():
                return WuerstchenSampler(train_device, temp_device, model, model_type)
            if model_type.is_pixart():
                return PixArtAlphaSampler(train_device, temp_device, model, model_type)
            if model_type.is_stable_diffusion_3():
                return StableDiffusion3Sampler(train_device, temp_device, model, model_type)
        case TrainingMethod.FINE_TUNE_VAE:
            if model_type.is_stable_diffusion():
                return StableDiffusionVaeSampler(train_device, temp_device, model, model_type)
        case TrainingMethod.LORA:
            if model_type.is_stable_diffusion():
                return StableDiffusionSampler(train_device, temp_device, model, model_type)
            if model_type.is_stable_diffusion_xl():
                return StableDiffusionXLSampler(train_device, temp_device, model, model_type)
            if model_type.is_wuerstchen():
                return WuerstchenSampler(train_device, temp_device, model, model_type)
            if model_type.is_pixart():
                return PixArtAlphaSampler(train_device, temp_device, model, model_type)
            if model_type.is_stable_diffusion_3():
                return StableDiffusion3Sampler(train_device, temp_device, model, model_type)
        case TrainingMethod.EMBEDDING:
            if model_type.is_stable_diffusion():
                return StableDiffusionSampler(train_device, temp_device, model, model_type)
            if model_type.is_stable_diffusion_xl():
                return StableDiffusionXLSampler(train_device, temp_device, model, model_type)
            if model_type.is_wuerstchen():
                return WuerstchenSampler(train_device, temp_device, model, model_type)
            if model_type.is_pixart():
                return PixArtAlphaSampler(train_device, temp_device, model, model_type)
            if model_type.is_stable_diffusion_3():
                return StableDiffusion3Sampler(train_device, temp_device, model, model_type)


def create_data_loader(
        train_device: torch.device,
        temp_device: torch.device,
        model: BaseModel,
        model_type: ModelType,
        training_method: TrainingMethod = TrainingMethod.FINE_TUNE,
        config: TrainConfig = None,
        train_progress: TrainProgress = TrainProgress(),
):
    match training_method:
        case TrainingMethod.FINE_TUNE:
            if model_type.is_stable_diffusion():
                return StableDiffusionBaseDataLoader(train_device, temp_device, config, model, train_progress)
            if model_type.is_stable_diffusion_xl():
                return StableDiffusionXLBaseDataLoader(train_device, temp_device, config, model, train_progress)
            if model_type.is_wuerstchen():
                return WuerstchenBaseDataLoader(train_device, temp_device, config, model, train_progress)
            if model_type.is_pixart():
                return PixArtAlphaBaseDataLoader(train_device, temp_device, config, model, train_progress)
            if model_type.is_stable_diffusion_3():
                return StableDiffusion3BaseDataLoader(train_device, temp_device, config, model, train_progress)
        case TrainingMethod.FINE_TUNE_VAE:
            if model_type.is_stable_diffusion():
                return StableDiffusionFineTuneVaeDataLoader(train_device, temp_device, config, model, train_progress)
        case TrainingMethod.LORA:
            if model_type.is_stable_diffusion():
                return StableDiffusionBaseDataLoader(train_device, temp_device, config, model, train_progress)
            if model_type.is_stable_diffusion_xl():
                return StableDiffusionXLBaseDataLoader(train_device, temp_device, config, model, train_progress)
            if model_type.is_wuerstchen():
                return WuerstchenBaseDataLoader(train_device, temp_device, config, model, train_progress)
            if model_type.is_pixart():
                return PixArtAlphaBaseDataLoader(train_device, temp_device, config, model, train_progress)
            if model_type.is_stable_diffusion_3():
                return StableDiffusion3BaseDataLoader(train_device, temp_device, config, model, train_progress)
        case TrainingMethod.EMBEDDING:
            if model_type.is_stable_diffusion():
                return StableDiffusionBaseDataLoader(train_device, temp_device, config, model, train_progress)
            if model_type.is_stable_diffusion_xl():
                return StableDiffusionXLBaseDataLoader(train_device, temp_device, config, model, train_progress)
            if model_type.is_wuerstchen():
                return WuerstchenBaseDataLoader(train_device, temp_device, config, model, train_progress)
            if model_type.is_pixart():
                return PixArtAlphaBaseDataLoader(train_device, temp_device, config, model, train_progress)
            if model_type.is_stable_diffusion_3():
                return StableDiffusion3BaseDataLoader(train_device, temp_device, config, model, train_progress)


def create_optimizer(
        parameter_group_collection: NamedParameterGroupCollection,
        state_dict: dict | None,
        config: TrainConfig,
) -> torch.optim.Optimizer:
    optimizer = None
    optimizer_config = config.optimizer

    parameters = parameter_group_collection.parameters_for_optimizer(config)

    match config.optimizer.optimizer:

        # SGD Optimizer
        case Optimizer.SGD:
            optimizer = torch.optim.SGD(
                params=parameters,
                lr=config.learning_rate,
                momentum=optimizer_config.momentum if optimizer_config.momentum is not None else 0,
                dampening=optimizer_config.dampening if optimizer_config.dampening is not None else 0,
                weight_decay=optimizer_config.weight_decay if optimizer_config.weight_decay is not None else 0,
                nesterov=optimizer_config.nesterov if optimizer_config.nesterov is not None else False,
                foreach=optimizer_config.foreach if optimizer_config.foreach is not None else False,
                maximize=optimizer_config.maximize if optimizer_config.maximize is not None else False,
                differentiable=optimizer_config.differentiable if optimizer_config.differentiable is not None else False,
            )

        # SGD_8BIT Optimizer
        case Optimizer.SGD_8BIT:
            import bitsandbytes as bnb
            optimizer = bnb.optim.SGD8bit(
                params=parameters,
                lr=config.learning_rate,
                momentum=optimizer_config.momentum if optimizer_config.momentum is not None else 0,
                dampening=optimizer_config.dampening if optimizer_config.dampening is not None else 0,
                weight_decay=optimizer_config.weight_decay if optimizer_config.weight_decay is not None else 0,
                nesterov=optimizer_config.nesterov if optimizer_config.nesterov is not None else False,
            )

        # ADAM Optimizer
        case Optimizer.ADAM:
            if optimizer_config.stochastic_rounding \
                    and (optimizer_config.fused or optimizer_config.foreach):
                raise RuntimeError('"stochastic_rounding" is only allowed when "fused" and "foreach" are disabled')

            if optimizer_config.fused_back_pass \
                    and (optimizer_config.fused or optimizer_config.foreach):
                raise RuntimeError('"fused_back_pass" is only allowed when "fused" and "foreach" are disabled')

            optimizer = torch.optim.Adam(
                params=parameters,
                lr=config.learning_rate,
                betas=(optimizer_config.beta1 if optimizer_config.beta1 is not None else 0.9,
                       optimizer_config.beta2 if optimizer_config.beta2 is not None else 0.999),
                weight_decay=optimizer_config.weight_decay if optimizer_config.weight_decay is not None else 0,
                eps=optimizer_config.eps if optimizer_config.eps is not None else 1e-8,
                amsgrad=optimizer_config.amsgrad if optimizer_config.amsgrad is not None else False,
                foreach=optimizer_config.foreach if optimizer_config.foreach is not None else False,
                maximize=optimizer_config.maximize if optimizer_config.maximize is not None else False,
                capturable=optimizer_config.capturable if optimizer_config.capturable is not None else False,
                differentiable=optimizer_config.differentiable if optimizer_config.differentiable is not None else False,
                fused=optimizer_config.fused if optimizer_config.fused is not None else False,
            )

            if optimizer_config.stochastic_rounding or optimizer_config.fused_back_pass:
                patch_adam(optimizer, optimizer_config.stochastic_rounding)

        # ADAMW Optimizer
        case Optimizer.ADAMW:
            if optimizer_config.stochastic_rounding \
                    and (optimizer_config.fused or optimizer_config.foreach):
                raise RuntimeError('"stochastic_rounding" is only allowed when "fused" and "foreach" are disabled')

            if optimizer_config.fused_back_pass \
                    and (optimizer_config.fused or optimizer_config.foreach):
                raise RuntimeError('"fused_back_pass" is only allowed when "fused" and "foreach" are disabled')

            optimizer = torch.optim.AdamW(
                params=parameters,
                lr=config.learning_rate,
                betas=(optimizer_config.beta1 if optimizer_config.beta1 is not None else 0.9,
                       optimizer_config.beta2 if optimizer_config.beta2 is not None else 0.999),
                weight_decay=optimizer_config.weight_decay if optimizer_config.weight_decay is not None else 1e-2,
                eps=optimizer_config.eps if optimizer_config.eps is not None else 1e-8,
                amsgrad=optimizer_config.amsgrad if optimizer_config.amsgrad is not None else False,
                foreach=optimizer_config.foreach if optimizer_config.foreach is not None else False,
                maximize=optimizer_config.maximize if optimizer_config.maximize is not None else False,
                capturable=optimizer_config.capturable if optimizer_config.capturable is not None else False,
                differentiable=optimizer_config.differentiable if optimizer_config.differentiable is not None else False,
                fused=optimizer_config.fused if optimizer_config.fused is not None else False,
            )

            if optimizer_config.stochastic_rounding or optimizer_config.fused_back_pass:
                patch_adamw(optimizer, optimizer_config.stochastic_rounding)

        # ADAM_8BIT Optimizer
        case Optimizer.ADAM_8BIT:
            import bitsandbytes as bnb
            optimizer = bnb.optim.Adam(
                params=parameters,
                lr=config.learning_rate,
                betas=(optimizer_config.beta1 if optimizer_config.beta1 is not None else 0.9,
                       optimizer_config.beta2 if optimizer_config.beta2 is not None else 0.999),
                weight_decay=optimizer_config.weight_decay if optimizer_config.weight_decay is not None else 0,
                eps=optimizer_config.eps if optimizer_config.eps is not None else 1e-8,
                min_8bit_size=optimizer_config.min_8bit_size if optimizer_config.min_8bit_size is not None else 4096,
                percentile_clipping=optimizer_config.percentile_clipping if optimizer_config.percentile_clipping is not None else 100,
                block_wise=optimizer_config.block_wise if optimizer_config.block_wise is not None else True,
                is_paged=optimizer_config.is_paged if optimizer_config.is_paged is not None else False,
            )

        # ADAMW_8BIT Optimizer
        case Optimizer.ADAMW_8BIT:
            import bitsandbytes as bnb
            optimizer = bnb.optim.AdamW8bit(
                params=parameters,
                lr=config.learning_rate,
                betas=(optimizer_config.beta1 if optimizer_config.beta1 is not None else 0.9,
                       optimizer_config.beta2 if optimizer_config.beta2 is not None else 0.999),
                weight_decay=optimizer_config.weight_decay if optimizer_config.weight_decay is not None else 1e-2,
                eps=optimizer_config.eps if optimizer_config.eps is not None else 1e-8,
                min_8bit_size=optimizer_config.min_8bit_size if optimizer_config.min_8bit_size is not None else 4096,
                percentile_clipping=optimizer_config.percentile_clipping if optimizer_config.percentile_clipping is not None else 100,
                block_wise=optimizer_config.block_wise if optimizer_config.block_wise is not None else True,
                is_paged=optimizer_config.is_paged if optimizer_config.is_paged is not None else False,
            )

        # ADAGRAD Optimizer
        case Optimizer.ADAGRAD:
            import bitsandbytes as bnb
            optimizer = bnb.optim.Adagrad(
                params=parameters,
                lr=config.learning_rate,
                weight_decay=optimizer_config.weight_decay if optimizer_config.weight_decay is not None else 0,
                eps=optimizer_config.eps if optimizer_config.eps is not None else 1e-10,
                lr_decay=optimizer_config.lr_decay if optimizer_config.lr_decay is not None else 0,
                initial_accumulator_value=optimizer_config.initial_accumulator_value if optimizer_config.initial_accumulator_value is not None else 0,
            )

        # ADAGRAD_8BIT Optimizer
        case Optimizer.ADAGRAD_8BIT:
            import bitsandbytes as bnb
            optimizer = bnb.optim.Adagrad8bit(
                params=parameters,
                lr=config.learning_rate,
                weight_decay=optimizer_config.weight_decay if optimizer_config.weight_decay is not None else 0,
                eps=optimizer_config.eps if optimizer_config.eps is not None else 1e-10,
                lr_decay=optimizer_config.lr_decay if optimizer_config.lr_decay is not None else 0,
                initial_accumulator_value=optimizer_config.initial_accumulator_value if optimizer_config.initial_accumulator_value is not None else 0,
                min_8bit_size=optimizer_config.min_8bit_size if optimizer_config.min_8bit_size is not None else 4096,
                percentile_clipping=optimizer_config.percentile_clipping if optimizer_config.percentile_clipping is not None else 100,
                block_wise=optimizer_config.block_wise if optimizer_config.block_wise is not None else True,
            )

        # RMSPROP Optimizer
        case Optimizer.RMSPROP:
            import bitsandbytes as bnb
            optimizer = bnb.optim.RMSprop(
                params=parameters,
                lr=config.learning_rate,
                weight_decay=optimizer_config.weight_decay if optimizer_config.weight_decay is not None else 0,
                eps=optimizer_config.eps if optimizer_config.eps is not None else 1e-8,
                alpha=optimizer_config.alpha if optimizer_config.alpha is not None else 0.99,
                momentum=optimizer_config.momentum if optimizer_config.momentum is not None else 0,
                centered=optimizer_config.centered if optimizer_config.centered is not None else False,
            )

        # RMSPROP_8BIT Optimizer
        case Optimizer.RMSPROP_8BIT:
            import bitsandbytes as bnb
            optimizer = bnb.optim.RMSprop8bit(
                params=parameters,
                lr=config.learning_rate,
                weight_decay=optimizer_config.weight_decay if optimizer_config.weight_decay is not None else 0,
                eps=optimizer_config.eps if optimizer_config.eps is not None else 1e-8,
                alpha=optimizer_config.alpha if optimizer_config.alpha is not None else 0.99,
                momentum=optimizer_config.momentum if optimizer_config.momentum is not None else 0,
                centered=optimizer_config.centered if optimizer_config.centered is not None else False,
                min_8bit_size=optimizer_config.min_8bit_size if optimizer_config.min_8bit_size is not None else 4096,
                percentile_clipping=optimizer_config.percentile_clipping if optimizer_config.percentile_clipping is not None else 100,
                block_wise=optimizer_config.block_wise if optimizer_config.block_wise is not None else True,
            )

        # LION Optimizer
        case Optimizer.LION:
            import lion_pytorch as lp
            optimizer = lp.Lion(
                params=parameters,
                lr=config.learning_rate,
                betas=(optimizer_config.beta1 if optimizer_config.beta1 is not None else 0.9,
                       optimizer_config.beta2 if optimizer_config.beta2 is not None else 0.99),
                weight_decay=optimizer_config.weight_decay if optimizer_config.weight_decay is not None else 0,
                use_triton=optimizer_config.use_triton if optimizer_config.use_triton is not None else False,
            )

        # LARS Optimizer
        case Optimizer.LARS:
            import bitsandbytes as bnb
            optimizer = bnb.optim.LARS(
                params=parameters,
                lr=config.learning_rate,
                weight_decay=optimizer_config.weight_decay if optimizer_config.weight_decay is not None else 0,
                momentum=optimizer_config.momentum if optimizer_config.momentum is not None else 0,
                dampening=optimizer_config.dampening if optimizer_config.dampening is not None else 0,
                nesterov=optimizer_config.nesterov if optimizer_config.nesterov is not None else False,
                max_unorm=optimizer_config.max_unorm if optimizer_config.max_unorm is not None else 0.02,
            )

        # LARS_8BIT Optimizer
        case Optimizer.LARS_8BIT:
            import bitsandbytes as bnb
            optimizer = bnb.optim.LARS8bit(
                params=parameters,
                lr=config.learning_rate,
                weight_decay=optimizer_config.weight_decay if optimizer_config.weight_decay is not None else 0,
                momentum=optimizer_config.momentum if optimizer_config.momentum is not None else 0,
                dampening=optimizer_config.dampening if optimizer_config.dampening is not None else 0,
                nesterov=optimizer_config.nesterov if optimizer_config.nesterov is not None else False,
                min_8bit_size=optimizer_config.min_8bit_size if optimizer_config.min_8bit_size is not None else 4096,
                percentile_clipping=optimizer_config.percentile_clipping if optimizer_config.percentile_clipping is not None else 100,
                max_unorm=optimizer_config.max_unorm if optimizer_config.max_unorm is not None else 0.02,
            )

        # LAMB Optimizer
        case Optimizer.LAMB:
            import bitsandbytes as bnb
            optimizer = bnb.optim.LAMB(
                params=parameters,
                lr=config.learning_rate,
                weight_decay=optimizer_config.weight_decay if optimizer_config.weight_decay is not None else 0,
                betas=(optimizer_config.beta1 if optimizer_config.beta1 is not None else 0.9,
                       optimizer_config.beta2 if optimizer_config.beta2 is not None else 0.999),
                bias_correction=optimizer_config.bias_correction if optimizer_config.bias_correction is not None else True,
                amsgrad=optimizer_config.amsgrad if optimizer_config.amsgrad is not None else False,
                adam_w_mode=optimizer_config.adam_w_mode if optimizer_config.adam_w_mode is not None else True,
                percentile_clipping=optimizer_config.percentile_clipping if optimizer_config.percentile_clipping is not None else 100,
                block_wise=optimizer_config.block_wise if optimizer_config.block_wise is not None else False,
                max_unorm=optimizer_config.max_unorm if optimizer_config.max_unorm is not None else 1.0,
            )

        # LAMB_8BIT Optimizer
        case Optimizer.LAMB_8BIT:
            import bitsandbytes as bnb
            optimizer = bnb.optim.LAMB8bit(
                params=parameters,
                lr=config.learning_rate,
                weight_decay=optimizer_config.weight_decay if optimizer_config.weight_decay is not None else 0,
                betas=(optimizer_config.beta1 if optimizer_config.beta1 is not None else 0.9,
                       optimizer_config.beta2 if optimizer_config.beta2 is not None else 0.999),
                bias_correction=optimizer_config.bias_correction if optimizer_config.bias_correction is not None else True,
                amsgrad=optimizer_config.amsgrad if optimizer_config.amsgrad is not None else False,
                adam_w_mode=optimizer_config.adam_w_mode if optimizer_config.adam_w_mode is not None else True,
                min_8bit_size=optimizer_config.min_8bit_size if optimizer_config.min_8bit_size is not None else 4096,
                percentile_clipping=optimizer_config.percentile_clipping if optimizer_config.percentile_clipping is not None else 100,
                block_wise=optimizer_config.block_wise if optimizer_config.block_wise is not None else False,
                max_unorm=optimizer_config.max_unorm if optimizer_config.max_unorm is not None else 1.0,
            )

        # LION_8BIT Optimizer
        case Optimizer.LION_8BIT:
            import bitsandbytes as bnb
            optimizer = bnb.optim.Lion8bit(
                params=parameters,
                lr=config.learning_rate if config.learning_rate is not None else 0,
                weight_decay=optimizer_config.weight_decay if optimizer_config.weight_decay is not None else 0,
                betas=(optimizer_config.beta1 if optimizer_config.beta1 is not None else 0.9,
                       optimizer_config.beta2 if optimizer_config.beta2 is not None else 0.999),
                min_8bit_size=optimizer_config.min_8bit_size if optimizer_config.min_8bit_size is not None else 4096,
                percentile_clipping=optimizer_config.percentile_clipping if optimizer_config.percentile_clipping is not None else 100,
                block_wise=optimizer_config.block_wise if optimizer_config.block_wise is not None else True,
                is_paged=optimizer_config.is_paged if optimizer_config.is_paged is not None else False,
            )

        # Schedule-free AdamW
        case Optimizer.SCHEDULE_FREE_ADAMW:
            if config.model_type.is_wuerstchen_v2() or config.model_type.is_stable_cascade():
                raise NotImplementedError("Cannot use schedule-free optimizers with Wuerstchen-based models.")
            from schedulefree import AdamWScheduleFree
            optimizer = AdamWScheduleFree(
                params=parameters,
                lr=config.learning_rate,
                betas=(optimizer_config.beta1 if optimizer_config.beta1 is not None else 0.9,
                       optimizer_config.beta2 if optimizer_config.beta2 is not None else 0.999),
                weight_decay=optimizer_config.weight_decay if optimizer_config.weight_decay is not None else 1e-2,
                eps=optimizer_config.eps if optimizer_config.eps is not None else 1e-8,
                warmup_steps=config.learning_rate_warmup_steps,
                r=optimizer_config.r if optimizer_config.r is not None else 0,
                weight_lr_power=optimizer_config.weight_lr_power if optimizer_config.weight_lr_power is not None else 2.0,
                foreach=optimizer_config.foreach if optimizer_config.foreach is not None else False
            )

        # Schedule-free SGD
        case Optimizer.SCHEDULE_FREE_SGD:
            if config.model_type.is_wuerstchen_v2() or config.model_type.is_stable_cascade():
                raise NotImplementedError("Cannot use schedule-free optimizers with Wuerstchen models.")
            from schedulefree import SGDScheduleFree
            optimizer = SGDScheduleFree(
                params=parameters,
                lr=config.learning_rate,
                momentum=optimizer_config.momentum if optimizer_config.momentum is not None else 0,
                weight_decay=optimizer_config.weight_decay if optimizer_config.weight_decay is not None else 0,
                warmup_steps=config.learning_rate_warmup_steps,
                r=optimizer_config.r if optimizer_config.r is not None else 0,
                weight_lr_power=optimizer_config.weight_lr_power if optimizer_config.weight_lr_power is not None else 2.0,
                foreach=optimizer_config.foreach if optimizer_config.foreach is not None else False
            )

        # DADAPT_SGD Optimizer
        case Optimizer.DADAPT_SGD:
            import dadaptation as da
            optimizer = da.DAdaptSGD(
                params=parameters,
                lr=config.learning_rate,
                momentum=optimizer_config.momentum if optimizer_config.momentum is not None else 0.0,
                weight_decay=optimizer_config.weight_decay if optimizer_config.weight_decay is not None else 0,
                log_every=optimizer_config.log_every if optimizer_config.log_every is not None else 0,
                d0=optimizer_config.d0 if optimizer_config.d0 is not None else 1e-6,
                growth_rate=optimizer_config.growth_rate if optimizer_config.growth_rate is not None else float('inf'),
                fsdp_in_use=optimizer_config.fsdp_in_use if optimizer_config.fsdp_in_use is not None else False,
            )

        # DADAPT_ADAM Optimizer
        case Optimizer.DADAPT_ADAM:
            import dadaptation as da
            optimizer = da.DAdaptAdam(
                params=parameters,
                lr=config.learning_rate,
                betas=(optimizer_config.beta1 if optimizer_config.beta1 is not None else 0.9,
                       optimizer_config.beta2 if optimizer_config.beta2 is not None else 0.999),
                eps=optimizer_config.eps if optimizer_config.eps is not None else 1e-8,
                weight_decay=optimizer_config.weight_decay if optimizer_config.weight_decay is not None else 0,
                log_every=optimizer_config.log_every if optimizer_config.log_every is not None else 0,
                decouple=optimizer_config.decouple if optimizer_config.decouple is not None else False,
                use_bias_correction=optimizer_config.use_bias_correction if optimizer_config.use_bias_correction is not None else False,
                d0=optimizer_config.d0 if optimizer_config.d0 is not None else 1e-6,
                growth_rate=optimizer_config.growth_rate if optimizer_config.growth_rate is not None else float('inf'),
                fsdp_in_use=optimizer_config.fsdp_in_use if optimizer_config.fsdp_in_use is not None else False,
            )

        # DADAPT_ADAN Optimizer
        case Optimizer.DADAPT_ADAN:
            import dadaptation as da
            optimizer = da.DAdaptAdan(
                params=parameters,
                lr=config.learning_rate,
                betas=(optimizer_config.beta1 if optimizer_config.beta1 is not None else 0.98,
                       optimizer_config.beta2 if optimizer_config.beta2 is not None else 0.92,
                       optimizer_config.beta3 if optimizer_config.beta3 is not None else 0.99),
                eps=optimizer_config.eps if optimizer_config.eps is not None else 1e-8,
                weight_decay=optimizer_config.weight_decay if optimizer_config.weight_decay is not None else 0.02,
                no_prox=optimizer_config.no_prox if optimizer_config.no_prox is not None else False,
                log_every=optimizer_config.log_every if optimizer_config.log_every is not None else 0,
                d0=optimizer_config.d0 if optimizer_config.d0 is not None else 1e-6,
                growth_rate=optimizer_config.growth_rate if optimizer_config.growth_rate is not None else float('inf'),
            )

        # DADAPT_ADA_GRAD Optimizer
        case Optimizer.DADAPT_ADA_GRAD:
            import dadaptation as da
            optimizer = da.DAdaptAdaGrad(
                params=parameters,
                lr=config.learning_rate,
                momentum=optimizer_config.momentum if optimizer_config.momentum is not None else 0,
                log_every=optimizer_config.log_every if optimizer_config.log_every is not None else 0,
                weight_decay=optimizer_config.weight_decay if optimizer_config.weight_decay is not None else 0.0,
                eps=optimizer_config.eps if optimizer_config.eps is not None else 0.0,
                d0=optimizer_config.d0 if optimizer_config.d0 is not None else 1e-6,
                growth_rate=optimizer_config.growth_rate if optimizer_config.growth_rate is not None else float('inf'),
            )

        # DADAPT_LION Optimizer
        case Optimizer.DADAPT_LION:
            import dadaptation as da
            optimizer = da.DAdaptLion(
                params=parameters,
                lr=config.learning_rate,
                betas=(optimizer_config.beta1 if optimizer_config.beta1 is not None else 0.9,
                       optimizer_config.beta2 if optimizer_config.beta2 is not None else 0.999),
                weight_decay=optimizer_config.weight_decay if optimizer_config.weight_decay is not None else 0.0,
                log_every=optimizer_config.log_every if optimizer_config.log_every is not None else 0,
                d0=optimizer_config.d0 if optimizer_config.d0 is not None else 1e-6,
                fsdp_in_use=optimizer_config.fsdp_in_use if optimizer_config.fsdp_in_use is not None else False,
            )

        # PRODIGY Optimizer
        case Optimizer.PRODIGY:
            import prodigyopt
            optimizer = prodigyopt.Prodigy(
                params=parameters,
                lr=config.learning_rate,
                betas=(optimizer_config.beta1 if optimizer_config.beta1 is not None else 0.9,
                       optimizer_config.beta2 if optimizer_config.beta2 is not None else 0.999),
                beta3=optimizer_config.beta3 if optimizer_config.beta3 is not None else None,
                eps=optimizer_config.eps if optimizer_config.eps is not None else 1e-8,
                weight_decay=optimizer_config.weight_decay if optimizer_config.weight_decay is not None else 0,
                decouple=optimizer_config.decouple if optimizer_config.decouple is not None else True,
                use_bias_correction=optimizer_config.use_bias_correction if optimizer_config.use_bias_correction is not None else False,
                safeguard_warmup=optimizer_config.safeguard_warmup if optimizer_config.safeguard_warmup is not None else False,
                d0=optimizer_config.d0 if optimizer_config.d0 is not None else 1e-6,
                d_coef=optimizer_config.d_coef if optimizer_config.d_coef is not None else 1.0,
                growth_rate=optimizer_config.growth_rate if optimizer_config.growth_rate is not None else float('inf'),
                fsdp_in_use=optimizer_config.fsdp_in_use if optimizer_config.fsdp_in_use is not None else False,
            )

        # ADAFactor Optimizer
        case Optimizer.ADAFACTOR:
            from transformers.optimization import Adafactor

            if optimizer_config.relative_step:
                for parameter in parameters:
                    if isinstance(parameter, dict) and 'lr' in parameter:
                        parameter.pop('lr')

            optimizer = Adafactor(
                params=parameters,
                lr=None if optimizer_config.relative_step == True else config.learning_rate,
                eps=(optimizer_config.eps if optimizer_config.eps is not None else 1e-30,
                     optimizer_config.eps2 if optimizer_config.eps2 is not None else 1e-3),
                clip_threshold=optimizer_config.clip_threshold if optimizer_config.clip_threshold is not None else 1.0,
                decay_rate=optimizer_config.decay_rate if optimizer_config.decay_rate is not None else -0.8,
                beta1=optimizer_config.beta1 if optimizer_config.beta1 is not None else None,
                weight_decay=optimizer_config.weight_decay if optimizer_config.weight_decay is not None else 0.0,
                scale_parameter=optimizer_config.scale_parameter if optimizer_config.scale_parameter is not None else True,
                relative_step=optimizer_config.relative_step if optimizer_config.relative_step is not None else True,
                warmup_init=optimizer_config.warmup_init if optimizer_config.warmup_init is not None else False,
            )

            patch_adafactor(optimizer, optimizer_config.stochastic_rounding)

        # CAME Optimizer
        case Optimizer.CAME:
            from modules.util.optimizer.CAME import CAME
            optimizer = CAME(
                params=parameters,
                lr=config.learning_rate,
                eps=(optimizer_config.eps if optimizer_config.eps is not None else 1e-30,
                     optimizer_config.eps2 if optimizer_config.eps2 is not None else 1e-16),
                betas=(optimizer_config.beta1 if optimizer_config.beta1 is not None else 0.9,
                       optimizer_config.beta2 if optimizer_config.beta2 is not None else 0.999,
                       optimizer_config.beta3 if optimizer_config.beta3 is not None else 0.9999),
                weight_decay=optimizer_config.weight_decay if optimizer_config.weight_decay is not None else 0,
                stochastic_rounding=optimizer_config.stochastic_rounding
            )

<<<<<<< HEAD
        # ADABELIEF Optimizer
        case Optimizer.ADABELIEF:
            from timm.optim.adabelief import AdaBelief
            optimizer = AdaBelief(
                params=parameters,
                lr=config.learning_rate if config.learning_rate is not None else 0,
                weight_decay=optimizer_config.weight_decay if optimizer_config.weight_decay is not None else 0,
                betas=(optimizer_config.beta1 if optimizer_config.beta1 is not None else 0.9,
                       optimizer_config.beta2 if optimizer_config.beta2 is not None else 0.999),
                eps=optimizer_config.eps if optimizer_config.eps is not None else 1e-16,
                amsgrad=optimizer_config.amsgrad if optimizer_config.amsgrad is not None else False,
                decoupled_decay=optimizer_config.decoupled_decay if optimizer_config.decoupled_decay is not None else True,
                fixed_decay=optimizer_config.fixed_decay if optimizer_config.fixed_decay is not None else False,
                rectify=optimizer_config.rectify if optimizer_config.rectify is not None else True,
                degenerated_to_sgd=optimizer_config.degenerated_to_sgd if optimizer_config.degenerated_to_sgd is not None else True,
            )

        # TIGER Optimizer
        case Optimizer.TIGER:
            from pytorch_optimizer.optimizer.tiger import Tiger
            optimizer = Tiger(
                params=parameters,
                lr=config.learning_rate if config.learning_rate is not None else 0,
                weight_decay=optimizer_config.weight_decay if optimizer_config.weight_decay is not None else 0,
                beta=optimizer_config.beta1 if optimizer_config.beta1 is not None else 0.9,
                weight_decouple=optimizer_config.decoupled_decay if optimizer_config.decoupled_decay is not None else True,
                fixed_decay=optimizer_config.fixed_decay if optimizer_config.fixed_decay is not None else False,
            )

        # AIDA Optimizer
        case Optimizer.AIDA:
            from pytorch_optimizer.optimizer.aida import Aida
            optimizer = Aida(
                params=parameters,
                lr=config.learning_rate if config.learning_rate is not None else 0,
                weight_decay=optimizer_config.weight_decay if optimizer_config.weight_decay is not None else 0.0,
                betas=(optimizer_config.beta1 if optimizer_config.beta1 is not None else 0.9,
                       optimizer_config.beta2 if optimizer_config.beta2 is not None else 0.999),
                weight_decouple=optimizer_config.decoupled_decay if optimizer_config.decoupled_decay is not None else True,
                fixed_decay=optimizer_config.fixed_decay if optimizer_config.fixed_decay is not None else False,
                k=optimizer_config.k if optimizer_config.k is not None else 2,
                xi=optimizer_config.xi if optimizer_config.xi is not None else 1e-20,
                rectify=optimizer_config.rectify if optimizer_config.rectify is not None else False,
                n_sma_threshold=optimizer_config.n_sma_threshold if optimizer_config.n_sma_threshold is not None else 5,
                degenerated_to_sgd=optimizer_config.degenerated_to_sgd if optimizer_config.degenerated_to_sgd is not None else True,
                ams_bound=optimizer_config.ams_bound if optimizer_config.ams_bound is not None else False,
                r=optimizer_config.r if optimizer_config.r is not None else 0.95,
                adanorm=optimizer_config.adanorm if optimizer_config.adanorm is not None else False,
                adam_debias=optimizer_config.adam_debias if optimizer_config.adam_debias is not None else False,
                eps=optimizer_config.eps if optimizer_config.eps is not None else 1e-8,
            )


    if state_dict is not None:
=======
    if state_dict is not None and optimizer is not None:
>>>>>>> 9c0275dc
        if 'param_group_mapping' not in state_dict:
            # Old method of loading the optimizer state. This only works if the param groups did not change.
            for i, params in enumerate(parameters):
                state_dict['param_groups'][i]['lr'] = params['lr']
                state_dict['param_groups'][i]['initial_lr'] = params['initial_lr']
        else:
            # New method of loading the optimizer state. Each group is mapped by a unique name.
            old_state = state_dict['state']
            old_param_groups = state_dict['param_groups']
            old_group_mapping = state_dict['param_group_mapping']
            old_group_optimizer_mapping = state_dict['param_group_optimizer_mapping']

            new_param_groups = optimizer.state_dict()['param_groups']
            new_group_mapping = parameter_group_collection.unique_name_mapping

            state = {}
            param_groups = []
            state_index = 0

            for new_group_index, unique_group_name in enumerate(new_group_mapping):
                if (unique_group_name in old_group_mapping and str(config.optimizer.optimizer) ==
                        old_group_optimizer_mapping[old_group_mapping.index(unique_group_name)]):
                    # the group state was saved in state_dict
                    old_group_index = old_group_mapping.index(unique_group_name)
                    new_group = new_param_groups[new_group_index]
                    old_group = old_param_groups[old_group_index]
                    for i, old_state_index in enumerate(old_group['params']):
                        if old_state_index in old_state:
                            state[state_index] = old_state[old_state_index]
                        old_group['params'][i] = state_index
                        state_index += 1
                    param_groups.append(old_group)

                    old_group['lr'] = new_group['lr']
                    old_group['initial_lr'] = new_group['initial_lr']
                else:
                    # the group state was not saved, initialize with an empty group state
                    new_group = new_param_groups[new_group_index]
                    for i, old_state_index in enumerate(new_group['params']):
                        new_group['params'][i] = state_index
                        state_index += 1
                    param_groups.append(new_group)

            state_dict['state'] = state
            state_dict['param_groups'] = param_groups

        optimizer.load_state_dict(state_dict)

    return optimizer


def create_ema(
        parameters: Iterable[Parameter] | list[dict],
        state_dict: dict | None,
        config: TrainConfig,
) -> EMAModuleWrapper | None:
    if config.ema == EMAMode.GPU:
        device = torch.device(config.train_device)
    elif config.ema == EMAMode.CPU:
        device = torch.device("cpu")
    else:
        return None

    ema = EMAModuleWrapper(
        parameters=parameters,
        decay=config.ema_decay,
        update_step_interval=config.ema_update_step_interval,
        device=device,
    )

    if state_dict is not None:
        ema.load_state_dict(state_dict)

    return ema


def create_lr_scheduler(
        config: TrainConfig,
        optimizer: torch.optim.Optimizer,
        learning_rate_scheduler: LearningRateScheduler,
        warmup_steps: int,
        num_cycles: float,
        num_epochs: int,
        batch_size: int,
        approximate_epoch_length: int,
        gradient_accumulation_steps: int,
        global_step: int = 0,
) -> LRScheduler:
    steps_per_epoch = approximate_epoch_length
    total_steps = int(steps_per_epoch * num_epochs / gradient_accumulation_steps)
    warmup_steps = int(warmup_steps / gradient_accumulation_steps)
    scheduler_steps = total_steps - warmup_steps

    # Force schedule-free algorithms to constant schedule.
    if config.optimizer.optimizer.is_schedule_free:
        learning_rate_scheduler = LearningRateScheduler.CONSTANT

    match learning_rate_scheduler:
        case LearningRateScheduler.CONSTANT:
            lr_lambda = lr_lambda_constant()

        case LearningRateScheduler.LINEAR:
            lr_lambda = lr_lambda_linear(
                scheduler_steps
            )

        case LearningRateScheduler.COSINE:
            lr_lambda = lr_lambda_cosine(
                scheduler_steps
            )

        case LearningRateScheduler.COSINE_WITH_RESTARTS:
            lr_lambda = lr_lambda_cosine_with_restarts(
                scheduler_steps, num_cycles
            )

        case LearningRateScheduler.COSINE_WITH_HARD_RESTARTS:
            lr_lambda = lr_lambda_cosine_with_hard_restarts(
                scheduler_steps, num_cycles
            )
        case LearningRateScheduler.REX:
            lr_lambda = lr_lambda_rex(
                scheduler_steps
            )
        case LearningRateScheduler.ADAFACTOR:
            from transformers.optimization import AdafactorSchedule
            return AdafactorSchedule(
                optimizer,
                initial_lr=optimizer.state_dict()['param_groups'][0]['initial_lr'],
            )
        case LearningRateScheduler.CUSTOM:
            # Special case. Unlike the others, we return from here.
            if not config.custom_learning_rate_scheduler:
                raise AssertionError("Must specify a class when using a custom LR scheduler.")
            if "." not in config.custom_learning_rate_scheduler:
                raise AssertionError("Custom class name must be in the format <module>.<class>")
            klass = config.custom_learning_rate_scheduler.split(".")[-1]
            module = config.custom_learning_rate_scheduler.removesuffix("." + klass)
            module = importlib.import_module(module)
            klass = getattr(module, klass)
            # Compile arguments into single dict.
            args = {}
            for pd in config.scheduler_params:
                key = pd["key"]
                value = pd["value"]
                # Special values
                match value:
                    case "%LR%":
                        value = config.learning_rate
                    case "%EPOCHS%":
                        value = num_epochs
                    case "%STEPS_PER_EPOCH%":
                        value = steps_per_epoch
                    case "%TOTAL_STEPS%":
                        value = total_steps
                    case "%SCHEDULER_STEPS%":
                        value = scheduler_steps
                    case _:
                        value = ast.literal_eval(value)
                args[key] = value
            scheduler = klass(optimizer=optimizer,
                              last_epoch=int(global_step / gradient_accumulation_steps) - 1,
                              **args)
            if warmup_steps > 0:
                warmup_scheduler = LambdaLR(
                    optimizer=optimizer,
                    lr_lambda=lr_lambda_warmup(warmup_steps, lr_lambda_constant()),
                    last_epoch=int(global_step / gradient_accumulation_steps) - 1)
                scheduler = SequentialLR(
                    optimizer,
                    schedulers=[warmup_scheduler, scheduler],
                    milestones=[warmup_steps],
                    last_epoch=int(global_step / gradient_accumulation_steps) - 1)
            return scheduler
        case _:
            lr_lambda = lr_lambda_constant()

    if warmup_steps > 0 and not config.optimizer.optimizer.is_schedule_free:
        lr_lambda = lr_lambda_warmup(warmup_steps, lr_lambda)

    return LambdaLR(
        optimizer=optimizer,
        lr_lambda=lr_lambda,
        last_epoch=int(global_step / gradient_accumulation_steps) - 1,
    )


def create_noise_scheduler(
        noise_scheduler: NoiseScheduler,
        original_noise_scheduler: SchedulerMixin = None,
        num_inference_timesteps: int = None,
):
    scheduler = None

    num_inference_timesteps = num_inference_timesteps or 20
    num_train_timesteps = original_noise_scheduler.config.num_train_timesteps if hasattr(
        original_noise_scheduler.config, "num_train_timesteps") else 1000
    beta_start = original_noise_scheduler.config.beta_start if hasattr(original_noise_scheduler.config,
                                                                       "beta_start") else 0.00085
    beta_end = original_noise_scheduler.config.beta_end if hasattr(original_noise_scheduler.config,
                                                                   "beta_end") else 0.012
    beta_schedule = original_noise_scheduler.config.beta_schedule if hasattr(original_noise_scheduler.config,
                                                                             "beta_schedule") else "scaled_linear"
    prediction_type = original_noise_scheduler.config.prediction_type if hasattr(original_noise_scheduler.config,
                                                                                 "prediction_type") else "epsilon"

    match noise_scheduler:
        case NoiseScheduler.DDIM:
            scheduler = DDIMScheduler(
                num_train_timesteps=num_train_timesteps,
                beta_start=beta_start,
                beta_end=beta_end,
                beta_schedule=beta_schedule,
                trained_betas=None,
                clip_sample=False,
                set_alpha_to_one=False,
                steps_offset=1,
                prediction_type=prediction_type,
            )
        case NoiseScheduler.EULER:
            scheduler = EulerDiscreteScheduler(
                num_train_timesteps=num_train_timesteps,
                beta_start=beta_start,
                beta_end=beta_end,
                beta_schedule=beta_schedule,
                trained_betas=None,
                steps_offset=1,
                prediction_type=prediction_type,
                use_karras_sigmas=False,
            )
        case NoiseScheduler.EULER_A:
            scheduler = EulerAncestralDiscreteScheduler(
                num_train_timesteps=num_train_timesteps,
                beta_start=beta_start,
                beta_end=beta_end,
                beta_schedule=beta_schedule,
                trained_betas=None,
                steps_offset=1,
                prediction_type=prediction_type,
            )
        case NoiseScheduler.DPMPP:
            scheduler = DPMSolverMultistepScheduler(
                num_train_timesteps=num_train_timesteps,
                beta_start=beta_start,
                beta_end=beta_end,
                beta_schedule=beta_schedule,
                trained_betas=None,
                steps_offset=0,
                prediction_type=prediction_type,
                use_karras_sigmas=False,
                algorithm_type="dpmsolver++"
            )
        case NoiseScheduler.DPMPP_SDE:
            scheduler = DPMSolverMultistepScheduler(
                num_train_timesteps=num_train_timesteps,
                beta_start=beta_start,
                beta_end=beta_end,
                beta_schedule=beta_schedule,
                trained_betas=None,
                steps_offset=0,
                prediction_type=prediction_type,
                use_karras_sigmas=False,
                algorithm_type="sde-dpmsolver++"
            )
        case NoiseScheduler.UNIPC:
            scheduler = UniPCMultistepScheduler(
                num_train_timesteps=num_train_timesteps,
                beta_start=beta_start,
                beta_end=beta_end,
                beta_schedule=beta_schedule,
                trained_betas=None,
                steps_offset=1,
                prediction_type=prediction_type,
                use_karras_sigmas=False,
            )
        case NoiseScheduler.EULER_KARRAS:
            scheduler = EulerDiscreteScheduler(
                num_train_timesteps=num_train_timesteps,
                beta_start=beta_start,
                beta_end=beta_end,
                beta_schedule=beta_schedule,
                trained_betas=None,
                steps_offset=1,
                prediction_type=prediction_type,
                use_karras_sigmas=True,
            )
        case NoiseScheduler.DPMPP_KARRAS:
            scheduler = DPMSolverMultistepScheduler(
                num_train_timesteps=num_train_timesteps,
                beta_start=beta_start,
                beta_end=beta_end,
                beta_schedule=beta_schedule,
                trained_betas=None,
                steps_offset=1,
                prediction_type=prediction_type,
                use_karras_sigmas=True,
                algorithm_type="dpmsolver++"
            )
        case NoiseScheduler.DPMPP_SDE_KARRAS:
            scheduler = DPMSolverMultistepScheduler(
                num_train_timesteps=num_train_timesteps,
                beta_start=beta_start,
                beta_end=beta_end,
                beta_schedule=beta_schedule,
                trained_betas=None,
                steps_offset=1,
                prediction_type=prediction_type,
                use_karras_sigmas=True,
                algorithm_type="sde-dpmsolver++"
            )
        case NoiseScheduler.UNIPC_KARRAS:
            scheduler = UniPCMultistepScheduler(
                num_train_timesteps=num_train_timesteps,
                beta_start=beta_start,
                beta_end=beta_end,
                beta_schedule=beta_schedule,
                trained_betas=None,
                steps_offset=1,
                prediction_type=prediction_type,
                use_karras_sigmas=True,
            )

    if scheduler:
        scheduler.set_timesteps(num_inference_timesteps)

    return scheduler<|MERGE_RESOLUTION|>--- conflicted
+++ resolved
@@ -756,7 +756,6 @@
                 stochastic_rounding=optimizer_config.stochastic_rounding
             )
 
-<<<<<<< HEAD
         # ADABELIEF Optimizer
         case Optimizer.ADABELIEF:
             from timm.optim.adabelief import AdaBelief
@@ -809,11 +808,7 @@
                 eps=optimizer_config.eps if optimizer_config.eps is not None else 1e-8,
             )
 
-
-    if state_dict is not None:
-=======
     if state_dict is not None and optimizer is not None:
->>>>>>> 9c0275dc
         if 'param_group_mapping' not in state_dict:
             # Old method of loading the optimizer state. This only works if the param groups did not change.
             for i, params in enumerate(parameters):
