--- conflicted
+++ resolved
@@ -1214,12 +1214,9 @@
                 normuon_eps=optimizer_config.normuon_eps if optimizer_config.normuon_eps is not None else 1e-8,
                 low_rank_ortho=optimizer_config.low_rank_ortho if optimizer_config.low_rank_ortho is not None else False,
                 ortho_rank=optimizer_config.ortho_rank if optimizer_config.ortho_rank is not None else 128,
-<<<<<<< HEAD
-                compiled_optimizer=optimizer_config.compiled_optimizer if optimizer_config.compiled_optimizer is not None else False,
-=======
                 accelerated_ns=optimizer_config.accelerated_ns if optimizer_config.accelerated_ns is not None else False,
                 orthogonal_gradient=optimizer_config.orthogonal_gradient if optimizer_config.orthogonal_gradient is not None else False,
->>>>>>> 593fb3ac
+                compiled_optimizer=optimizer_config.compiled_optimizer if optimizer_config.compiled_optimizer is not None else False,
                 **adam_kwargs
             )
 
@@ -1258,15 +1255,12 @@
                 alpha_grad=optimizer_config.alpha_grad if optimizer_config.alpha_grad is not None else 100,
                 low_rank_ortho=optimizer_config.low_rank_ortho if optimizer_config.low_rank_ortho is not None else False,
                 ortho_rank=optimizer_config.ortho_rank if optimizer_config.ortho_rank is not None else 128,
-<<<<<<< HEAD
+                normuon_variant=optimizer_config.normuon_variant if optimizer_config.normuon_variant is not None else False,
+                accelerated_ns=optimizer_config.accelerated_ns if optimizer_config.accelerated_ns is not None else False,
+                orthogonal_gradient=optimizer_config.orthogonal_gradient if optimizer_config.orthogonal_gradient is not None else False,
                 compiled_optimizer=optimizer_config.compiled_optimizer if optimizer_config.compiled_optimizer is not None else False,
                 normuon_variant=optimizer_config.normuon_variant if optimizer_config.normuon_variant is not None else False,
                 accelerated_ns=optimizer_config.accelerated_ns if optimizer_config.accelerated_ns is not None else False,
-=======
-                normuon_variant=optimizer_config.normuon_variant if optimizer_config.normuon_variant is not None else False,
-                accelerated_ns=optimizer_config.accelerated_ns if optimizer_config.accelerated_ns is not None else False,
-                orthogonal_gradient=optimizer_config.orthogonal_gradient if optimizer_config.orthogonal_gradient is not None else False,
->>>>>>> 593fb3ac
                 **adam_kwargs
             )
 
