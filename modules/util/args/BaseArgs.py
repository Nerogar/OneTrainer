from enum import Enum
from typing import Any


class BaseArgs:
    def __init__(self, data: list[(str, Any, type, bool)]):
        self.types = {}
        self.nullables = {}
        for (name, value, var_type, nullable) in data:
            setattr(self, name, value)
            self.types[name] = var_type
            self.nullables[name] = nullable

    def to_dict(self) -> dict:
        data = {}
        for (name, _) in self.types.items():
            value = getattr(self, name)
            if isinstance(value, str):
                data[name] = value
            elif isinstance(value, Enum):
                data[name] = str(value)
            elif isinstance(value, bool):
                data[name] = value
            elif isinstance(value, int):
                data[name] = value
            elif isinstance(value, float):
<<<<<<< HEAD
                data[key] = value
            elif isinstance(value, tuple) and len(value) == 2:
                data[key] = {"x": value[0], "y": value[1]}
            elif value is None:
                data[key] = "None"
            elif value in [float('inf'), float('-inf'), int('inf'), int('-inf')]:
                data[key] = str(value)
=======
                data[name] = value
>>>>>>> 3437bfd8
            else:
                data[name] = value

        return data

    def from_dict(self, data):
        for (name, _) in self.types.items():
            try:
<<<<<<< HEAD
                if isinstance(value, str):
                    setattr(self, key, data[key])
                elif isinstance(value, Enum):
                    enum_type = type(getattr(self, key))
                    setattr(self, key, enum_type[data[key]])
                elif isinstance(value, bool):
                    setattr(self, key, data[key])
                elif isinstance(value, int):
                    setattr(self, key, int(data[key]))
                elif isinstance(value, float):
                    setattr(self, key, float(data[key]))
                elif isinstance(value, tuple) and "x" in data[key] and "y" in data[key]:
                    setattr(self, key, (data[key]["x"], data[key]["y"]))
                elif data[key] == "None":
                    setattr(self, key, data[key])
                elif data[key] in ["inf", "-inf"]:
                    if isinstance(value, int):
                        setattr(self, key, int(float(data[key])))
                    else:
                        setattr(self, key, float(data[key]))
=======
                if self.types[name] == str:
                    setattr(self, name, data[name])
                elif issubclass(self.types[name], Enum):
                    if isinstance(data[name], str):
                        if self.nullables[name]:
                            setattr(self, name, None if data[name] is None else self.types[name][data[name]])
                        else:
                            setattr(self, name, self.types[name][data[name]])
                    else:
                        setattr(self, name, data[name])
                elif self.types[name] == bool:
                    setattr(self, name, data[name])
                elif self.types[name] == int:
                    if self.nullables[name]:
                        setattr(self, name, None if data[name] is None else int(data[name]))
                    else:
                        setattr(self, name, int(data[name]))
                elif self.types[name] == float:
                    if self.nullables[name]:
                        setattr(self, name, None if data[name] is None else float(data[name]))
                    else:
                        setattr(self, name, float(data[name]))
>>>>>>> 3437bfd8
                else:
                    setattr(self, name, data[name])
            except Exception:
                if name in data:
                    print(f"Could not set {name} as {str(data[name])}")
                else:
<<<<<<< HEAD
                    print(f"Could not set {key}, not found.")
=======
                    print(f"Could not set {name}, not found.")

>>>>>>> 3437bfd8
        return self

    def __to_arg_name(self, var_name: str) -> str:
        return "--" + var_name.replace('_', '-')

    def __to_var_name(self, arg_name: str) -> str:
        return arg_name.lstrip('-').replace('-', '_')

    def to_args(self) -> str:
        data = []
        for (name, _) in self.types.items():
            value = getattr(self, name)
            if isinstance(value, str):
                data.append(f"{self.__to_arg_name(name)}=\"{value}\"")
            elif isinstance(value, Enum):
                data.append(f"{self.__to_arg_name(name)}=\"{str(value)}\"")
            elif isinstance(value, bool):
                if value:
                    data.append(self.__to_arg_name(name))
            elif isinstance(value, int):
                data.append(f"{self.__to_arg_name(name)}=\"{str(value)}\"")
            elif isinstance(value, float):
                data.append(f"{self.__to_arg_name(name)}=\"{str(value)}\"")
            elif value is not None:
<<<<<<< HEAD
                data.append(f"{self.__to_arg_name(key)}=\"{str(value)}\"")
            elif isinstance(value, tuple) and len(value) == 2:
                data.append(f"{self.__to_arg_name(key)}=\"({value[0]}, {value[1]})\"")
            elif value is None:
                data.append(f"{self.__to_arg_name(key)}=\"None\"")
            elif value in [float('inf'), float('-inf'), int('inf'), int('-inf')]:
                data.append(f"{self.__to_arg_name(key)}=\"{str(value)}\"")
            elif value is not None:
                data.append(f"{self.__to_arg_name(key)}=\"{str(value)}\"")
=======
                data.append(f"{self.__to_arg_name(name)}=\"{str(value)}\"")
>>>>>>> 3437bfd8

        return ' '.join(data)<|MERGE_RESOLUTION|>--- conflicted
+++ resolved
@@ -24,17 +24,13 @@
             elif isinstance(value, int):
                 data[name] = value
             elif isinstance(value, float):
-<<<<<<< HEAD
-                data[key] = value
+                data[name] = value
             elif isinstance(value, tuple) and len(value) == 2:
-                data[key] = {"x": value[0], "y": value[1]}
+                data[name] = {"x": value[0], "y": value[1]}
             elif value is None:
-                data[key] = "None"
+                data[name] = "None"
             elif value in [float('inf'), float('-inf'), int('inf'), int('-inf')]:
-                data[key] = str(value)
-=======
-                data[name] = value
->>>>>>> 3437bfd8
+                data[name] = str(value)
             else:
                 data[name] = value
 
@@ -43,28 +39,6 @@
     def from_dict(self, data):
         for (name, _) in self.types.items():
             try:
-<<<<<<< HEAD
-                if isinstance(value, str):
-                    setattr(self, key, data[key])
-                elif isinstance(value, Enum):
-                    enum_type = type(getattr(self, key))
-                    setattr(self, key, enum_type[data[key]])
-                elif isinstance(value, bool):
-                    setattr(self, key, data[key])
-                elif isinstance(value, int):
-                    setattr(self, key, int(data[key]))
-                elif isinstance(value, float):
-                    setattr(self, key, float(data[key]))
-                elif isinstance(value, tuple) and "x" in data[key] and "y" in data[key]:
-                    setattr(self, key, (data[key]["x"], data[key]["y"]))
-                elif data[key] == "None":
-                    setattr(self, key, data[key])
-                elif data[key] in ["inf", "-inf"]:
-                    if isinstance(value, int):
-                        setattr(self, key, int(float(data[key])))
-                    else:
-                        setattr(self, key, float(data[key]))
-=======
                 if self.types[name] == str:
                     setattr(self, name, data[name])
                 elif issubclass(self.types[name], Enum):
@@ -87,19 +61,22 @@
                         setattr(self, name, None if data[name] is None else float(data[name]))
                     else:
                         setattr(self, name, float(data[name]))
->>>>>>> 3437bfd8
+                elif isinstance(data[name], tuple) and "x" in data[name] and "y" in data[name]:
+                    setattr(self, name, (data[name]["x"], data[name]["y"]))
+                elif data[name] == "None":
+                    setattr(self, name, data[name])
+                elif data[name] in ["inf", "-inf"]:
+                    if isinstance(data[name], int):
+                        setattr(self, name, int(float(data[name])))
+                    else:
+                        setattr(self, name, float(data[name]))
                 else:
                     setattr(self, name, data[name])
             except Exception:
                 if name in data:
                     print(f"Could not set {name} as {str(data[name])}")
                 else:
-<<<<<<< HEAD
-                    print(f"Could not set {key}, not found.")
-=======
                     print(f"Could not set {name}, not found.")
-
->>>>>>> 3437bfd8
         return self
 
     def __to_arg_name(self, var_name: str) -> str:
@@ -124,18 +101,14 @@
             elif isinstance(value, float):
                 data.append(f"{self.__to_arg_name(name)}=\"{str(value)}\"")
             elif value is not None:
-<<<<<<< HEAD
-                data.append(f"{self.__to_arg_name(key)}=\"{str(value)}\"")
+                data.append(f"{self.__to_arg_name(name)}=\"{str(value)}\"")
             elif isinstance(value, tuple) and len(value) == 2:
-                data.append(f"{self.__to_arg_name(key)}=\"({value[0]}, {value[1]})\"")
+                data.append(f"{self.__to_arg_name(name)}=\"({value[0]}, {value[1]})\"")
             elif value is None:
-                data.append(f"{self.__to_arg_name(key)}=\"None\"")
+                data.append(f"{self.__to_arg_name(name)}=\"None\"")
             elif value in [float('inf'), float('-inf'), int('inf'), int('-inf')]:
-                data.append(f"{self.__to_arg_name(key)}=\"{str(value)}\"")
+                data.append(f"{self.__to_arg_name(name)}=\"{str(value)}\"")
             elif value is not None:
-                data.append(f"{self.__to_arg_name(key)}=\"{str(value)}\"")
-=======
                 data.append(f"{self.__to_arg_name(name)}=\"{str(value)}\"")
->>>>>>> 3437bfd8
 
         return ' '.join(data)