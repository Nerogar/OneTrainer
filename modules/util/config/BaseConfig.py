--- conflicted
+++ resolved
@@ -84,24 +84,18 @@
                 elif self.types[name] == list or get_origin(self.types[name]) == list:
                     if len(get_args(self.types[name])) > 0 and issubclass(get_args(self.types[name])[0], BaseConfig):
                         list_type = get_args(self.types[name])[0]
-<<<<<<< HEAD
-                        old_value = getattr(self, name) if hasattr(self, name) else []
-                        value = []
-                        for i in range(max(len(old_value), len(data[name]))):
-                            if i < len(old_value) and i < len(data[name]):
-                                value.append(old_value[i].from_dict(data[name][i]))
-                            elif i < len(old_value):
-                                value.append(old_value[i])
-                            else:
-                                value.append(list_type.default_values().from_dict(data[name][i]))
-=======
                         if data[name] is not None:
+                            old_value = getattr(self, name) if hasattr(self, name) else []
                             value = []
-                            for list_entry in data[name]:
-                                value.append(list_type.default_values().from_dict(list_entry))
+                            for i in range(max(len(old_value), len(data[name]))):
+                                if i < len(old_value) and i < len(data[name]):
+                                    value.append(old_value[i].from_dict(data[name][i]))
+                                elif i < len(old_value):
+                                    value.append(old_value[i])
+                                else:
+                                    value.append(list_type.default_values().from_dict(data[name][i]))
                         else:
                             value = None
->>>>>>> 970e9a94
                         setattr(self, name, value)
                     else:
                         setattr(self, name, data[name])
