import json
import os
import uuid
from copy import deepcopy
from typing import Any

from modules.util.config.BaseConfig import BaseConfig
from modules.util.config.CloudConfig import CloudConfig
from modules.util.config.ConceptConfig import ConceptConfig
from modules.util.config.SampleConfig import SampleConfig
from modules.util.config.SecretsConfig import SecretsConfig
from modules.util.enum.AudioFormat import AudioFormat
from modules.util.enum.ConfigPart import ConfigPart
from modules.util.enum.DataType import DataType
from modules.util.enum.EMAMode import EMAMode
from modules.util.enum.GradientCheckpointingMethod import GradientCheckpointingMethod
from modules.util.enum.GradientReducePrecision import GradientReducePrecision
from modules.util.enum.ImageFormat import ImageFormat
from modules.util.enum.LearningRateScaler import LearningRateScaler
from modules.util.enum.LearningRateScheduler import LearningRateScheduler
from modules.util.enum.LossScaler import LossScaler
from modules.util.enum.LossWeight import LossWeight
from modules.util.enum.ModelFormat import ModelFormat
from modules.util.enum.ModelType import ModelType, PeftType
from modules.util.enum.Optimizer import Optimizer
from modules.util.enum.TimestepDistribution import TimestepDistribution
from modules.util.enum.TimeUnit import TimeUnit
from modules.util.enum.TrainingMethod import TrainingMethod
from modules.util.enum.VideoFormat import VideoFormat
from modules.util.ModelNames import EmbeddingName, ModelNames
from modules.util.ModelWeightDtypes import ModelWeightDtypes
from modules.util.torch_util import default_device


class TrainOptimizerConfig(BaseConfig):
    optimizer: Optimizer
    adam_w_mode: bool
    alpha: float
    amsgrad: bool
    beta1: float
    beta2: float
    beta3: float
    bias_correction: bool
    block_wise: bool
    capturable: bool
    centered: bool
    clip_threshold: float
    d0: float
    d_coef: float
    dampening: float
    decay_rate: float
    decouple: bool
    differentiable: bool
    eps: float
    eps2: float
    foreach: bool
    fsdp_in_use: bool
    fused: bool
    fused_back_pass: bool
    growth_rate: float
    initial_accumulator_value: int
    initial_accumulator: float
    is_paged: bool
    log_every: int
    lr_decay: float
    max_unorm: float
    maximize: bool
    min_8bit_size: int
    quant_block_size: int
    momentum: float
    nesterov: bool
    no_prox: bool
    optim_bits: int
    percentile_clipping: int
    r: float
    relative_step: bool
    safeguard_warmup: bool
    scale_parameter: bool
    stochastic_rounding: bool
    use_bias_correction: bool
    use_triton: bool
    warmup_init: bool
    weight_decay: float
    weight_lr_power: float
    decoupled_decay: bool
    fixed_decay: bool
    weight_decouple: bool
    rectify: bool
    degenerated_to_sgd: bool
    k: int
    xi: float
    n_sma_threshold: int
    ams_bound: bool
    r: float
    adanorm: bool
    adam_debias: bool
    slice_p: int
    cautious: bool
    weight_decay_by_lr: True
    prodigy_steps: 0
    use_speed: False
    split_groups: True
    split_groups_mean: True
    factored: True
    factored_fp32: True
    use_stableadamw: True
    use_cautious: False
    use_grams: False
    use_adopt: False
    d_limiter: True
    use_schedulefree: True
    use_orthograd: False
    nnmf_factor: False
    orthogonal_gradient: False
    use_atan2: False
    use_AdEMAMix: False
    beta3_ema: float
    alpha_grad: float
    beta1_warmup: int
    min_beta1: float
    Simplified_AdEMAMix: False
    cautious_mask: False
    grams_moment: False
    kourkoutas_beta: False
    k_warmup_steps: int
<<<<<<< HEAD
    ns_steps: int
    MuonWithAuxAdam: False
    non_hidden_layers: str
    muon_adam_regex: False
    muon_adam_lr: float
    muon_te1_adam_lr: float
    muon_te2_adam_lr: float
    muon_adam_config: 'TrainOptimizerConfig'
    rms_target: float
    normuon_variant: False
    beta2_normuon: float
    normuon_eps: float
    normuon_lr_scale: float
    normuon_atan2: False
    low_rank_ortho: False
    ortho_rank: int
=======
    schedulefree_c: float
>>>>>>> 974640db

    def __init__(self, data: list[(str, Any, type, bool)]):
        super().__init__(data)

    @staticmethod
    def default_values():
        data = []

        # name, default value, data type, nullable
        data.append(("optimizer", Optimizer.ADAMW, Optimizer, False))
        data.append(("adam_w_mode", False, bool, False))
        data.append(("alpha", None, float, True))
        data.append(("amsgrad", False, bool, False))
        data.append(("beta1", None, float, True))
        data.append(("beta2", None, float, True))
        data.append(("beta3", None, float, True))
        data.append(("bias_correction", False, bool, False))
        data.append(("block_wise", False, bool, False))
        data.append(("capturable", False, bool, False))
        data.append(("centered", False, bool, False))
        data.append(("clip_threshold", None, float, True))
        data.append(("d0", None, float, True))
        data.append(("d_coef", None, float, True))
        data.append(("dampening", None, float, True))
        data.append(("decay_rate", None, float, True))
        data.append(("decouple", False, bool, False))
        data.append(("differentiable", False, bool, False))
        data.append(("eps", None, float, True))
        data.append(("eps2", None, float, True))
        data.append(("foreach", False, bool, True))  # Disabled, because it uses too much VRAM
        data.append(("fsdp_in_use", False, bool, False))
        data.append(("fused", False, bool, False))
        data.append(("fused_back_pass", False, bool, False))
        data.append(("growth_rate", None, float, True))
        data.append(("initial_accumulator_value", None, int, True))
        data.append(("initial_accumulator", None, float, True))
        data.append(("is_paged", False, bool, False))
        data.append(("log_every", None, int, True))
        data.append(("lr_decay", None, float, True))
        data.append(("max_unorm", None, float, True))
        data.append(("maximize", False, bool, False))
        data.append(("min_8bit_size", None, int, True))
        data.append(("quant_block_size", None, int, True))
        data.append(("momentum", None, float, True))
        data.append(("nesterov", False, bool, False))
        data.append(("no_prox", False, bool, False))
        data.append(("optim_bits", None, int, True))
        data.append(("percentile_clipping", None, int, True))
        data.append(("r", None, float, True))
        data.append(("relative_step", False, bool, False))
        data.append(("safeguard_warmup", False, bool, False))
        data.append(("scale_parameter", False, bool, False))
        data.append(("stochastic_rounding", True, bool, False))
        data.append(("use_bias_correction", False, bool, False))
        data.append(("use_triton", False, bool, False))
        data.append(("warmup_init", False, bool, False))
        data.append(("weight_decay", None, float, True))
        data.append(("weight_lr_power", None, float, True))
        data.append(("decoupled_decay", False, bool, False))
        data.append(("fixed_decay", False, bool, False))
        data.append(("rectify", False, bool, False))
        data.append(("degenerated_to_sgd", False, bool, False))
        data.append(("k", None, int, True))
        data.append(("xi", None, float, True))
        data.append(("n_sma_threshold", None, int, True))
        data.append(("ams_bound", False, bool, False))
        data.append(("r", None, float, True))
        data.append(("adanorm", False, bool, False))
        data.append(("adam_debias", False, bool, False))
        data.append(("slice_p", None, int, True))
        data.append(("cautious", False, bool, False))
        data.append(("weight_decay_by_lr", True, bool, False))
        data.append(("prodigy_steps", None, int, True))
        data.append(("use_speed", False, bool, False))
        data.append(("split_groups", True, bool, False))
        data.append(("split_groups_mean", True, bool, False))
        data.append(("factored", True, bool, False))
        data.append(("factored_fp32", True, bool, False))
        data.append(("use_stableadamw", True, bool, False))
        data.append(("use_cautious", False, bool, False))
        data.append(("use_grams", False, bool, False))
        data.append(("use_adopt", False, bool, False))
        data.append(("d_limiter", True, bool, True))
        data.append(("use_schedulefree", True, bool, True))
        data.append(("use_orthograd", False, bool, False))
        data.append(("nnmf_factor", False, bool, False))
        data.append(("orthogonal_gradient", False, bool, False))
        data.append(("use_atan2", False, bool, False))
        data.append(("use_AdEMAMix", False, bool, False))
        data.append(("beta3_ema", None, float, True))
        data.append(("alpha_grad", None, float, True))
        data.append(("beta1_warmup", None, int, True))
        data.append(("min_beta1", None, float, True))
        data.append(("Simplified_AdEMAMix", False, bool, False))
        data.append(("cautious_mask", False, bool, False))
        data.append(("grams_moment", False, bool, False))
        data.append(("kourkoutas_beta", False, bool, False))
        data.append(("k_warmup_steps", None, int, True))
<<<<<<< HEAD
        data.append(("ns_steps", None, int, True))
        data.append(("MuonWithAuxAdam", False, bool, False))
        data.append(("non_hidden_layers", None, str, True))
        data.append(("muon_adam_regex", False, bool, False))
        data.append(("muon_adam_lr", None, float, True))
        data.append(("muon_te1_adam_lr", None, float, True))
        data.append(("muon_te2_adam_lr", None, float, True))
        data.append(("muon_adam_config", None, TrainOptimizerConfig, True))
        data.append(("rms_target", None, float, True))
        data.append(("normuon_variant", False, bool, False))
        data.append(("beta2_normuon", None, float, True))
        data.append(("normuon_eps", None, float, True))
        data.append(("normuon_lr_scale", None, float, True))
        data.append(("normuon_atan2", False, bool, False))
        data.append(("low_rank_ortho", False, bool, False))
        data.append(("ortho_rank", None, int, True))
=======
        data.append(("schedulefree_c", None, float, True))
>>>>>>> 974640db

        return TrainOptimizerConfig(data)


class TrainModelPartConfig(BaseConfig):
    model_name: str
    include: bool
    train: bool
    stop_training_after: int
    stop_training_after_unit: TimeUnit
    learning_rate: float
    weight_dtype: DataType
    dropout_probability: float
    train_embedding: bool
    attention_mask: bool
    guidance_scale: float

    def __init__(self, data: list[(str, Any, type, bool)]):
        super().__init__(data)

    @staticmethod
    def default_values():
        data = []

        # name, default value, data type, nullable
        data.append(("model_name", "", str, False))
        data.append(("include", True, bool, False))
        data.append(("train", True, bool, False))
        data.append(("stop_training_after", None, int, True))
        data.append(("stop_training_after_unit", TimeUnit.NEVER, TimeUnit, False))
        data.append(("learning_rate", None, float, True))
        data.append(("weight_dtype", DataType.NONE, DataType, False))
        data.append(("dropout_probability", 0.0, float, False))
        data.append(("train_embedding", True, bool, False))
        data.append(("attention_mask", False, bool, False))
        data.append(("guidance_scale", 1.0, float, False))

        return TrainModelPartConfig(data)


class TrainEmbeddingConfig(BaseConfig):
    uuid: str
    model_name: str
    placeholder: str
    train: bool
    stop_training_after: int
    stop_training_after_unit: TimeUnit
    token_count: int | None
    initial_embedding_text: str
    is_output_embedding: bool

    def __init__(self, data: list[(str, Any, type, bool)]):
        super().__init__(data)

    @staticmethod
    def default_values():
        data = []

        # name, default value, data type, nullable
        data.append(("uuid", str(uuid.uuid4()), str, False))
        data.append(("model_name", "", str, False))
        data.append(("placeholder", "<embedding>", str, False))
        data.append(("train", True, bool, False))
        data.append(("stop_training_after", None, int, True))
        data.append(("stop_training_after_unit", TimeUnit.NEVER, TimeUnit, False))
        data.append(("token_count", 1, int, True))
        data.append(("initial_embedding_text", "*", str, False))
        data.append(("is_output_embedding", False, bool, False))

        return TrainEmbeddingConfig(data)


class TrainConfig(BaseConfig):
    training_method: TrainingMethod
    model_type: ModelType
    debug_mode: bool
    debug_dir: str
    workspace_dir: str
    cache_dir: str
    tensorboard: bool
    tensorboard_expose: bool
    tensorboard_always_on: bool
    tensorboard_port: str
    validation: bool
    validate_after: float
    validate_after_unit: TimeUnit
    continue_last_backup: bool
    include_train_config: ConfigPart

    # multi-GPU
    multi_gpu: bool
    device_indexes: str
    sequential_model_setup: bool
    gradient_reduce_prevision: GradientReducePrecision
    fused_gradient_reduce: bool
    async_gradient_reduce: bool
    async_gradient_reduce_buffer: int

    # model settings
    base_model_name: str
    weight_dtype: DataType
    output_dtype: DataType
    output_model_format: ModelFormat
    output_model_destination: str
    gradient_checkpointing: GradientCheckpointingMethod
    enable_async_offloading: bool
    enable_activation_offloading: bool
    layer_offload_fraction: float
    force_circular_padding: bool

    # data settings
    concept_file_name: str
    concepts: list[ConceptConfig]
    aspect_ratio_bucketing: bool
    latent_caching: bool
    clear_cache_before_training: bool

    # training settings
    learning_rate_scheduler: LearningRateScheduler
    custom_learning_rate_scheduler: str | None
    # Dict keys are literally called "key" and "value"; not a tuple because
    # of restrictions with ConfigList.
    scheduler_params: list[dict[str, str]]
    learning_rate: float
    learning_rate_warmup_steps: float
    learning_rate_cycles: float
    learning_rate_min_factor: float
    epochs: int
    batch_size: int
    gradient_accumulation_steps: int
    ema: EMAMode
    ema_decay: float
    ema_update_step_interval: int
    dataloader_threads: int
    train_device: str
    temp_device: str
    train_dtype: DataType
    fallback_train_dtype: DataType
    enable_autocast_cache: bool
    only_cache: bool
    resolution: str
    frames: str
    mse_strength: float
    mae_strength: float
    log_cosh_strength: float
    huber_strength: float
    huber_delta: float
    vb_loss_strength: float
    loss_weight_fn: LossWeight
    loss_weight_strength: float
    dropout_probability: float
    loss_scaler: LossScaler
    learning_rate_scaler: LearningRateScaler
    clip_grad_norm: float

    #layer filter
    layer_filter: str  # comma-separated
    layer_filter_preset: str
    layer_filter_regex: bool

    # noise
    offset_noise_weight: float
    generalized_offset_noise: bool
    perturbation_noise_weight: float
    rescale_noise_scheduler_to_zero_terminal_snr: bool
    force_v_prediction: bool
    force_epsilon_prediction: bool
    timestep_distribution: TimestepDistribution
    min_noising_strength: float
    max_noising_strength: float

    noising_weight: float
    noising_bias: float

    timestep_shift: float
    dynamic_timestep_shifting: bool

    # unet
    unet: TrainModelPartConfig

    # prior
    prior: TrainModelPartConfig

    # transformer
    transformer: TrainModelPartConfig

    # text encoder
    text_encoder: TrainModelPartConfig
    text_encoder_layer_skip: int

    # text encoder 2
    text_encoder_2: TrainModelPartConfig
    text_encoder_2_layer_skip: int
    text_encoder_2_sequence_length: int

    # text encoder 3
    text_encoder_3: TrainModelPartConfig
    text_encoder_3_layer_skip: int

    # text encoder 4
    text_encoder_4: TrainModelPartConfig
    text_encoder_4_layer_skip: int

    # vae
    vae: TrainModelPartConfig

    # effnet encoder
    effnet_encoder: TrainModelPartConfig

    # decoder
    decoder: TrainModelPartConfig

    # decoder text encoder
    decoder_text_encoder: TrainModelPartConfig

    # decoder vqgan
    decoder_vqgan: TrainModelPartConfig

    # masked training
    masked_training: bool
    unmasked_probability: float
    unmasked_weight: float
    normalize_masked_area_loss: bool
    masked_prior_preservation_weight: float

    # custom conditioning image
    custom_conditioning_image: bool

    # embedding
    embedding_learning_rate: float
    preserve_embedding_norm: bool
    embedding: TrainEmbeddingConfig
    additional_embeddings: list[TrainEmbeddingConfig]
    embedding_weight_dtype: DataType

    # lora
    peft_type: PeftType
    lora_model_name: str
    lora_rank: int
    lora_alpha: float
    lora_decompose: bool
    lora_decompose_norm_epsilon: bool
    lora_decompose_output_axis: bool
    lora_weight_dtype: DataType
    bundle_additional_embeddings: bool

    # optimizer
    optimizer: TrainOptimizerConfig
    optimizer_defaults: dict[str, TrainOptimizerConfig]

    # sample settings
    sample_definition_file_name: str
    samples: list[SampleConfig]
    sample_after: float
    sample_after_unit: TimeUnit
    sample_skip_first: int
    sample_image_format: ImageFormat
    sample_video_format: VideoFormat
    sample_audio_format: AudioFormat
    samples_to_tensorboard: bool
    non_ema_sampling: bool

    # cloud settings
    cloud: CloudConfig

    # backup settings
    backup_after: float
    backup_after_unit: TimeUnit
    rolling_backup: bool
    rolling_backup_count: int
    backup_before_save: bool
    save_every: int
    save_every_unit: TimeUnit
    save_skip_first: int
    save_filename_prefix: str

    # secrets - not saved into config file
    secrets: SecretsConfig

    def __init__(self, data: list[(str, Any, type, bool)]):
        super().__init__(
            data,
            config_version=9,
            config_migrations={
                0: self.__migration_0,
                1: self.__migration_1,
                2: self.__migration_2,
                3: self.__migration_3,
                4: self.__migration_4,
                5: self.__migration_5,
                6: self.__migration_6,
                7: self.__migration_7,
                8: self.__migration_8,
            }
        )

    def __migration_0(self, data: dict) -> dict:
        optimizer_settings = {}
        migrated_data = {}
        for key, value in data.items():
            # move optimizer settings to sub object
            if key == 'optimizer':
                optimizer_settings['optimizer'] = value
            elif key.startswith('optimizer'):
                optimizer_settings[key.removeprefix('optimizer_')] = value
            else:
                migrated_data[key] = value

        if 'optimizer' in optimizer_settings:
            migrated_data['optimizer'] = optimizer_settings
            migrated_data['optimizer_defaults'] = {
                optimizer_settings['optimizer']: deepcopy(optimizer_settings)
            }

        return migrated_data

    def __migration_1(self, data: dict) -> dict:
        migrated_data = {
            "unet": {},
            "prior": {},
            "text_encoder": {},
            "text_encoder_2": {},
            "vae": {},
            "effnet_encoder": {},
            "decoder": {},
            "decoder_text_encoder": {},
            "decoder_vqgan": {},
            "embeddings": [{}],
        }

        for key, value in data.items():
            if key == "train_unet":
                migrated_data["unet"]["train"] = value
            elif key == "train_unet_epochs":
                migrated_data["unet"]["stop_training_after"] = value
                migrated_data["unet"]["stop_training_after_unit"] = TimeUnit.EPOCH
            elif key == "unet_learning_rate":
                migrated_data["unet"]["learning_rate"] = value
            elif key == "unet_weight_dtype":
                migrated_data["unet"]["weight_dtype"] = value

            elif key == "train_prior":
                migrated_data["prior"]["train"] = value
            elif key == "prior_model_name":
                migrated_data["prior"]["model_name"] = value
            elif key == "train_prior_epochs":
                migrated_data["prior"]["stop_training_after"] = value
                migrated_data["prior"]["stop_training_after_unit"] = TimeUnit.EPOCH
            elif key == "prior_learning_rate":
                migrated_data["prior"]["learning_rate"] = value
            elif key == "prior_weight_dtype":
                migrated_data["prior"]["weight_dtype"] = value

            elif key == "train_text_encoder":
                migrated_data["text_encoder"]["train"] = value
            elif key == "train_text_encoder_epochs":
                migrated_data["text_encoder"]["stop_training_after"] = value
                migrated_data["text_encoder"]["stop_training_after_unit"] = TimeUnit.EPOCH
            elif key == "text_encoder_learning_rate":
                migrated_data["text_encoder"]["learning_rate"] = value
            elif key == "text_encoder_weight_dtype":
                migrated_data["text_encoder"]["weight_dtype"] = value

            elif key == "train_text_encoder_2":
                migrated_data["text_encoder_2"]["train"] = value
            elif key == "train_text_encoder_2_epochs":
                migrated_data["text_encoder_2"]["stop_training_after"] = value
                migrated_data["text_encoder_2"]["stop_training_after_unit"] = TimeUnit.EPOCH
            elif key == "text_encoder_2_learning_rate":
                migrated_data["text_encoder_2"]["learning_rate"] = value
            elif key == "text_encoder_2_weight_dtype":
                migrated_data["text_encoder_2"]["weight_dtype"] = value

            elif key == "vae_model_name":
                migrated_data["vae"]["model_name"] = value
            elif key == "vae_weight_dtype":
                migrated_data["vae"]["weight_dtype"] = value

            elif key == "effnet_encoder_model_name":
                migrated_data["effnet_encoder"]["model_name"] = value
            elif key == "effnet_encoder_weight_dtype":
                migrated_data["effnet_encoder"]["weight_dtype"] = value

            elif key == "decoder_model_name":
                migrated_data["decoder"]["model_name"] = value
            elif key == "decoder_weight_dtype":
                migrated_data["decoder"]["weight_dtype"] = value

            elif key == "decoder_text_encoder_weight_dtype":
                migrated_data["decoder_text_encoder"]["weight_dtype"] = value

            elif key == "decoder_vqgan_weight_dtype":
                migrated_data["decoder_vqgan"]["weight_dtype"] = value

            elif key == "embedding_model_names" and len(value) > 0:
                migrated_data["embeddings"][0]["model_name"] = value[0]
            elif key == "token_count":
                migrated_data["embeddings"][0]["token_count"] = value
            elif key == "initial_embedding_text":
                migrated_data["embeddings"][0]["initial_embedding_text"] = value

            else:
                migrated_data[key] = value

        return migrated_data

    def __migration_2(self, data: dict) -> dict:
        migrated_data = data.copy()
        min_snr_gamma = migrated_data.pop("min_snr_gamma", 0.0)
        model_type = ModelType(migrated_data.get("model_type", ModelType.STABLE_DIFFUSION_15))
        if min_snr_gamma:
            migrated_data["loss_weight_fn"] = LossWeight.MIN_SNR_GAMMA
            migrated_data["loss_weight_strength"] = min_snr_gamma
        elif model_type.is_wuerstchen():
            migrated_data["loss_weight_fn"] = LossWeight.P2
            migrated_data["loss_weight_strength"] = 1.0

        return migrated_data

    def __migration_3(self, data: dict) -> dict:
        migrated_data = data.copy()

        noising_weight = migrated_data.pop("noising_weight", 0.0)
        noising_bias = migrated_data.pop("noising_bias", 0.5)

        if noising_weight != 0:
            migrated_data["timestep_distribution"] = TimestepDistribution.SIGMOID
            migrated_data["noising_weight"] = noising_weight
            migrated_data["noising_bias"] = noising_bias - 0.5
        else:
            migrated_data["timestep_distribution"] = TimestepDistribution.UNIFORM
            migrated_data["noising_weight"] = 0.0
            migrated_data["noising_bias"] = 0.0

        return migrated_data

    def __migration_4(self, data: dict) -> dict:
        migrated_data = data.copy()

        gradient_checkpointing = migrated_data.pop("gradient_checkpointing", True)

        if gradient_checkpointing:
            migrated_data["gradient_checkpointing"] = GradientCheckpointingMethod.ON
        else:
            migrated_data["gradient_checkpointing"] = GradientCheckpointingMethod.OFF

        return migrated_data

    def __migration_5(self, data: dict) -> dict:
        migrated_data = data.copy()

        if "save_after" in migrated_data:
            migrated_data["save_every"] = migrated_data.pop("save_after")
        if "save_after_unit" in migrated_data:
            migrated_data["save_every_unit"] = migrated_data.pop("save_after_unit")

        return migrated_data

    def __migration_6(self, data: dict) -> dict:
        migrated_data = data.copy()

        # None is not a valid value, but there was a bug that allowed it, so old config files can have it set to None:
        if (
            "lora_layer_preset" in migrated_data
            and migrated_data["lora_layer_preset"] is None
        ):
            migrated_data["lora_layer_preset"] = "full"

        return migrated_data

    def __migration_7(self, data: dict) -> dict:
        migrated_data = data.copy()

        if "lora_layers" in migrated_data:
            migrated_data["layer_filter"] = migrated_data.pop("lora_layers")
        if "lora_layer_preset" in migrated_data:
            migrated_data["layer_filter_preset"] = migrated_data.pop("lora_layer_preset")
        if "lora_layers_regex" in migrated_data:
            migrated_data["layer_filter_regex"] = migrated_data.pop("lora_layers_regex")

        return migrated_data

    def __migration_8(self, data: dict) -> dict:
        migrated_data = data.copy()

        if migrated_data["model_type"] != "STABLE_CASCADE_1" and migrated_data["model_type"] != "WUERSTCHEN_2":
            migrated_data["transformer"] = migrated_data["prior"]

        return migrated_data

    def weight_dtypes(self) -> ModelWeightDtypes:
        return ModelWeightDtypes(
            self.train_dtype,
            self.fallback_train_dtype,
            self.weight_dtype if self.unet.weight_dtype == DataType.NONE else self.unet.weight_dtype,
            self.weight_dtype if self.prior.weight_dtype == DataType.NONE else self.prior.weight_dtype,
            self.weight_dtype if self.transformer.weight_dtype == DataType.NONE else self.transformer.weight_dtype,
            self.weight_dtype if self.text_encoder.weight_dtype == DataType.NONE else self.text_encoder.weight_dtype,
            self.weight_dtype if self.text_encoder_2.weight_dtype == DataType.NONE else self.text_encoder_2.weight_dtype,
            self.weight_dtype if self.text_encoder_3.weight_dtype == DataType.NONE else self.text_encoder_3.weight_dtype,
            self.weight_dtype if self.text_encoder_4.weight_dtype == DataType.NONE else self.text_encoder_4.weight_dtype,
            self.weight_dtype if self.vae.weight_dtype == DataType.NONE else self.vae.weight_dtype,
            self.weight_dtype if self.effnet_encoder.weight_dtype == DataType.NONE else self.effnet_encoder.weight_dtype,
            self.weight_dtype if self.decoder.weight_dtype == DataType.NONE else self.decoder.weight_dtype,
            self.weight_dtype if self.decoder_text_encoder.weight_dtype == DataType.NONE else self.decoder_text_encoder.weight_dtype,
            self.weight_dtype if self.decoder_vqgan.weight_dtype == DataType.NONE else self.decoder_vqgan.weight_dtype,
            self.weight_dtype if self.lora_weight_dtype == DataType.NONE else self.lora_weight_dtype,
            self.weight_dtype if self.embedding_weight_dtype == DataType.NONE else self.embedding_weight_dtype,
        )

    def model_names(self) -> ModelNames:
        return ModelNames(
            base_model=self.base_model_name,
            prior_model=self.prior.model_name,
            transformer_model=self.transformer.model_name,
            effnet_encoder_model=self.effnet_encoder.model_name,
            decoder_model=self.decoder.model_name,
            text_encoder_4=self.text_encoder_4.model_name,
            vae_model=self.vae.model_name,
            lora=self.lora_model_name,
            embedding=EmbeddingName(self.embedding.uuid, self.embedding.model_name) \
                if self.training_method == TrainingMethod.EMBEDDING else None,
            additional_embeddings=[EmbeddingName(embedding.uuid, embedding.model_name) for embedding in
                                   self.additional_embeddings],
            include_text_encoder=self.text_encoder.include,
            include_text_encoder_2=self.text_encoder_2.include,
            include_text_encoder_3=self.text_encoder_3.include,
            include_text_encoder_4=self.text_encoder_4.include,
        )

    def train_any_embedding(self) -> bool:
        return ((self.training_method == TrainingMethod.EMBEDDING) and not self.embedding.is_output_embedding) \
            or any((embedding.train and not embedding.is_output_embedding) for embedding in self.additional_embeddings)

    def train_any_output_embedding(self) -> bool:
        return ((self.training_method == TrainingMethod.EMBEDDING) and self.embedding.is_output_embedding) \
            or any((embedding.train and embedding.is_output_embedding) for embedding in self.additional_embeddings)

    def train_text_encoder_or_embedding(self) -> bool:
        return (self.text_encoder.train and self.training_method != TrainingMethod.EMBEDDING
                and not self.embedding.is_output_embedding) \
            or ((self.text_encoder.train_embedding or not self.model_type.has_multiple_text_encoders())
                and self.train_any_embedding())

    def train_text_encoder_2_or_embedding(self) -> bool:
        return (self.text_encoder_2.train and self.training_method != TrainingMethod.EMBEDDING
                and not self.embedding.is_output_embedding) \
            or ((self.text_encoder_2.train_embedding or not self.model_type.has_multiple_text_encoders())
                and self.train_any_embedding())

    def train_text_encoder_3_or_embedding(self) -> bool:
        return (self.text_encoder_3.train and self.training_method != TrainingMethod.EMBEDDING
                and not self.embedding.is_output_embedding) \
            or ((self.text_encoder_3.train_embedding or not self.model_type.has_multiple_text_encoders())
                and self.train_any_embedding())

    def train_text_encoder_4_or_embedding(self) -> bool:
        return (self.text_encoder_4.train and self.training_method != TrainingMethod.EMBEDDING
                and not self.embedding.is_output_embedding) \
            or ((self.text_encoder_4.train_embedding or not self.model_type.has_multiple_text_encoders())
                and self.train_any_embedding())

    def all_embedding_configs(self):
        if self.training_method == TrainingMethod.EMBEDDING:
            return self.additional_embeddings + [self.embedding]
        else:
            return self.additional_embeddings

    def get_last_backup_path(self) -> str | None:
        backups_path = os.path.join(self.workspace_dir, "backup")
        if os.path.exists(backups_path):
            backup_paths = sorted(
                [path for path in os.listdir(backups_path) if
                 os.path.isdir(os.path.join(backups_path, path))],
                reverse=True,
            )

            if backup_paths:
                last_backup_path = backup_paths[0]
                return os.path.join(backups_path, last_backup_path)

        return None

    def to_settings_dict(self, secrets: bool) -> dict:
        config = TrainConfig.default_values().from_dict(self.to_dict())

        config.concepts = None
        config.samples = None

        config_dict = config.to_dict()
        if not secrets:
            config_dict.pop('secrets',None)
        return config_dict

    def to_pack_dict(self, secrets: bool) -> dict:
        config = TrainConfig.default_values().from_dict(self.to_dict())

        if config.concepts is None:
            with open(config.concept_file_name, 'r') as f:
                concepts = json.load(f)
                for i in range(len(concepts)):
                    concepts[i] = ConceptConfig.default_values().from_dict(concepts[i])
                config.concepts = concepts

        if config.samples is None:
            with open(config.sample_definition_file_name, 'r') as f:
                samples = json.load(f)
                for i in range(len(samples)):
                    samples[i] = SampleConfig.default_values().from_dict(samples[i])
                config.samples = samples

        config_dict = config.to_dict()
        if not secrets:
            config_dict.pop('secrets',None)
        return config_dict

    def to_unpacked_config(self) -> 'TrainConfig':
        config = TrainConfig.default_values().from_dict(self.to_dict())
        config.concepts = None
        config.samples = None
        return config

    @staticmethod
    def default_values() -> 'TrainConfig':
        data = []

        # name, default value, data type, nullable

        # general settings
        data.append(("training_method", TrainingMethod.FINE_TUNE, TrainingMethod, False))
        data.append(("model_type", ModelType.STABLE_DIFFUSION_15, ModelType, False))
        data.append(("debug_mode", False, bool, False))
        data.append(("debug_dir", "debug", str, False))
        data.append(("workspace_dir", "workspace/run", str, False))
        data.append(("cache_dir", "workspace-cache/run", str, False))
        data.append(("tensorboard", True, bool, False))
        data.append(("tensorboard_expose", False, bool, False))
        data.append(("tensorboard_always_on", False, bool, False))
        data.append(("tensorboard_port", 6006, int, False))
        data.append(("validation", False, bool, False))
        data.append(("validate_after", 1, int, False))
        data.append(("validate_after_unit", TimeUnit.EPOCH, TimeUnit, False))
        data.append(("continue_last_backup", False, bool, False))
        data.append(("include_train_config", ConfigPart.NONE, ConfigPart, False))

        #multi-GPU
        data.append(("multi_gpu", False, bool, False))
        data.append(("device_indexes", "", str, False))
        data.append(("sequential_model_setup", False, bool, False))
        data.append(("gradient_reduce_precision", GradientReducePrecision.FLOAT_32_STOCHASTIC, GradientReducePrecision, False))
        data.append(("fused_gradient_reduce", True, bool, False))
        data.append(("async_gradient_reduce", True, bool, False))
        data.append(("async_gradient_reduce_buffer", 100, int, False))

        # model settings
        data.append(("base_model_name", "stable-diffusion-v1-5/stable-diffusion-v1-5", str, False))
        data.append(("weight_dtype", DataType.FLOAT_32, DataType, False))
        data.append(("output_dtype", DataType.FLOAT_32, DataType, False))
        data.append(("output_model_format", ModelFormat.SAFETENSORS, ModelFormat, False))
        data.append(("output_model_destination", "models/model.safetensors", str, False))
        data.append(("gradient_checkpointing", GradientCheckpointingMethod.ON, GradientCheckpointingMethod, False))
        data.append(("enable_async_offloading", True, bool, False))
        data.append(("enable_activation_offloading", True, bool, False))
        data.append(("layer_offload_fraction", 0.0, float, False))
        data.append(("force_circular_padding", False, bool, False))

        # data settings
        data.append(("concept_file_name", "training_concepts/concepts.json", str, False))
        data.append(("concepts", None, list[ConceptConfig], True))
        data.append(("aspect_ratio_bucketing", True, bool, False))
        data.append(("latent_caching", True, bool, False))
        data.append(("clear_cache_before_training", True, bool, False))

        # training settings
        data.append(("learning_rate_scheduler", LearningRateScheduler.CONSTANT, LearningRateScheduler, False))
        data.append(("custom_learning_rate_scheduler", None, str, True))
        data.append(("scheduler_params", [], list[dict[str, str]], True))
        data.append(("learning_rate", 3e-6, float, False))
        data.append(("learning_rate_warmup_steps", 200.0, float, False))
        data.append(("learning_rate_cycles", 1.0, float, False))
        data.append(("learning_rate_min_factor", 0.0, float, False))
        data.append(("epochs", 100, int, False))
        data.append(("batch_size", 1, int, False))
        data.append(("gradient_accumulation_steps", 1, int, False))
        data.append(("ema", EMAMode.OFF, EMAMode, False))
        data.append(("ema_decay", 0.999, float, False))
        data.append(("ema_update_step_interval", 5, int, False))
        data.append(("dataloader_threads", 2, int, False))
        data.append(("train_device", default_device.type, str, False))
        data.append(("temp_device", "cpu", str, False))
        data.append(("train_dtype", DataType.FLOAT_16, DataType, False))
        data.append(("fallback_train_dtype", DataType.BFLOAT_16, DataType, False))
        data.append(("enable_autocast_cache", True, bool, False))
        data.append(("only_cache", False, bool, False))
        data.append(("resolution", "512", str, False))
        data.append(("frames", "25", str, False))
        data.append(("mse_strength", 1.0, float, False))
        data.append(("mae_strength", 0.0, float, False))
        data.append(("log_cosh_strength", 0.0, float, False))
        data.append(("huber_strength", 0.0, float, False))
        data.append(("huber_delta", 0.1, float, False))
        data.append(("vb_loss_strength", 1.0, float, False))
        data.append(("loss_weight_fn", LossWeight.CONSTANT, LossWeight, False))
        data.append(("loss_weight_strength", 5.0, float, False))
        data.append(("dropout_probability", 0.0, float, False))
        data.append(("loss_scaler", LossScaler.NONE, LossScaler, False))
        data.append(("learning_rate_scaler", LearningRateScaler.NONE, LearningRateScaler, False))
        data.append(("clip_grad_norm", 1.0, float, True))

        # noise
        data.append(("offset_noise_weight", 0.0, float, False))
        data.append(("generalized_offset_noise", False, bool, False))
        data.append(("perturbation_noise_weight", 0.0, float, False))
        data.append(("rescale_noise_scheduler_to_zero_terminal_snr", False, bool, False))
        data.append(("force_v_prediction", False, bool, False))
        data.append(("force_epsilon_prediction", False, bool, False))
        data.append(("min_noising_strength", 0.0, float, False))
        data.append(("max_noising_strength", 1.0, float, False))
        data.append(("timestep_distribution", TimestepDistribution.UNIFORM, TimestepDistribution, False))
        data.append(("noising_weight", 0.0, float, False))
        data.append(("noising_bias", 0.0, float, False))
        data.append(("timestep_shift", 1.0, float, False))
        data.append(("dynamic_timestep_shifting", False, bool, False))


        # unet
        unet = TrainModelPartConfig.default_values()
        unet.train = True
        unet.stop_training_after = 0
        unet.learning_rate = None
        unet.weight_dtype = DataType.NONE
        data.append(("unet", unet, TrainModelPartConfig, False))

        # prior
        prior = TrainModelPartConfig.default_values()
        prior.model_name = ""
        prior.train = True
        prior.stop_training_after = 0
        prior.learning_rate = None
        prior.weight_dtype = DataType.NONE
        data.append(("prior", prior, TrainModelPartConfig, False))

        # prior
        transformer = TrainModelPartConfig.default_values()
        transformer.model_name = ""
        transformer.train = True
        transformer.stop_training_after = 0
        transformer.learning_rate = None
        transformer.weight_dtype = DataType.NONE
        data.append(("transformer", transformer, TrainModelPartConfig, False))

        # text encoder
        text_encoder = TrainModelPartConfig.default_values()
        text_encoder.train = True
        text_encoder.stop_training_after = 30
        text_encoder.stop_training_after_unit = TimeUnit.EPOCH
        text_encoder.learning_rate = None
        text_encoder.weight_dtype = DataType.NONE
        data.append(("text_encoder", text_encoder, TrainModelPartConfig, False))
        data.append(("text_encoder_layer_skip", 0, int, False))

        # text encoder 2
        text_encoder_2 = TrainModelPartConfig.default_values()
        text_encoder_2.train = True
        text_encoder_2.stop_training_after = 30
        text_encoder_2.stop_training_after_unit = TimeUnit.EPOCH
        text_encoder_2.learning_rate = None
        text_encoder_2.weight_dtype = DataType.NONE
        data.append(("text_encoder_2", text_encoder_2, TrainModelPartConfig, False))
        data.append(("text_encoder_2_layer_skip", 0, int, False))
        data.append(("text_encoder_2_sequence_length", 77, int, True))

        # text encoder 3
        text_encoder_3 = TrainModelPartConfig.default_values()
        text_encoder_3.train = True
        text_encoder_3.stop_training_after = 30
        text_encoder_3.stop_training_after_unit = TimeUnit.EPOCH
        text_encoder_3.learning_rate = None
        text_encoder_3.weight_dtype = DataType.NONE
        data.append(("text_encoder_3", text_encoder_3, TrainModelPartConfig, False))
        data.append(("text_encoder_3_layer_skip", 0, int, False))

        # text encoder 4
        text_encoder_4 = TrainModelPartConfig.default_values()
        text_encoder_4.train = True
        text_encoder_4.stop_training_after = 30
        text_encoder_4.stop_training_after_unit = TimeUnit.EPOCH
        text_encoder_4.learning_rate = None
        text_encoder_4.weight_dtype = DataType.NONE
        data.append(("text_encoder_4", text_encoder_4, TrainModelPartConfig, False))
        data.append(("text_encoder_4_layer_skip", 0, int, False))

        # vae
        vae = TrainModelPartConfig.default_values()
        vae.model_name = ""
        vae.weight_dtype = DataType.FLOAT_32
        data.append(("vae", vae, TrainModelPartConfig, False))

        # effnet encoder
        effnet_encoder = TrainModelPartConfig.default_values()
        effnet_encoder.model_name = ""
        effnet_encoder.weight_dtype = DataType.NONE
        data.append(("effnet_encoder", effnet_encoder, TrainModelPartConfig, False))

        # decoder
        decoder = TrainModelPartConfig.default_values()
        decoder.model_name = ""
        decoder.weight_dtype = DataType.NONE
        data.append(("decoder", decoder, TrainModelPartConfig, False))

        # decoder text encoder
        decoder_text_encoder = TrainModelPartConfig.default_values()
        decoder_text_encoder.weight_dtype = DataType.NONE
        data.append(("decoder_text_encoder", decoder_text_encoder, TrainModelPartConfig, False))

        # decoder vqgan
        decoder_vqgan = TrainModelPartConfig.default_values()
        decoder_vqgan.weight_dtype = DataType.NONE
        data.append(("decoder_vqgan", decoder_vqgan, TrainModelPartConfig, False))

        # masked training
        data.append(("masked_training", False, bool, False))
        data.append(("unmasked_probability", 0.1, float, False))
        data.append(("unmasked_weight", 0.1, float, False))
        data.append(("normalize_masked_area_loss", False, bool, False))
        data.append(("masked_prior_preservation_weight", 0.0, float, False))
        data.append(("custom_conditioning_image", False, bool, False))

        #layer filter
        data.append(("layer_filter", "", str, False))
        data.append(("layer_filter_preset", "full", str, False))
        data.append(("layer_filter_regex", False, bool, False))

        # embedding
        data.append(("embedding_learning_rate", None, float, True))
        data.append(("preserve_embedding_norm", False, bool, False))
        data.append(("embedding", TrainEmbeddingConfig.default_values(), TrainEmbeddingConfig, False))
        data.append(("additional_embeddings", [], list[TrainEmbeddingConfig], False))
        data.append(("embedding_weight_dtype", DataType.FLOAT_32, DataType, False))

        # cloud
        data.append(("cloud", CloudConfig.default_values(), CloudConfig, False))

        # lora
        data.append(("peft_type", PeftType.LORA, PeftType, False))
        data.append(("lora_model_name", "", str, False))
        data.append(("lora_rank", 16, int, False))
        data.append(("lora_alpha", 1.0, float, False))
        data.append(("lora_decompose", False, bool, False))
        data.append(("lora_decompose_norm_epsilon", True, bool, False))
        data.append(("lora_decompose_output_axis", False, bool, False))
        data.append(("lora_weight_dtype", DataType.FLOAT_32, DataType, False))
        data.append(("bundle_additional_embeddings", True, bool, False))

        # optimizer
        data.append(("optimizer", TrainOptimizerConfig.default_values(), TrainOptimizerConfig, False))
        data.append(("optimizer_defaults", {}, dict[str, TrainOptimizerConfig], False))

        # sample settings
        data.append(("sample_definition_file_name", "training_samples/samples.json", str, False))
        data.append(("samples", None, list[SampleConfig], True))
        data.append(("sample_after", 10, int, False))
        data.append(("sample_after_unit", TimeUnit.MINUTE, TimeUnit, False))
        data.append(("sample_skip_first", 0, int, False))
        data.append(("sample_image_format", ImageFormat.JPG, ImageFormat, False))
        data.append(("sample_video_format", VideoFormat.MP4, VideoFormat, False))
        data.append(("sample_audio_format", AudioFormat.MP3, AudioFormat, False))
        data.append(("samples_to_tensorboard", True, bool, False))
        data.append(("non_ema_sampling", True, bool, False))

        # backup settings
        data.append(("backup_after", 30, int, False))
        data.append(("backup_after_unit", TimeUnit.MINUTE, TimeUnit, False))
        data.append(("rolling_backup", False, bool, False))
        data.append(("rolling_backup_count", 3, int, False))
        data.append(("backup_before_save", True, bool, False))
        data.append(("save_every", 0, int, False))
        data.append(("save_every_unit", TimeUnit.NEVER, TimeUnit, False))
        data.append(("save_skip_first", 0, int, False))
        data.append(("save_filename_prefix", "", str, False))

        # secrets
        secrets = SecretsConfig.default_values()
        data.append(("secrets", secrets, SecretsConfig, False))

        return TrainConfig(data)<|MERGE_RESOLUTION|>--- conflicted
+++ resolved
@@ -123,7 +123,7 @@
     grams_moment: False
     kourkoutas_beta: False
     k_warmup_steps: int
-<<<<<<< HEAD
+    schedulefree_c: float
     ns_steps: int
     MuonWithAuxAdam: False
     non_hidden_layers: str
@@ -140,9 +140,6 @@
     normuon_atan2: False
     low_rank_ortho: False
     ortho_rank: int
-=======
-    schedulefree_c: float
->>>>>>> 974640db
 
     def __init__(self, data: list[(str, Any, type, bool)]):
         super().__init__(data)
@@ -241,7 +238,7 @@
         data.append(("grams_moment", False, bool, False))
         data.append(("kourkoutas_beta", False, bool, False))
         data.append(("k_warmup_steps", None, int, True))
-<<<<<<< HEAD
+        data.append(("schedulefree_c", None, float, True))
         data.append(("ns_steps", None, int, True))
         data.append(("MuonWithAuxAdam", False, bool, False))
         data.append(("non_hidden_layers", None, str, True))
@@ -258,9 +255,6 @@
         data.append(("normuon_atan2", False, bool, False))
         data.append(("low_rank_ortho", False, bool, False))
         data.append(("ortho_rank", None, int, True))
-=======
-        data.append(("schedulefree_c", None, float, True))
->>>>>>> 974640db
 
         return TrainOptimizerConfig(data)
 
