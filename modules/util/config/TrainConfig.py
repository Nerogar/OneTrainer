import json
import os
import uuid
from copy import deepcopy
from typing import Any

from modules.util.config.BaseConfig import BaseConfig
from modules.util.config.CloudConfig import CloudConfig
from modules.util.config.ConceptConfig import ConceptConfig
from modules.util.config.SampleConfig import SampleConfig
from modules.util.config.SecretsConfig import SecretsConfig
from modules.util.enum.AudioFormat import AudioFormat
from modules.util.enum.ConfigPart import ConfigPart
from modules.util.enum.DataType import DataType
from modules.util.enum.EMAMode import EMAMode
from modules.util.enum.GradientCheckpointingMethod import GradientCheckpointingMethod
from modules.util.enum.GradientReducePrecision import GradientReducePrecision
from modules.util.enum.ImageFormat import ImageFormat
from modules.util.enum.LearningRateScaler import LearningRateScaler
from modules.util.enum.LearningRateScheduler import LearningRateScheduler
from modules.util.enum.LossScaler import LossScaler
from modules.util.enum.LossWeight import LossWeight
from modules.util.enum.ModelFormat import ModelFormat
from modules.util.enum.ModelType import ModelType, PeftType
from modules.util.enum.Optimizer import Optimizer
from modules.util.enum.TimestepDistribution import TimestepDistribution
from modules.util.enum.TimeUnit import TimeUnit
from modules.util.enum.TrainingMethod import TrainingMethod
from modules.util.enum.VideoFormat import VideoFormat
from modules.util.ModelNames import EmbeddingName, ModelNames
from modules.util.ModelWeightDtypes import ModelWeightDtypes
from modules.util.torch_util import default_device


class TrainOptimizerConfig(BaseConfig):
    optimizer: Optimizer
    adam_w_mode: bool
    alpha: float
    amsgrad: bool
    beta1: float
    beta2: float
    beta3: float
    bias_correction: bool
    block_wise: bool
    capturable: bool
    centered: bool
    clip_threshold: float
    d0: float
    d_coef: float
    dampening: float
    decay_rate: float
    decouple: bool
    differentiable: bool
    eps: float
    eps2: float
    foreach: bool
    fsdp_in_use: bool
    fused: bool
    fused_back_pass: bool
    growth_rate: float
    initial_accumulator_value: int
    initial_accumulator: float
    is_paged: bool
    log_every: int
    lr_decay: float
    max_unorm: float
    maximize: bool
    min_8bit_size: int
    quant_block_size: int
    momentum: float
    nesterov: bool
    no_prox: bool
    optim_bits: int
    percentile_clipping: int
    r: float
    relative_step: bool
    safeguard_warmup: bool
    scale_parameter: bool
    stochastic_rounding: bool
    use_bias_correction: bool
    use_triton: bool
    warmup_init: bool
    weight_decay: float
    weight_lr_power: float
    decoupled_decay: bool
    fixed_decay: bool
    weight_decouple: bool
    rectify: bool
    degenerated_to_sgd: bool
    k: int
    xi: float
    n_sma_threshold: int
    ams_bound: bool
    r: float
    adanorm: bool
    adam_debias: bool
    slice_p: int
    cautious: bool
    weight_decay_by_lr: True
    prodigy_steps: 0
    use_speed: False
    split_groups: True
    split_groups_mean: True
    factored: True
    factored_fp32: True
    use_stableadamw: True
    use_cautious: False
    use_grams: False
    use_adopt: False
    d_limiter: True
    use_schedulefree: True
    use_orthograd: False
    nnmf_factor: False
    orthogonal_gradient: False
    use_atan2: False
    use_AdEMAMix: False
    beta3_ema: float
    alpha_grad: float
    beta1_warmup: int
    min_beta1: float
    Simplified_AdEMAMix: False
    cautious_mask: False
    grams_moment: False
    kourkoutas_beta: False
    k_warmup_steps: int
    schedulefree_c: float
    ns_steps: int
    MuonWithAuxAdam: False
    muon_hidden_layers: str
    muon_adam_regex: False
    muon_adam_lr: float
    muon_te1_adam_lr: float
    muon_te2_adam_lr: float
    muon_adam_config: dict
    rms_rescaling: True
    normuon_variant: False
    beta2_normuon: float
    normuon_eps: float
    low_rank_ortho: False
    ortho_rank: int
    accelerated_ns: False
    cautious_wd: False
    approx_mars: False

    def __init__(self, data: list[(str, Any, type, bool)]):
        super().__init__(data)

    @staticmethod
    def default_values():
        data = []

        # name, default value, data type, nullable
        data.append(("optimizer", Optimizer.ADAMW, Optimizer, False))
        data.append(("adam_w_mode", False, bool, False))
        data.append(("alpha", None, float, True))
        data.append(("amsgrad", False, bool, False))
        data.append(("beta1", None, float, True))
        data.append(("beta2", None, float, True))
        data.append(("beta3", None, float, True))
        data.append(("bias_correction", False, bool, False))
        data.append(("block_wise", False, bool, False))
        data.append(("capturable", False, bool, False))
        data.append(("centered", False, bool, False))
        data.append(("clip_threshold", None, float, True))
        data.append(("d0", None, float, True))
        data.append(("d_coef", None, float, True))
        data.append(("dampening", None, float, True))
        data.append(("decay_rate", None, float, True))
        data.append(("decouple", False, bool, False))
        data.append(("differentiable", False, bool, False))
        data.append(("eps", None, float, True))
        data.append(("eps2", None, float, True))
        data.append(("foreach", False, bool, True))  # Disabled, because it uses too much VRAM
        data.append(("fsdp_in_use", False, bool, False))
        data.append(("fused", False, bool, False))
        data.append(("fused_back_pass", False, bool, False))
        data.append(("growth_rate", None, float, True))
        data.append(("initial_accumulator_value", None, int, True))
        data.append(("initial_accumulator", None, float, True))
        data.append(("is_paged", False, bool, False))
        data.append(("log_every", None, int, True))
        data.append(("lr_decay", None, float, True))
        data.append(("max_unorm", None, float, True))
        data.append(("maximize", False, bool, False))
        data.append(("min_8bit_size", None, int, True))
        data.append(("quant_block_size", None, int, True))
        data.append(("momentum", None, float, True))
        data.append(("nesterov", False, bool, False))
        data.append(("no_prox", False, bool, False))
        data.append(("optim_bits", None, int, True))
        data.append(("percentile_clipping", None, int, True))
        data.append(("r", None, float, True))
        data.append(("relative_step", False, bool, False))
        data.append(("safeguard_warmup", False, bool, False))
        data.append(("scale_parameter", False, bool, False))
        data.append(("stochastic_rounding", True, bool, False))
        data.append(("use_bias_correction", False, bool, False))
        data.append(("use_triton", False, bool, False))
        data.append(("warmup_init", False, bool, False))
        data.append(("weight_decay", None, float, True))
        data.append(("weight_lr_power", None, float, True))
        data.append(("decoupled_decay", False, bool, False))
        data.append(("fixed_decay", False, bool, False))
        data.append(("rectify", False, bool, False))
        data.append(("degenerated_to_sgd", False, bool, False))
        data.append(("k", None, int, True))
        data.append(("xi", None, float, True))
        data.append(("n_sma_threshold", None, int, True))
        data.append(("ams_bound", False, bool, False))
        data.append(("r", None, float, True))
        data.append(("adanorm", False, bool, False))
        data.append(("adam_debias", False, bool, False))
        data.append(("slice_p", None, int, True))
        data.append(("cautious", False, bool, False))
        data.append(("weight_decay_by_lr", True, bool, False))
        data.append(("prodigy_steps", None, int, True))
        data.append(("use_speed", False, bool, False))
        data.append(("split_groups", True, bool, False))
        data.append(("split_groups_mean", True, bool, False))
        data.append(("factored", True, bool, False))
        data.append(("factored_fp32", True, bool, False))
        data.append(("use_stableadamw", True, bool, False))
        data.append(("use_cautious", False, bool, False))
        data.append(("use_grams", False, bool, False))
        data.append(("use_adopt", False, bool, False))
        data.append(("d_limiter", True, bool, True))
        data.append(("use_schedulefree", True, bool, True))
        data.append(("use_orthograd", False, bool, False))
        data.append(("nnmf_factor", False, bool, False))
        data.append(("orthogonal_gradient", False, bool, False))
        data.append(("use_atan2", False, bool, False))
        data.append(("use_AdEMAMix", False, bool, False))
        data.append(("beta3_ema", None, float, True))
        data.append(("alpha_grad", None, float, True))
        data.append(("beta1_warmup", None, int, True))
        data.append(("min_beta1", None, float, True))
        data.append(("Simplified_AdEMAMix", False, bool, False))
        data.append(("cautious_mask", False, bool, False))
        data.append(("grams_moment", False, bool, False))
        data.append(("kourkoutas_beta", False, bool, False))
        data.append(("k_warmup_steps", None, int, True))
        data.append(("schedulefree_c", None, float, True))
        data.append(("ns_steps", None, int, True))
        data.append(("MuonWithAuxAdam", False, bool, False))
        data.append(("muon_hidden_layers", None, str, True))
        data.append(("muon_adam_regex", False, bool, False))
        data.append(("muon_adam_lr", None, float, True))
        data.append(("muon_te1_adam_lr", None, float, True))
        data.append(("muon_te2_adam_lr", None, float, True))
        data.append(("muon_adam_config", None, dict, True))
        data.append(("rms_rescaling", True, bool, True))
        data.append(("normuon_variant", False, bool, False))
        data.append(("beta2_normuon", None, float, True))
        data.append(("normuon_eps", None, float, True))
        data.append(("low_rank_ortho", False, bool, False))
        data.append(("ortho_rank", None, int, True))
        data.append(("accelerated_ns", False, bool, False))
        data.append(("cautious_wd", False, bool, False))
        data.append(("approx_mars", False, bool, False))

        return TrainOptimizerConfig(data)


class TrainModelPartConfig(BaseConfig):
    model_name: str
    include: bool
    train: bool
    stop_training_after: int
    stop_training_after_unit: TimeUnit
    learning_rate: float
    weight_dtype: DataType
    dropout_probability: float
    train_embedding: bool
    attention_mask: bool
    guidance_scale: float

    def __init__(self, data: list[(str, Any, type, bool)]):
        super().__init__(data)

    @staticmethod
    def default_values():
        data = []

        # name, default value, data type, nullable
        data.append(("model_name", "", str, False))
        data.append(("include", True, bool, False))
        data.append(("train", True, bool, False))
        data.append(("stop_training_after", None, int, True))
        data.append(("stop_training_after_unit", TimeUnit.NEVER, TimeUnit, False))
        data.append(("learning_rate", None, float, True))
        data.append(("weight_dtype", DataType.FLOAT_32, DataType, False))
        data.append(("dropout_probability", 0.0, float, False))
        data.append(("train_embedding", True, bool, False))
        data.append(("attention_mask", False, bool, False))
        data.append(("guidance_scale", 1.0, float, False))

        return TrainModelPartConfig(data)


class TrainEmbeddingConfig(BaseConfig):
    uuid: str
    model_name: str
    placeholder: str
    train: bool
    stop_training_after: int
    stop_training_after_unit: TimeUnit
    token_count: int | None
    initial_embedding_text: str
    is_output_embedding: bool

    def __init__(self, data: list[(str, Any, type, bool)]):
        super().__init__(data)

    @staticmethod
    def default_values():
        data = []

        # name, default value, data type, nullable
        data.append(("uuid", str(uuid.uuid4()), str, False))
        data.append(("model_name", "", str, False))
        data.append(("placeholder", "<embedding>", str, False))
        data.append(("train", True, bool, False))
        data.append(("stop_training_after", None, int, True))
        data.append(("stop_training_after_unit", TimeUnit.NEVER, TimeUnit, False))
        data.append(("token_count", 1, int, True))
        data.append(("initial_embedding_text", "*", str, False))
        data.append(("is_output_embedding", False, bool, False))

        return TrainEmbeddingConfig(data)

class QuantizationConfig(BaseConfig):
    layer_filter: str
    layer_filter_preset: str
    layer_filter_regex: bool
    svd_dtype: DataType
    svd_rank: int
    cache_dir: str

    @staticmethod
    def default_values():
        data = []

        # name, default value, data type, nullable
        data.append(("layer_filter", "", str, False))
        data.append(("layer_filter_preset", "full", str, False))
        data.append(("layer_filter_regex", False, bool, False))
        data.append(("svd_dtype", DataType.NONE, DataType, False))
        data.append(("svd_rank", 16, int, False))
        data.append(("cache_dir", None, str, True))
        return QuantizationConfig(data)

class TrainConfig(BaseConfig):
    training_method: TrainingMethod
    model_type: ModelType
    debug_mode: bool
    debug_dir: str
    workspace_dir: str
    cache_dir: str
    tensorboard: bool
    tensorboard_expose: bool
    tensorboard_always_on: bool
    tensorboard_port: str
    validation: bool
    validate_after: float
    validate_after_unit: TimeUnit
    continue_last_backup: bool
    include_train_config: ConfigPart

    # multi-GPU
    multi_gpu: bool
    device_indexes: str
    gradient_reduce_prevision: GradientReducePrecision
    fused_gradient_reduce: bool
    async_gradient_reduce: bool
    async_gradient_reduce_buffer: int

    # model settings
    base_model_name: str
    output_dtype: DataType
    output_model_format: ModelFormat
    output_model_destination: str
    gradient_checkpointing: GradientCheckpointingMethod
    enable_async_offloading: bool
    enable_activation_offloading: bool
    layer_offload_fraction: float
    force_circular_padding: bool
    compile: bool

    # data settings
    concept_file_name: str
    concepts: list[ConceptConfig]
    aspect_ratio_bucketing: bool
    latent_caching: bool
    clear_cache_before_training: bool

    # training settings
    learning_rate_scheduler: LearningRateScheduler
    custom_learning_rate_scheduler: str | None
    # Dict keys are literally called "key" and "value"; not a tuple because
    # of restrictions with ConfigList.
    scheduler_params: list[dict[str, str]]
    learning_rate: float
    learning_rate_warmup_steps: float
    learning_rate_cycles: float
    learning_rate_min_factor: float
    epochs: int
    batch_size: int
    gradient_accumulation_steps: int
    ema: EMAMode
    ema_decay: float
    ema_update_step_interval: int
    dataloader_threads: int
    train_device: str
    temp_device: str
    train_dtype: DataType
    fallback_train_dtype: DataType
    enable_autocast_cache: bool
    only_cache: bool
    resolution: str
    frames: str
    mse_strength: float
    mae_strength: float
    log_cosh_strength: float
    huber_strength: float
    huber_delta: float
    vb_loss_strength: float
    loss_weight_fn: LossWeight
    loss_weight_strength: float
    dropout_probability: float
    loss_scaler: LossScaler
    learning_rate_scaler: LearningRateScaler
    clip_grad_norm: float

    #layer filter
    layer_filter: str  # comma-separated
    layer_filter_preset: str
    layer_filter_regex: bool

    # noise
    offset_noise_weight: float
    generalized_offset_noise: bool
    perturbation_noise_weight: float
    rescale_noise_scheduler_to_zero_terminal_snr: bool
    force_v_prediction: bool
    force_epsilon_prediction: bool
    timestep_distribution: TimestepDistribution
    min_noising_strength: float
    max_noising_strength: float

    noising_weight: float
    noising_bias: float

    timestep_shift: float
    dynamic_timestep_shifting: bool

    # unet
    unet: TrainModelPartConfig

    # prior
    prior: TrainModelPartConfig

    # transformer
    transformer: TrainModelPartConfig
    quantization: QuantizationConfig

    # text encoder
    text_encoder: TrainModelPartConfig
    text_encoder_layer_skip: int

    # text encoder 2
    text_encoder_2: TrainModelPartConfig
    text_encoder_2_layer_skip: int
    text_encoder_2_sequence_length: int

    # text encoder 3
    text_encoder_3: TrainModelPartConfig
    text_encoder_3_layer_skip: int

    # text encoder 4
    text_encoder_4: TrainModelPartConfig
    text_encoder_4_layer_skip: int

    # vae
    vae: TrainModelPartConfig

    # effnet encoder
    effnet_encoder: TrainModelPartConfig

    # decoder
    decoder: TrainModelPartConfig

    # decoder text encoder
    decoder_text_encoder: TrainModelPartConfig

    # decoder vqgan
    decoder_vqgan: TrainModelPartConfig

    # masked training
    masked_training: bool
    unmasked_probability: float
    unmasked_weight: float
    normalize_masked_area_loss: bool
    masked_prior_preservation_weight: float

    # custom conditioning image
    custom_conditioning_image: bool

    # embedding
    embedding_learning_rate: float
    preserve_embedding_norm: bool
    embedding: TrainEmbeddingConfig
    additional_embeddings: list[TrainEmbeddingConfig]
    embedding_weight_dtype: DataType

    # lora
    peft_type: PeftType
    lora_model_name: str
    lora_rank: int
    lora_alpha: float
    lora_decompose: bool
    lora_decompose_norm_epsilon: bool
    lora_decompose_output_axis: bool
    lora_weight_dtype: DataType
    bundle_additional_embeddings: bool

<<<<<<< HEAD
    # lokr
    lokr_dim: int
    lokr_decompose_both: bool
    lokr_decompose_factor: int
    lokr_use_tucker: bool
    lokr_rank_dropout: float
    lokr_module_dropout: float
    lokr_use_scalar: bool
    lokr_rank_dropout_scale: bool
    lokr_weight_decompose: bool
    lokr_dora_on_output: bool
    lokr_unbalanced_factorization: bool
    lokr_rs_lora: bool
    lokr_full_matrix: bool
=======
    # oft
    oft_block_size: int
    oft_coft: bool
    coft_eps: float
    oft_block_share: bool
>>>>>>> 0866ccf2

    # optimizer
    optimizer: TrainOptimizerConfig
    optimizer_defaults: dict[str, TrainOptimizerConfig]

    # sample settings
    sample_definition_file_name: str
    samples: list[SampleConfig]
    sample_after: float
    sample_after_unit: TimeUnit
    sample_skip_first: int
    sample_image_format: ImageFormat
    sample_video_format: VideoFormat
    sample_audio_format: AudioFormat
    samples_to_tensorboard: bool
    non_ema_sampling: bool

    # cloud settings
    cloud: CloudConfig

    # backup settings
    backup_after: float
    backup_after_unit: TimeUnit
    rolling_backup: bool
    rolling_backup_count: int
    backup_before_save: bool
    save_every: int
    save_every_unit: TimeUnit
    save_skip_first: int
    save_filename_prefix: str

    # secrets - not saved into config file
    secrets: SecretsConfig

    def __init__(self, data: list[(str, Any, type, bool)]):
        super().__init__(
            data,
            config_version=10,
            config_migrations={
                0: self.__migration_0,
                1: self.__migration_1,
                2: self.__migration_2,
                3: self.__migration_3,
                4: self.__migration_4,
                5: self.__migration_5,
                6: self.__migration_6,
                7: self.__migration_7,
                8: self.__migration_8,
                9: self.__migration_9,
            }
        )

    def __migration_0(self, data: dict) -> dict:
        optimizer_settings = {}
        migrated_data = {}
        for key, value in data.items():
            # move optimizer settings to sub object
            if key == 'optimizer':
                optimizer_settings['optimizer'] = value
            elif key.startswith('optimizer'):
                optimizer_settings[key.removeprefix('optimizer_')] = value
            else:
                migrated_data[key] = value

        if 'optimizer' in optimizer_settings:
            migrated_data['optimizer'] = optimizer_settings
            migrated_data['optimizer_defaults'] = {
                optimizer_settings['optimizer']: deepcopy(optimizer_settings)
            }

        return migrated_data

    def __migration_1(self, data: dict) -> dict:
        migrated_data = {
            "unet": {},
            "prior": {},
            "text_encoder": {},
            "text_encoder_2": {},
            "vae": {},
            "effnet_encoder": {},
            "decoder": {},
            "decoder_text_encoder": {},
            "decoder_vqgan": {},
            "embeddings": [{}],
        }

        for key, value in data.items():
            if key == "train_unet":
                migrated_data["unet"]["train"] = value
            elif key == "train_unet_epochs":
                migrated_data["unet"]["stop_training_after"] = value
                migrated_data["unet"]["stop_training_after_unit"] = TimeUnit.EPOCH
            elif key == "unet_learning_rate":
                migrated_data["unet"]["learning_rate"] = value
            elif key == "unet_weight_dtype":
                migrated_data["unet"]["weight_dtype"] = value

            elif key == "train_prior":
                migrated_data["prior"]["train"] = value
            elif key == "prior_model_name":
                migrated_data["prior"]["model_name"] = value
            elif key == "train_prior_epochs":
                migrated_data["prior"]["stop_training_after"] = value
                migrated_data["prior"]["stop_training_after_unit"] = TimeUnit.EPOCH
            elif key == "prior_learning_rate":
                migrated_data["prior"]["learning_rate"] = value
            elif key == "prior_weight_dtype":
                migrated_data["prior"]["weight_dtype"] = value

            elif key == "train_text_encoder":
                migrated_data["text_encoder"]["train"] = value
            elif key == "train_text_encoder_epochs":
                migrated_data["text_encoder"]["stop_training_after"] = value
                migrated_data["text_encoder"]["stop_training_after_unit"] = TimeUnit.EPOCH
            elif key == "text_encoder_learning_rate":
                migrated_data["text_encoder"]["learning_rate"] = value
            elif key == "text_encoder_weight_dtype":
                migrated_data["text_encoder"]["weight_dtype"] = value

            elif key == "train_text_encoder_2":
                migrated_data["text_encoder_2"]["train"] = value
            elif key == "train_text_encoder_2_epochs":
                migrated_data["text_encoder_2"]["stop_training_after"] = value
                migrated_data["text_encoder_2"]["stop_training_after_unit"] = TimeUnit.EPOCH
            elif key == "text_encoder_2_learning_rate":
                migrated_data["text_encoder_2"]["learning_rate"] = value
            elif key == "text_encoder_2_weight_dtype":
                migrated_data["text_encoder_2"]["weight_dtype"] = value

            elif key == "vae_model_name":
                migrated_data["vae"]["model_name"] = value
            elif key == "vae_weight_dtype":
                migrated_data["vae"]["weight_dtype"] = value

            elif key == "effnet_encoder_model_name":
                migrated_data["effnet_encoder"]["model_name"] = value
            elif key == "effnet_encoder_weight_dtype":
                migrated_data["effnet_encoder"]["weight_dtype"] = value

            elif key == "decoder_model_name":
                migrated_data["decoder"]["model_name"] = value
            elif key == "decoder_weight_dtype":
                migrated_data["decoder"]["weight_dtype"] = value

            elif key == "decoder_text_encoder_weight_dtype":
                migrated_data["decoder_text_encoder"]["weight_dtype"] = value

            elif key == "decoder_vqgan_weight_dtype":
                migrated_data["decoder_vqgan"]["weight_dtype"] = value

            elif key == "embedding_model_names" and len(value) > 0:
                migrated_data["embeddings"][0]["model_name"] = value[0]
            elif key == "token_count":
                migrated_data["embeddings"][0]["token_count"] = value
            elif key == "initial_embedding_text":
                migrated_data["embeddings"][0]["initial_embedding_text"] = value

            else:
                migrated_data[key] = value

        return migrated_data

    def __migration_2(self, data: dict) -> dict:
        migrated_data = data.copy()
        min_snr_gamma = migrated_data.pop("min_snr_gamma", 0.0)
        model_type = ModelType(migrated_data.get("model_type", ModelType.STABLE_DIFFUSION_15))
        if min_snr_gamma:
            migrated_data["loss_weight_fn"] = LossWeight.MIN_SNR_GAMMA
            migrated_data["loss_weight_strength"] = min_snr_gamma
        elif model_type.is_wuerstchen():
            migrated_data["loss_weight_fn"] = LossWeight.P2
            migrated_data["loss_weight_strength"] = 1.0

        return migrated_data

    def __migration_3(self, data: dict) -> dict:
        migrated_data = data.copy()

        noising_weight = migrated_data.pop("noising_weight", 0.0)
        noising_bias = migrated_data.pop("noising_bias", 0.5)

        if noising_weight != 0:
            migrated_data["timestep_distribution"] = TimestepDistribution.SIGMOID
            migrated_data["noising_weight"] = noising_weight
            migrated_data["noising_bias"] = noising_bias - 0.5
        else:
            migrated_data["timestep_distribution"] = TimestepDistribution.UNIFORM
            migrated_data["noising_weight"] = 0.0
            migrated_data["noising_bias"] = 0.0

        return migrated_data

    def __migration_4(self, data: dict) -> dict:
        migrated_data = data.copy()

        gradient_checkpointing = migrated_data.pop("gradient_checkpointing", True)

        if gradient_checkpointing:
            migrated_data["gradient_checkpointing"] = GradientCheckpointingMethod.ON
        else:
            migrated_data["gradient_checkpointing"] = GradientCheckpointingMethod.OFF

        return migrated_data

    def __migration_5(self, data: dict) -> dict:
        migrated_data = data.copy()

        if "save_after" in migrated_data:
            migrated_data["save_every"] = migrated_data.pop("save_after")
        if "save_after_unit" in migrated_data:
            migrated_data["save_every_unit"] = migrated_data.pop("save_after_unit")

        return migrated_data

    def __migration_6(self, data: dict) -> dict:
        migrated_data = data.copy()

        # None is not a valid value, but there was a bug that allowed it, so old config files can have it set to None:
        if (
            "lora_layer_preset" in migrated_data
            and migrated_data["lora_layer_preset"] is None
        ):
            migrated_data["lora_layer_preset"] = "full"

        return migrated_data

    def __migration_7(self, data: dict) -> dict:
        migrated_data = data.copy()

        if "lora_layers" in migrated_data:
            migrated_data["layer_filter"] = migrated_data.pop("lora_layers")
        if "lora_layer_preset" in migrated_data:
            migrated_data["layer_filter_preset"] = migrated_data.pop("lora_layer_preset")
        if "lora_layers_regex" in migrated_data:
            migrated_data["layer_filter_regex"] = migrated_data.pop("lora_layers_regex")

        return migrated_data

    def __migration_8(self, data: dict) -> dict:
        migrated_data = data.copy()

        if migrated_data["model_type"] != "STABLE_CASCADE_1" and migrated_data["model_type"] != "WUERSTCHEN_2":
            migrated_data["transformer"] = migrated_data["prior"]

        return migrated_data

    def __migration_9(self, data: dict) -> dict:
        migrated_data = data.copy()

        def replace_dtype(part: str):
            if part in migrated_data and migrated_data[part]["weight_dtype"] == "NONE":
                migrated_data[part]["weight_dtype"] = migrated_data["weight_dtype"]
        replace_dtype("unet")
        replace_dtype("prior")
        replace_dtype("transformer")
        replace_dtype("text_encoder")
        replace_dtype("text_encoder_2")
        replace_dtype("text_encoder_3")
        replace_dtype("text_encoder_4")
        replace_dtype("vae")
        replace_dtype("effnet_encoder")
        replace_dtype("decoder")
        replace_dtype("decoder_text_encoder")
        replace_dtype("decoder_vqgan")
        migrated_data.pop("weight_dtype")

        return migrated_data

    def weight_dtypes(self) -> ModelWeightDtypes:
        return ModelWeightDtypes(
            self.train_dtype,
            self.fallback_train_dtype,
            self.unet.weight_dtype,
            self.prior.weight_dtype,
            self.transformer.weight_dtype,
            self.text_encoder.weight_dtype,
            self.text_encoder_2.weight_dtype,
            self.text_encoder_3.weight_dtype,
            self.text_encoder_4.weight_dtype,
            self.vae.weight_dtype,
            self.effnet_encoder.weight_dtype,
            self.decoder.weight_dtype,
            self.decoder_text_encoder.weight_dtype,
            self.decoder_vqgan.weight_dtype,
            self.lora_weight_dtype,
            self.embedding_weight_dtype,
        )

    def model_names(self) -> ModelNames:
        return ModelNames(
            base_model=self.base_model_name,
            prior_model=self.prior.model_name,
            transformer_model=self.transformer.model_name,
            effnet_encoder_model=self.effnet_encoder.model_name,
            decoder_model=self.decoder.model_name,
            text_encoder_4=self.text_encoder_4.model_name,
            vae_model=self.vae.model_name,
            lora=self.lora_model_name,
            embedding=EmbeddingName(self.embedding.uuid, self.embedding.model_name) \
                if self.training_method == TrainingMethod.EMBEDDING else None,
            additional_embeddings=[EmbeddingName(embedding.uuid, embedding.model_name) for embedding in
                                   self.additional_embeddings],
            include_text_encoder=self.text_encoder.include,
            include_text_encoder_2=self.text_encoder_2.include,
            include_text_encoder_3=self.text_encoder_3.include,
            include_text_encoder_4=self.text_encoder_4.include,
        )

    def train_any_embedding(self) -> bool:
        return ((self.training_method == TrainingMethod.EMBEDDING) and not self.embedding.is_output_embedding) \
            or any((embedding.train and not embedding.is_output_embedding) for embedding in self.additional_embeddings)

    def train_any_output_embedding(self) -> bool:
        return ((self.training_method == TrainingMethod.EMBEDDING) and self.embedding.is_output_embedding) \
            or any((embedding.train and embedding.is_output_embedding) for embedding in self.additional_embeddings)

    def train_text_encoder_or_embedding(self) -> bool:
        return (self.text_encoder.train and self.training_method != TrainingMethod.EMBEDDING
                and not self.embedding.is_output_embedding) \
            or ((self.text_encoder.train_embedding or not self.model_type.has_multiple_text_encoders())
                and self.train_any_embedding())

    def train_text_encoder_2_or_embedding(self) -> bool:
        return (self.text_encoder_2.train and self.training_method != TrainingMethod.EMBEDDING
                and not self.embedding.is_output_embedding) \
            or ((self.text_encoder_2.train_embedding or not self.model_type.has_multiple_text_encoders())
                and self.train_any_embedding())

    def train_text_encoder_3_or_embedding(self) -> bool:
        return (self.text_encoder_3.train and self.training_method != TrainingMethod.EMBEDDING
                and not self.embedding.is_output_embedding) \
            or ((self.text_encoder_3.train_embedding or not self.model_type.has_multiple_text_encoders())
                and self.train_any_embedding())

    def train_text_encoder_4_or_embedding(self) -> bool:
        return (self.text_encoder_4.train and self.training_method != TrainingMethod.EMBEDDING
                and not self.embedding.is_output_embedding) \
            or ((self.text_encoder_4.train_embedding or not self.model_type.has_multiple_text_encoders())
                and self.train_any_embedding())

    def all_embedding_configs(self):
        if self.training_method == TrainingMethod.EMBEDDING:
            return self.additional_embeddings + [self.embedding]
        else:
            return self.additional_embeddings

    def get_last_backup_path(self) -> str | None:
        backups_path = os.path.join(self.workspace_dir, "backup")
        if os.path.exists(backups_path):
            backup_paths = sorted(
                [path for path in os.listdir(backups_path) if
                 os.path.isdir(os.path.join(backups_path, path))],
                reverse=True,
            )

            if backup_paths:
                last_backup_path = backup_paths[0]
                return os.path.join(backups_path, last_backup_path)

        return None

    def to_settings_dict(self, secrets: bool) -> dict:
        config = TrainConfig.default_values().from_dict(self.to_dict())

        config.concepts = None
        config.samples = None

        config_dict = config.to_dict()
        if not secrets:
            config_dict.pop('secrets',None)
        return config_dict

    def to_pack_dict(self, secrets: bool) -> dict:
        config = TrainConfig.default_values().from_dict(self.to_dict())

        if config.concepts is None:
            with open(config.concept_file_name, 'r') as f:
                concepts = json.load(f)
                for i in range(len(concepts)):
                    concepts[i] = ConceptConfig.default_values().from_dict(concepts[i])
                config.concepts = concepts

        if config.samples is None:
            with open(config.sample_definition_file_name, 'r') as f:
                samples = json.load(f)
                for i in range(len(samples)):
                    samples[i] = SampleConfig.default_values().from_dict(samples[i])
                config.samples = samples

        config_dict = config.to_dict()
        if not secrets:
            config_dict.pop('secrets',None)
        return config_dict

    def to_unpacked_config(self) -> 'TrainConfig':
        config = TrainConfig.default_values().from_dict(self.to_dict())
        config.concepts = None
        config.samples = None
        return config

    @staticmethod
    def default_values() -> 'TrainConfig':
        data = []

        # name, default value, data type, nullable

        # general settings
        data.append(("training_method", TrainingMethod.FINE_TUNE, TrainingMethod, False))
        data.append(("model_type", ModelType.STABLE_DIFFUSION_15, ModelType, False))
        data.append(("debug_mode", False, bool, False))
        data.append(("debug_dir", "debug", str, False))
        data.append(("workspace_dir", "workspace/run", str, False))
        data.append(("cache_dir", "workspace-cache/run", str, False))
        data.append(("tensorboard", True, bool, False))
        data.append(("tensorboard_expose", False, bool, False))
        data.append(("tensorboard_always_on", False, bool, False))
        data.append(("tensorboard_port", 6006, int, False))
        data.append(("validation", False, bool, False))
        data.append(("validate_after", 1, int, False))
        data.append(("validate_after_unit", TimeUnit.EPOCH, TimeUnit, False))
        data.append(("continue_last_backup", False, bool, False))
        data.append(("include_train_config", ConfigPart.NONE, ConfigPart, False))

        #multi-GPU
        data.append(("multi_gpu", False, bool, False))
        data.append(("device_indexes", "", str, False))
        data.append(("gradient_reduce_precision", GradientReducePrecision.FLOAT_32_STOCHASTIC, GradientReducePrecision, False))
        data.append(("fused_gradient_reduce", True, bool, False))
        data.append(("async_gradient_reduce", True, bool, False))
        data.append(("async_gradient_reduce_buffer", 100, int, False))

        # model settings
        data.append(("base_model_name", "stable-diffusion-v1-5/stable-diffusion-v1-5", str, False))
        data.append(("output_dtype", DataType.FLOAT_32, DataType, False))
        data.append(("output_model_format", ModelFormat.SAFETENSORS, ModelFormat, False))
        data.append(("output_model_destination", "models/model.safetensors", str, False))
        data.append(("gradient_checkpointing", GradientCheckpointingMethod.ON, GradientCheckpointingMethod, False))
        data.append(("enable_async_offloading", True, bool, False))
        data.append(("enable_activation_offloading", True, bool, False))
        data.append(("layer_offload_fraction", 0.0, float, False))
        data.append(("force_circular_padding", False, bool, False))
        data.append(("compile", False, bool, False))

        # data settings
        data.append(("concept_file_name", "training_concepts/concepts.json", str, False))
        data.append(("concepts", None, list[ConceptConfig], True))
        data.append(("aspect_ratio_bucketing", True, bool, False))
        data.append(("latent_caching", True, bool, False))
        data.append(("clear_cache_before_training", True, bool, False))

        # training settings
        data.append(("learning_rate_scheduler", LearningRateScheduler.CONSTANT, LearningRateScheduler, False))
        data.append(("custom_learning_rate_scheduler", None, str, True))
        data.append(("scheduler_params", [], list[dict[str, str]], True))
        data.append(("learning_rate", 3e-6, float, False))
        data.append(("learning_rate_warmup_steps", 200.0, float, False))
        data.append(("learning_rate_cycles", 1.0, float, False))
        data.append(("learning_rate_min_factor", 0.0, float, False))
        data.append(("epochs", 100, int, False))
        data.append(("batch_size", 1, int, False))
        data.append(("gradient_accumulation_steps", 1, int, False))
        data.append(("ema", EMAMode.OFF, EMAMode, False))
        data.append(("ema_decay", 0.999, float, False))
        data.append(("ema_update_step_interval", 5, int, False))
        data.append(("dataloader_threads", 2, int, False))
        data.append(("train_device", default_device.type, str, False))
        data.append(("temp_device", "cpu", str, False))
        data.append(("train_dtype", DataType.FLOAT_16, DataType, False))
        data.append(("fallback_train_dtype", DataType.BFLOAT_16, DataType, False))
        data.append(("enable_autocast_cache", True, bool, False))
        data.append(("only_cache", False, bool, False))
        data.append(("resolution", "512", str, False))
        data.append(("frames", "25", str, False))
        data.append(("mse_strength", 1.0, float, False))
        data.append(("mae_strength", 0.0, float, False))
        data.append(("log_cosh_strength", 0.0, float, False))
        data.append(("huber_strength", 0.0, float, False))
        data.append(("huber_delta", 1.0, float, False))
        data.append(("vb_loss_strength", 1.0, float, False))
        data.append(("loss_weight_fn", LossWeight.CONSTANT, LossWeight, False))
        data.append(("loss_weight_strength", 5.0, float, False))
        data.append(("dropout_probability", 0.0, float, False))
        data.append(("loss_scaler", LossScaler.NONE, LossScaler, False))
        data.append(("learning_rate_scaler", LearningRateScaler.NONE, LearningRateScaler, False))
        data.append(("clip_grad_norm", 1.0, float, True))

        # noise
        data.append(("offset_noise_weight", 0.0, float, False))
        data.append(("generalized_offset_noise", False, bool, False))
        data.append(("perturbation_noise_weight", 0.0, float, False))
        data.append(("rescale_noise_scheduler_to_zero_terminal_snr", False, bool, False))
        data.append(("force_v_prediction", False, bool, False))
        data.append(("force_epsilon_prediction", False, bool, False))
        data.append(("min_noising_strength", 0.0, float, False))
        data.append(("max_noising_strength", 1.0, float, False))
        data.append(("timestep_distribution", TimestepDistribution.UNIFORM, TimestepDistribution, False))
        data.append(("noising_weight", 0.0, float, False))
        data.append(("noising_bias", 0.0, float, False))
        data.append(("timestep_shift", 1.0, float, False))
        data.append(("dynamic_timestep_shifting", False, bool, False))


        # unet
        unet = TrainModelPartConfig.default_values()
        unet.train = True
        unet.stop_training_after = 0
        unet.learning_rate = None
        data.append(("unet", unet, TrainModelPartConfig, False))

        # prior
        prior = TrainModelPartConfig.default_values()
        prior.model_name = ""
        prior.train = True
        prior.stop_training_after = 0
        prior.learning_rate = None
        data.append(("prior", prior, TrainModelPartConfig, False))

        # transformer
        transformer = TrainModelPartConfig.default_values()
        transformer.model_name = ""
        transformer.train = True
        transformer.stop_training_after = 0
        transformer.learning_rate = None
        data.append(("transformer", transformer, TrainModelPartConfig, False))

        #quantization layer filter
        quantization = QuantizationConfig.default_values()
        data.append(("quantization", quantization, QuantizationConfig, False))

        # text encoder
        text_encoder = TrainModelPartConfig.default_values()
        text_encoder.train = True
        text_encoder.stop_training_after = 30
        text_encoder.stop_training_after_unit = TimeUnit.EPOCH
        text_encoder.learning_rate = None
        data.append(("text_encoder", text_encoder, TrainModelPartConfig, False))
        data.append(("text_encoder_layer_skip", 0, int, False))

        # text encoder 2
        text_encoder_2 = TrainModelPartConfig.default_values()
        text_encoder_2.train = True
        text_encoder_2.stop_training_after = 30
        text_encoder_2.stop_training_after_unit = TimeUnit.EPOCH
        text_encoder_2.learning_rate = None
        data.append(("text_encoder_2", text_encoder_2, TrainModelPartConfig, False))
        data.append(("text_encoder_2_layer_skip", 0, int, False))
        data.append(("text_encoder_2_sequence_length", 77, int, True))

        # text encoder 3
        text_encoder_3 = TrainModelPartConfig.default_values()
        text_encoder_3.train = True
        text_encoder_3.stop_training_after = 30
        text_encoder_3.stop_training_after_unit = TimeUnit.EPOCH
        text_encoder_3.learning_rate = None
        data.append(("text_encoder_3", text_encoder_3, TrainModelPartConfig, False))
        data.append(("text_encoder_3_layer_skip", 0, int, False))

        # text encoder 4
        text_encoder_4 = TrainModelPartConfig.default_values()
        text_encoder_4.train = True
        text_encoder_4.stop_training_after = 30
        text_encoder_4.stop_training_after_unit = TimeUnit.EPOCH
        text_encoder_4.learning_rate = None
        data.append(("text_encoder_4", text_encoder_4, TrainModelPartConfig, False))
        data.append(("text_encoder_4_layer_skip", 0, int, False))

        # vae
        vae = TrainModelPartConfig.default_values()
        vae.model_name = ""
        data.append(("vae", vae, TrainModelPartConfig, False))

        # effnet encoder
        effnet_encoder = TrainModelPartConfig.default_values()
        effnet_encoder.model_name = ""
        data.append(("effnet_encoder", effnet_encoder, TrainModelPartConfig, False))

        # decoder
        decoder = TrainModelPartConfig.default_values()
        decoder.model_name = ""
        data.append(("decoder", decoder, TrainModelPartConfig, False))

        # decoder text encoder
        decoder_text_encoder = TrainModelPartConfig.default_values()
        data.append(("decoder_text_encoder", decoder_text_encoder, TrainModelPartConfig, False))

        # decoder vqgan
        decoder_vqgan = TrainModelPartConfig.default_values()
        data.append(("decoder_vqgan", decoder_vqgan, TrainModelPartConfig, False))

        # masked training
        data.append(("masked_training", False, bool, False))
        data.append(("unmasked_probability", 0.1, float, False))
        data.append(("unmasked_weight", 0.1, float, False))
        data.append(("normalize_masked_area_loss", False, bool, False))
        data.append(("masked_prior_preservation_weight", 0.0, float, False))
        data.append(("custom_conditioning_image", False, bool, False))

        #layer filter
        data.append(("layer_filter", "", str, False))
        data.append(("layer_filter_preset", "full", str, False))
        data.append(("layer_filter_regex", False, bool, False))

        # embedding
        data.append(("embedding_learning_rate", None, float, True))
        data.append(("preserve_embedding_norm", False, bool, False))
        data.append(("embedding", TrainEmbeddingConfig.default_values(), TrainEmbeddingConfig, False))
        data.append(("additional_embeddings", [], list[TrainEmbeddingConfig], False))
        data.append(("embedding_weight_dtype", DataType.FLOAT_32, DataType, False))

        # cloud
        data.append(("cloud", CloudConfig.default_values(), CloudConfig, False))

        # lora
        data.append(("peft_type", PeftType.LORA, PeftType, False))
        data.append(("lora_model_name", "", str, False))
        data.append(("lora_rank", 16, int, False))
        data.append(("lora_alpha", 1.0, float, False))
        data.append(("lora_decompose", False, bool, False))
        data.append(("lora_decompose_norm_epsilon", True, bool, False))
        data.append(("lora_decompose_output_axis", False, bool, False))
        data.append(("lora_weight_dtype", DataType.FLOAT_32, DataType, False))
        data.append(("bundle_additional_embeddings", True, bool, False))

<<<<<<< HEAD
        # lokr
        data.append(("lokr_dim", 16, int, False))
        data.append(("lokr_decompose_both", False, bool, False))
        data.append(("lokr_decompose_factor", -1, int, False))
        data.append(("lokr_use_tucker", False, bool, False))
        data.append(("lokr_rank_dropout", 0.0, float, False))
        data.append(("lokr_module_dropout", 0.0, float, False))
        data.append(("lokr_use_scalar", False, bool, False))
        data.append(("lokr_rank_dropout_scale", False, bool, False))
        data.append(("lokr_weight_decompose", False, bool, False))
        data.append(("lokr_dora_on_output", True, bool, False))
        data.append(("lokr_unbalanced_factorization", False, bool, False))
        data.append(("lokr_rs_lora", False, bool, False))
        data.append(("lokr_full_matrix", False, bool, False))
=======
        # oft
        data.append(("oft_block_size", 32, int, False))
        data.append(("oft_coft", False, bool, False))
        data.append(("coft_eps", 1e-4, float, False))
        data.append(("oft_block_share", False, bool, False))
>>>>>>> 0866ccf2

        # optimizer
        data.append(("optimizer", TrainOptimizerConfig.default_values(), TrainOptimizerConfig, False))
        data.append(("optimizer_defaults", {}, dict[str, TrainOptimizerConfig], False))

        # sample settings
        data.append(("sample_definition_file_name", "training_samples/samples.json", str, False))
        data.append(("samples", None, list[SampleConfig], True))
        data.append(("sample_after", 10, int, False))
        data.append(("sample_after_unit", TimeUnit.MINUTE, TimeUnit, False))
        data.append(("sample_skip_first", 0, int, False))
        data.append(("sample_image_format", ImageFormat.JPG, ImageFormat, False))
        data.append(("sample_video_format", VideoFormat.MP4, VideoFormat, False))
        data.append(("sample_audio_format", AudioFormat.MP3, AudioFormat, False))
        data.append(("samples_to_tensorboard", True, bool, False))
        data.append(("non_ema_sampling", True, bool, False))

        # backup settings
        data.append(("backup_after", 30, int, False))
        data.append(("backup_after_unit", TimeUnit.MINUTE, TimeUnit, False))
        data.append(("rolling_backup", False, bool, False))
        data.append(("rolling_backup_count", 3, int, False))
        data.append(("backup_before_save", True, bool, False))
        data.append(("save_every", 0, int, False))
        data.append(("save_every_unit", TimeUnit.NEVER, TimeUnit, False))
        data.append(("save_skip_first", 0, int, False))
        data.append(("save_filename_prefix", "", str, False))

        # secrets
        secrets = SecretsConfig.default_values()
        data.append(("secrets", secrets, SecretsConfig, False))

        return TrainConfig(data)<|MERGE_RESOLUTION|>--- conflicted
+++ resolved
@@ -523,7 +523,12 @@
     lora_weight_dtype: DataType
     bundle_additional_embeddings: bool
 
-<<<<<<< HEAD
+    # oft
+    oft_block_size: int
+    oft_coft: bool
+    coft_eps: float
+    oft_block_share: bool
+
     # lokr
     lokr_dim: int
     lokr_decompose_both: bool
@@ -538,13 +543,6 @@
     lokr_unbalanced_factorization: bool
     lokr_rs_lora: bool
     lokr_full_matrix: bool
-=======
-    # oft
-    oft_block_size: int
-    oft_coft: bool
-    coft_eps: float
-    oft_block_share: bool
->>>>>>> 0866ccf2
 
     # optimizer
     optimizer: TrainOptimizerConfig
@@ -1168,7 +1166,12 @@
         data.append(("lora_weight_dtype", DataType.FLOAT_32, DataType, False))
         data.append(("bundle_additional_embeddings", True, bool, False))
 
-<<<<<<< HEAD
+        # oft
+        data.append(("oft_block_size", 32, int, False))
+        data.append(("oft_coft", False, bool, False))
+        data.append(("coft_eps", 1e-4, float, False))
+        data.append(("oft_block_share", False, bool, False))
+
         # lokr
         data.append(("lokr_dim", 16, int, False))
         data.append(("lokr_decompose_both", False, bool, False))
@@ -1183,13 +1186,6 @@
         data.append(("lokr_unbalanced_factorization", False, bool, False))
         data.append(("lokr_rs_lora", False, bool, False))
         data.append(("lokr_full_matrix", False, bool, False))
-=======
-        # oft
-        data.append(("oft_block_size", 32, int, False))
-        data.append(("oft_coft", False, bool, False))
-        data.append(("coft_eps", 1e-4, float, False))
-        data.append(("oft_block_share", False, bool, False))
->>>>>>> 0866ccf2
 
         # optimizer
         data.append(("optimizer", TrainOptimizerConfig.default_values(), TrainOptimizerConfig, False))
