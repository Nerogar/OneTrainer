import json
import os
import uuid
from copy import deepcopy
from typing import Any

from modules.util.config.BaseConfig import BaseConfig
from modules.util.config.CloudConfig import CloudConfig
from modules.util.config.ConceptConfig import ConceptConfig
from modules.util.config.SampleConfig import SampleConfig
from modules.util.config.SecretsConfig import SecretsConfig
from modules.util.enum.AudioFormat import AudioFormat
from modules.util.enum.ConfigPart import ConfigPart
from modules.util.enum.DataType import DataType
from modules.util.enum.EMAMode import EMAMode
from modules.util.enum.GradientCheckpointingMethod import GradientCheckpointingMethod
from modules.util.enum.GradientReducePrecision import GradientReducePrecision
from modules.util.enum.ImageFormat import ImageFormat
from modules.util.enum.LearningRateScaler import LearningRateScaler
from modules.util.enum.LearningRateScheduler import LearningRateScheduler
from modules.util.enum.LossScaler import LossScaler
from modules.util.enum.LossWeight import LossWeight
from modules.util.enum.ModelFormat import ModelFormat
from modules.util.enum.ModelType import ModelType, PeftType
from modules.util.enum.Optimizer import Optimizer
from modules.util.enum.TensorboardMode import TensorboardMode
from modules.util.enum.TimestepDistribution import TimestepDistribution
from modules.util.enum.TimeUnit import TimeUnit
from modules.util.enum.TrainingMethod import TrainingMethod
from modules.util.enum.VideoFormat import VideoFormat
from modules.util.ModelNames import EmbeddingName, ModelNames
from modules.util.ModelWeightDtypes import ModelWeightDtypes
from modules.util.torch_util import default_device


class TrainOptimizerConfig(BaseConfig):
    optimizer: Optimizer
    adam_w_mode: bool
    alpha: float
    amsgrad: bool
    beta1: float
    beta2: float
    beta3: float
    bias_correction: bool
    block_wise: bool
    capturable: bool
    centered: bool
    clip_threshold: float
    d0: float
    d_coef: float
    dampening: float
    decay_rate: float
    decouple: bool
    differentiable: bool
    eps: float
    eps2: float
    foreach: bool
    fsdp_in_use: bool
    fused: bool
    fused_back_pass: bool
    growth_rate: float
    initial_accumulator_value: int
    initial_accumulator: float
    is_paged: bool
    log_every: int
    lr_decay: float
    max_unorm: float
    maximize: bool
    min_8bit_size: int
    quant_block_size: int
    momentum: float
    nesterov: bool
    no_prox: bool
    optim_bits: int
    percentile_clipping: int
    r: float
    relative_step: bool
    safeguard_warmup: bool
    scale_parameter: bool
    stochastic_rounding: bool
    use_bias_correction: bool
    use_triton: bool
    warmup_init: bool
    weight_decay: float
    weight_lr_power: float
    decoupled_decay: bool
    fixed_decay: bool
    weight_decouple: bool
    rectify: bool
    degenerated_to_sgd: bool
    k: int
    xi: float
    n_sma_threshold: int
    ams_bound: bool
    r: float
    adanorm: bool
    adam_debias: bool
    slice_p: int
    cautious: bool
    weight_decay_by_lr: True
    prodigy_steps: 0
    use_speed: False
    split_groups: True
    split_groups_mean: True
    factored: True
    factored_fp32: True
    use_stableadamw: True
    use_cautious: False
    use_grams: False
    use_adopt: False
    d_limiter: True
    use_schedulefree: True
    use_orthograd: False
    nnmf_factor: False
    orthogonal_gradient: False
    use_atan2: False
    use_AdEMAMix: False
    beta3_ema: float
    alpha_grad: float
    beta1_warmup: int
    min_beta1: float
    Simplified_AdEMAMix: False
    cautious_mask: False
    grams_moment: False
    kourkoutas_beta: False
    k_warmup_steps: int
    schedulefree_c: float

    def __init__(self, data: list[(str, Any, type, bool)]):
        super().__init__(data)

    @staticmethod
    def default_values():
        data = []

        # name, default value, data type, nullable
        data.append(("optimizer", Optimizer.ADAMW, Optimizer, False))
        data.append(("adam_w_mode", False, bool, False))
        data.append(("alpha", None, float, True))
        data.append(("amsgrad", False, bool, False))
        data.append(("beta1", None, float, True))
        data.append(("beta2", None, float, True))
        data.append(("beta3", None, float, True))
        data.append(("bias_correction", False, bool, False))
        data.append(("block_wise", False, bool, False))
        data.append(("capturable", False, bool, False))
        data.append(("centered", False, bool, False))
        data.append(("clip_threshold", None, float, True))
        data.append(("d0", None, float, True))
        data.append(("d_coef", None, float, True))
        data.append(("dampening", None, float, True))
        data.append(("decay_rate", None, float, True))
        data.append(("decouple", False, bool, False))
        data.append(("differentiable", False, bool, False))
        data.append(("eps", None, float, True))
        data.append(("eps2", None, float, True))
        data.append(("foreach", False, bool, True))  # Disabled, because it uses too much VRAM
        data.append(("fsdp_in_use", False, bool, False))
        data.append(("fused", False, bool, False))
        data.append(("fused_back_pass", False, bool, False))
        data.append(("growth_rate", None, float, True))
        data.append(("initial_accumulator_value", None, int, True))
        data.append(("initial_accumulator", None, float, True))
        data.append(("is_paged", False, bool, False))
        data.append(("log_every", None, int, True))
        data.append(("lr_decay", None, float, True))
        data.append(("max_unorm", None, float, True))
        data.append(("maximize", False, bool, False))
        data.append(("min_8bit_size", None, int, True))
        data.append(("quant_block_size", None, int, True))
        data.append(("momentum", None, float, True))
        data.append(("nesterov", False, bool, False))
        data.append(("no_prox", False, bool, False))
        data.append(("optim_bits", None, int, True))
        data.append(("percentile_clipping", None, int, True))
        data.append(("r", None, float, True))
        data.append(("relative_step", False, bool, False))
        data.append(("safeguard_warmup", False, bool, False))
        data.append(("scale_parameter", False, bool, False))
        data.append(("stochastic_rounding", True, bool, False))
        data.append(("use_bias_correction", False, bool, False))
        data.append(("use_triton", False, bool, False))
        data.append(("warmup_init", False, bool, False))
        data.append(("weight_decay", None, float, True))
        data.append(("weight_lr_power", None, float, True))
        data.append(("decoupled_decay", False, bool, False))
        data.append(("fixed_decay", False, bool, False))
        data.append(("rectify", False, bool, False))
        data.append(("degenerated_to_sgd", False, bool, False))
        data.append(("k", None, int, True))
        data.append(("xi", None, float, True))
        data.append(("n_sma_threshold", None, int, True))
        data.append(("ams_bound", False, bool, False))
        data.append(("r", None, float, True))
        data.append(("adanorm", False, bool, False))
        data.append(("adam_debias", False, bool, False))
        data.append(("slice_p", None, int, True))
        data.append(("cautious", False, bool, False))
        data.append(("weight_decay_by_lr", True, bool, False))
        data.append(("prodigy_steps", None, int, True))
        data.append(("use_speed", False, bool, False))
        data.append(("split_groups", True, bool, False))
        data.append(("split_groups_mean", True, bool, False))
        data.append(("factored", True, bool, False))
        data.append(("factored_fp32", True, bool, False))
        data.append(("use_stableadamw", True, bool, False))
        data.append(("use_cautious", False, bool, False))
        data.append(("use_grams", False, bool, False))
        data.append(("use_adopt", False, bool, False))
        data.append(("d_limiter", True, bool, True))
        data.append(("use_schedulefree", True, bool, True))
        data.append(("use_orthograd", False, bool, False))
        data.append(("nnmf_factor", False, bool, False))
        data.append(("orthogonal_gradient", False, bool, False))
        data.append(("use_atan2", False, bool, False))
        data.append(("use_AdEMAMix", False, bool, False))
        data.append(("beta3_ema", None, float, True))
        data.append(("alpha_grad", None, float, True))
        data.append(("beta1_warmup", None, int, True))
        data.append(("min_beta1", None, float, True))
        data.append(("Simplified_AdEMAMix", False, bool, False))
        data.append(("cautious_mask", False, bool, False))
        data.append(("grams_moment", False, bool, False))
        data.append(("kourkoutas_beta", False, bool, False))
        data.append(("k_warmup_steps", None, int, True))
        data.append(("schedulefree_c", None, float, True))

        return TrainOptimizerConfig(data)


class TrainModelPartConfig(BaseConfig):
    model_name: str
    include: bool
    train: bool
    stop_training_after: int
    stop_training_after_unit: TimeUnit
    learning_rate: float
    weight_dtype: DataType
    dropout_probability: float
    train_embedding: bool
    attention_mask: bool
    guidance_scale: float

    def __init__(self, data: list[(str, Any, type, bool)]):
        super().__init__(data)

    @staticmethod
    def default_values():
        data = []

        # name, default value, data type, nullable
        data.append(("model_name", "", str, False))
        data.append(("include", True, bool, False))
        data.append(("train", True, bool, False))
        data.append(("stop_training_after", None, int, True))
        data.append(("stop_training_after_unit", TimeUnit.NEVER, TimeUnit, False))
        data.append(("learning_rate", None, float, True))
        data.append(("weight_dtype", DataType.NONE, DataType, False))
        data.append(("dropout_probability", 0.0, float, False))
        data.append(("train_embedding", True, bool, False))
        data.append(("attention_mask", False, bool, False))
        data.append(("guidance_scale", 1.0, float, False))

        return TrainModelPartConfig(data)


class TrainEmbeddingConfig(BaseConfig):
    uuid: str
    model_name: str
    placeholder: str
    train: bool
    stop_training_after: int
    stop_training_after_unit: TimeUnit
    token_count: int | None
    initial_embedding_text: str
    is_output_embedding: bool

    def __init__(self, data: list[(str, Any, type, bool)]):
        super().__init__(data)

    @staticmethod
    def default_values():
        data = []

        # name, default value, data type, nullable
        data.append(("uuid", str(uuid.uuid4()), str, False))
        data.append(("model_name", "", str, False))
        data.append(("placeholder", "<embedding>", str, False))
        data.append(("train", True, bool, False))
        data.append(("stop_training_after", None, int, True))
        data.append(("stop_training_after_unit", TimeUnit.NEVER, TimeUnit, False))
        data.append(("token_count", 1, int, True))
        data.append(("initial_embedding_text", "*", str, False))
        data.append(("is_output_embedding", False, bool, False))

        return TrainEmbeddingConfig(data)


class TrainConfig(BaseConfig):
    training_method: TrainingMethod
    model_type: ModelType
    debug_mode: bool
    debug_dir: str
    workspace_dir: str
    cache_dir: str
    tensorboard_mode: TensorboardMode
    tensorboard_expose: bool
    tensorboard_always_on: bool
    tensorboard_port: str
    validation: bool
    validate_after: float
    validate_after_unit: TimeUnit
    continue_last_backup: bool
    include_train_config: ConfigPart

    # validation settings
    validation_auto_correct: bool
    validation_show_tooltips: bool
    use_friendly_names: bool

    # multi-GPU
    multi_gpu: bool
    device_indexes: str
    sequential_model_setup: bool
    gradient_reduce_prevision: GradientReducePrecision
    fused_gradient_reduce: bool
    async_gradient_reduce: bool
    async_gradient_reduce_buffer: int

    # model settings
    base_model_name: str
    weight_dtype: DataType
    output_dtype: DataType
    output_model_format: ModelFormat
    output_model_destination: str
    gradient_checkpointing: GradientCheckpointingMethod
    enable_async_offloading: bool
    enable_activation_offloading: bool
    layer_offload_fraction: float
    force_circular_padding: bool

    # data settings
    concept_file_name: str
    concepts: list[ConceptConfig]
    aspect_ratio_bucketing: bool
    latent_caching: bool
    clear_cache_before_training: bool

    # training settings
    learning_rate_scheduler: LearningRateScheduler
    custom_learning_rate_scheduler: str | None
    # Dict keys are literally called "key" and "value"; not a tuple because
    # of restrictions with ConfigList.
    scheduler_params: list[dict[str, str]]
    learning_rate: float
    learning_rate_warmup_steps: float
    learning_rate_cycles: float
    learning_rate_min_factor: float
    epochs: int
    batch_size: int
    gradient_accumulation_steps: int
    ema: EMAMode
    ema_decay: float
    ema_update_step_interval: int
    dataloader_threads: int
    train_device: str
    temp_device: str
    train_dtype: DataType
    fallback_train_dtype: DataType
    enable_autocast_cache: bool
    only_cache: bool
    resolution: str
    frames: str
    mse_strength: float
    mae_strength: float
    log_cosh_strength: float
    huber_strength: float
    huber_delta: float
    vb_loss_strength: float
    loss_weight_fn: LossWeight
    loss_weight_strength: float
    dropout_probability: float
    loss_scaler: LossScaler
    learning_rate_scaler: LearningRateScaler
    clip_grad_norm: float

    #layer filter
    layer_filter: str  # comma-separated
    layer_filter_preset: str
    layer_filter_regex: bool

    # noise
    offset_noise_weight: float
    generalized_offset_noise: bool
    perturbation_noise_weight: float
    rescale_noise_scheduler_to_zero_terminal_snr: bool
    force_v_prediction: bool
    force_epsilon_prediction: bool
    timestep_distribution: TimestepDistribution
    min_noising_strength: float
    max_noising_strength: float

    noising_weight: float
    noising_bias: float

    timestep_shift: float
    dynamic_timestep_shifting: bool

    # unet
    unet: TrainModelPartConfig

    # prior
    prior: TrainModelPartConfig

    # transformer
    transformer: TrainModelPartConfig

    # text encoder
    text_encoder: TrainModelPartConfig
    text_encoder_layer_skip: int

    # text encoder 2
    text_encoder_2: TrainModelPartConfig
    text_encoder_2_layer_skip: int
    text_encoder_2_sequence_length: int

    # text encoder 3
    text_encoder_3: TrainModelPartConfig
    text_encoder_3_layer_skip: int

    # text encoder 4
    text_encoder_4: TrainModelPartConfig
    text_encoder_4_layer_skip: int

    # vae
    vae: TrainModelPartConfig

    # effnet encoder
    effnet_encoder: TrainModelPartConfig

    # decoder
    decoder: TrainModelPartConfig

    # decoder text encoder
    decoder_text_encoder: TrainModelPartConfig

    # decoder vqgan
    decoder_vqgan: TrainModelPartConfig

    # masked training
    masked_training: bool
    unmasked_probability: float
    unmasked_weight: float
    normalize_masked_area_loss: bool
    masked_prior_preservation_weight: float

    # custom conditioning image
    custom_conditioning_image: bool

    # embedding
    embedding_learning_rate: float
    preserve_embedding_norm: bool
    embedding: TrainEmbeddingConfig
    additional_embeddings: list[TrainEmbeddingConfig]
    embedding_weight_dtype: DataType

    # lora
    peft_type: PeftType
    lora_model_name: str
    lora_rank: int
    lora_alpha: float
    lora_decompose: bool
    lora_decompose_norm_epsilon: bool
    lora_decompose_output_axis: bool
    lora_weight_dtype: DataType
    bundle_additional_embeddings: bool

    # optimizer
    optimizer: TrainOptimizerConfig
    optimizer_defaults: dict[str, TrainOptimizerConfig]

    # sample settings
    sample_definition_file_name: str
    samples: list[SampleConfig]
    sample_after: float
    sample_after_unit: TimeUnit
    sample_skip_first: int
    sample_image_format: ImageFormat
    sample_video_format: VideoFormat
    sample_audio_format: AudioFormat
    samples_to_tensorboard: bool
    non_ema_sampling: bool

    # cloud settings
    cloud: CloudConfig

    # backup settings
    backup_after: float
    backup_after_unit: TimeUnit
    rolling_backup: bool
    rolling_backup_count: int
    backup_before_save: bool
    save_every: int
    save_every_unit: TimeUnit
    save_skip_first: int
    save_filename_prefix: str

    # secrets - not saved into config file
    secrets: SecretsConfig

    def __init__(self, data: list[(str, Any, type, bool)]):
        super().__init__(
            data,
            config_version=9,
            config_migrations={
                0: self.__migration_0,
                1: self.__migration_1,
                2: self.__migration_2,
                3: self.__migration_3,
                4: self.__migration_4,
                5: self.__migration_5,
                6: self.__migration_6,
                7: self.__migration_7,
                8: self.__migration_8,
            }
        )

    def __migration_0(self, data: dict) -> dict:
        optimizer_settings = {}
        migrated_data = {}
        for key, value in data.items():
            # move optimizer settings to sub object
            if key == 'optimizer':
                optimizer_settings['optimizer'] = value
            elif key.startswith('optimizer'):
                optimizer_settings[key.removeprefix('optimizer_')] = value
            else:
                migrated_data[key] = value

        if 'optimizer' in optimizer_settings:
            migrated_data['optimizer'] = optimizer_settings
            migrated_data['optimizer_defaults'] = {
                optimizer_settings['optimizer']: deepcopy(optimizer_settings)
            }

        return migrated_data

    def __migration_1(self, data: dict) -> dict:
        migrated_data = {
            "unet": {},
            "prior": {},
            "text_encoder": {},
            "text_encoder_2": {},
            "vae": {},
            "effnet_encoder": {},
            "decoder": {},
            "decoder_text_encoder": {},
            "decoder_vqgan": {},
            "embeddings": [{}],
        }

        for key, value in data.items():
            if key == "train_unet":
                migrated_data["unet"]["train"] = value
            elif key == "train_unet_epochs":
                migrated_data["unet"]["stop_training_after"] = value
                migrated_data["unet"]["stop_training_after_unit"] = TimeUnit.EPOCH
            elif key == "unet_learning_rate":
                migrated_data["unet"]["learning_rate"] = value
            elif key == "unet_weight_dtype":
                migrated_data["unet"]["weight_dtype"] = value

            elif key == "train_prior":
                migrated_data["prior"]["train"] = value
            elif key == "prior_model_name":
                migrated_data["prior"]["model_name"] = value
            elif key == "train_prior_epochs":
                migrated_data["prior"]["stop_training_after"] = value
                migrated_data["prior"]["stop_training_after_unit"] = TimeUnit.EPOCH
            elif key == "prior_learning_rate":
                migrated_data["prior"]["learning_rate"] = value
            elif key == "prior_weight_dtype":
                migrated_data["prior"]["weight_dtype"] = value

            elif key == "train_text_encoder":
                migrated_data["text_encoder"]["train"] = value
            elif key == "train_text_encoder_epochs":
                migrated_data["text_encoder"]["stop_training_after"] = value
                migrated_data["text_encoder"]["stop_training_after_unit"] = TimeUnit.EPOCH
            elif key == "text_encoder_learning_rate":
                migrated_data["text_encoder"]["learning_rate"] = value
            elif key == "text_encoder_weight_dtype":
                migrated_data["text_encoder"]["weight_dtype"] = value

            elif key == "train_text_encoder_2":
                migrated_data["text_encoder_2"]["train"] = value
            elif key == "train_text_encoder_2_epochs":
                migrated_data["text_encoder_2"]["stop_training_after"] = value
                migrated_data["text_encoder_2"]["stop_training_after_unit"] = TimeUnit.EPOCH
            elif key == "text_encoder_2_learning_rate":
                migrated_data["text_encoder_2"]["learning_rate"] = value
            elif key == "text_encoder_2_weight_dtype":
                migrated_data["text_encoder_2"]["weight_dtype"] = value

            elif key == "vae_model_name":
                migrated_data["vae"]["model_name"] = value
            elif key == "vae_weight_dtype":
                migrated_data["vae"]["weight_dtype"] = value

            elif key == "effnet_encoder_model_name":
                migrated_data["effnet_encoder"]["model_name"] = value
            elif key == "effnet_encoder_weight_dtype":
                migrated_data["effnet_encoder"]["weight_dtype"] = value

            elif key == "decoder_model_name":
                migrated_data["decoder"]["model_name"] = value
            elif key == "decoder_weight_dtype":
                migrated_data["decoder"]["weight_dtype"] = value

            elif key == "decoder_text_encoder_weight_dtype":
                migrated_data["decoder_text_encoder"]["weight_dtype"] = value

            elif key == "decoder_vqgan_weight_dtype":
                migrated_data["decoder_vqgan"]["weight_dtype"] = value

            elif key == "embedding_model_names" and len(value) > 0:
                migrated_data["embeddings"][0]["model_name"] = value[0]
            elif key == "token_count":
                migrated_data["embeddings"][0]["token_count"] = value
            elif key == "initial_embedding_text":
                migrated_data["embeddings"][0]["initial_embedding_text"] = value

            else:
                migrated_data[key] = value

        return migrated_data

    def __migration_2(self, data: dict) -> dict:
        migrated_data = data.copy()
        min_snr_gamma = migrated_data.pop("min_snr_gamma", 0.0)
        model_type = ModelType(migrated_data.get("model_type", ModelType.STABLE_DIFFUSION_15))
        if min_snr_gamma:
            migrated_data["loss_weight_fn"] = LossWeight.MIN_SNR_GAMMA
            migrated_data["loss_weight_strength"] = min_snr_gamma
        elif model_type.is_wuerstchen():
            migrated_data["loss_weight_fn"] = LossWeight.P2
            migrated_data["loss_weight_strength"] = 1.0

        return migrated_data

    def __migration_3(self, data: dict) -> dict:
        migrated_data = data.copy()

        noising_weight = migrated_data.pop("noising_weight", 0.0)
        noising_bias = migrated_data.pop("noising_bias", 0.5)

        if noising_weight != 0:
            migrated_data["timestep_distribution"] = TimestepDistribution.SIGMOID
            migrated_data["noising_weight"] = noising_weight
            migrated_data["noising_bias"] = noising_bias - 0.5
        else:
            migrated_data["timestep_distribution"] = TimestepDistribution.UNIFORM
            migrated_data["noising_weight"] = 0.0
            migrated_data["noising_bias"] = 0.0

        return migrated_data

    def __migration_4(self, data: dict) -> dict:
        migrated_data = data.copy()

        gradient_checkpointing = migrated_data.pop("gradient_checkpointing", True)

        if gradient_checkpointing:
            migrated_data["gradient_checkpointing"] = GradientCheckpointingMethod.ON
        else:
            migrated_data["gradient_checkpointing"] = GradientCheckpointingMethod.OFF

        return migrated_data

    def __migration_5(self, data: dict) -> dict:
        migrated_data = data.copy()

        if "save_after" in migrated_data:
            migrated_data["save_every"] = migrated_data.pop("save_after")
        if "save_after_unit" in migrated_data:
            migrated_data["save_every_unit"] = migrated_data.pop("save_after_unit")

        return migrated_data

    def __migration_6(self, data: dict) -> dict:
        migrated_data = data.copy()

        # None is not a valid value, but there was a bug that allowed it, so old config files can have it set to None:
        if (
            "lora_layer_preset" in migrated_data
            and migrated_data["lora_layer_preset"] is None
        ):
            migrated_data["lora_layer_preset"] = "full"

        return migrated_data

    def __migration_7(self, data: dict) -> dict:
        migrated_data = data.copy()

        # Migrate lora_layers to layer_filter
        if "lora_layers" in migrated_data:
            migrated_data["layer_filter"] = migrated_data.pop("lora_layers")
        if "lora_layer_preset" in migrated_data:
            migrated_data["layer_filter_preset"] = migrated_data.pop("lora_layer_preset")
        if "lora_layers_regex" in migrated_data:
            migrated_data["layer_filter_regex"] = migrated_data.pop("lora_layers_regex")

        return migrated_data

    def __migration_8(self, data: dict) -> dict:
        migrated_data = data.copy()
<<<<<<< HEAD
        # Migrate old tensorboard booleans to enum
        tensorboard = migrated_data.pop("tensorboard", True)
        tensorboard_always_on = migrated_data.pop("tensorboard_always_on", False)

        if tensorboard_always_on:
            migrated_data["tensorboard_mode"] = TensorboardMode.ALWAYS_ON
        elif tensorboard:
            migrated_data["tensorboard_mode"] = TensorboardMode.TRAIN_ONLY
        else:
            migrated_data["tensorboard_mode"] = TensorboardMode.OFF
=======

        if migrated_data["model_type"] != "STABLE_CASCADE_1" and migrated_data["model_type"] != "WUERSTCHEN_2":
            migrated_data["transformer"] = migrated_data["prior"]
>>>>>>> 7296e055

        return migrated_data

    def weight_dtypes(self) -> ModelWeightDtypes:
        return ModelWeightDtypes(
            self.train_dtype,
            self.fallback_train_dtype,
            self.weight_dtype if self.unet.weight_dtype == DataType.NONE else self.unet.weight_dtype,
            self.weight_dtype if self.prior.weight_dtype == DataType.NONE else self.prior.weight_dtype,
            self.weight_dtype if self.transformer.weight_dtype == DataType.NONE else self.transformer.weight_dtype,
            self.weight_dtype if self.text_encoder.weight_dtype == DataType.NONE else self.text_encoder.weight_dtype,
            self.weight_dtype if self.text_encoder_2.weight_dtype == DataType.NONE else self.text_encoder_2.weight_dtype,
            self.weight_dtype if self.text_encoder_3.weight_dtype == DataType.NONE else self.text_encoder_3.weight_dtype,
            self.weight_dtype if self.text_encoder_4.weight_dtype == DataType.NONE else self.text_encoder_4.weight_dtype,
            self.weight_dtype if self.vae.weight_dtype == DataType.NONE else self.vae.weight_dtype,
            self.weight_dtype if self.effnet_encoder.weight_dtype == DataType.NONE else self.effnet_encoder.weight_dtype,
            self.weight_dtype if self.decoder.weight_dtype == DataType.NONE else self.decoder.weight_dtype,
            self.weight_dtype if self.decoder_text_encoder.weight_dtype == DataType.NONE else self.decoder_text_encoder.weight_dtype,
            self.weight_dtype if self.decoder_vqgan.weight_dtype == DataType.NONE else self.decoder_vqgan.weight_dtype,
            self.weight_dtype if self.lora_weight_dtype == DataType.NONE else self.lora_weight_dtype,
            self.weight_dtype if self.embedding_weight_dtype == DataType.NONE else self.embedding_weight_dtype,
        )

    def model_names(self) -> ModelNames:
        return ModelNames(
            base_model=self.base_model_name,
            prior_model=self.prior.model_name,
            transformer_model=self.transformer.model_name,
            effnet_encoder_model=self.effnet_encoder.model_name,
            decoder_model=self.decoder.model_name,
            text_encoder_4=self.text_encoder_4.model_name,
            vae_model=self.vae.model_name,
            lora=self.lora_model_name,
            embedding=EmbeddingName(self.embedding.uuid, self.embedding.model_name) \
                if self.training_method == TrainingMethod.EMBEDDING else None,
            additional_embeddings=[EmbeddingName(embedding.uuid, embedding.model_name) for embedding in
                                   self.additional_embeddings],
            include_text_encoder=self.text_encoder.include,
            include_text_encoder_2=self.text_encoder_2.include,
            include_text_encoder_3=self.text_encoder_3.include,
            include_text_encoder_4=self.text_encoder_4.include,
        )

    def train_any_embedding(self) -> bool:
        return ((self.training_method == TrainingMethod.EMBEDDING) and not self.embedding.is_output_embedding) \
            or any((embedding.train and not embedding.is_output_embedding) for embedding in self.additional_embeddings)

    def train_any_output_embedding(self) -> bool:
        return ((self.training_method == TrainingMethod.EMBEDDING) and self.embedding.is_output_embedding) \
            or any((embedding.train and embedding.is_output_embedding) for embedding in self.additional_embeddings)

    def train_text_encoder_or_embedding(self) -> bool:
        return (self.text_encoder.train and self.training_method != TrainingMethod.EMBEDDING
                and not self.embedding.is_output_embedding) \
            or ((self.text_encoder.train_embedding or not self.model_type.has_multiple_text_encoders())
                and self.train_any_embedding())

    def train_text_encoder_2_or_embedding(self) -> bool:
        return (self.text_encoder_2.train and self.training_method != TrainingMethod.EMBEDDING
                and not self.embedding.is_output_embedding) \
            or ((self.text_encoder_2.train_embedding or not self.model_type.has_multiple_text_encoders())
                and self.train_any_embedding())

    def train_text_encoder_3_or_embedding(self) -> bool:
        return (self.text_encoder_3.train and self.training_method != TrainingMethod.EMBEDDING
                and not self.embedding.is_output_embedding) \
            or ((self.text_encoder_3.train_embedding or not self.model_type.has_multiple_text_encoders())
                and self.train_any_embedding())

    def train_text_encoder_4_or_embedding(self) -> bool:
        return (self.text_encoder_4.train and self.training_method != TrainingMethod.EMBEDDING
                and not self.embedding.is_output_embedding) \
            or ((self.text_encoder_4.train_embedding or not self.model_type.has_multiple_text_encoders())
                and self.train_any_embedding())

    def all_embedding_configs(self):
        if self.training_method == TrainingMethod.EMBEDDING:
            return self.additional_embeddings + [self.embedding]
        else:
            return self.additional_embeddings

    def get_last_backup_path(self) -> str | None:
        backups_path = os.path.join(self.workspace_dir, "backup")
        if os.path.exists(backups_path):
            backup_paths = sorted(
                [path for path in os.listdir(backups_path) if
                 os.path.isdir(os.path.join(backups_path, path))],
                reverse=True,
            )

            if backup_paths:
                last_backup_path = backup_paths[0]
                return os.path.join(backups_path, last_backup_path)

        return None

    def to_settings_dict(self, secrets: bool) -> dict:
        config = TrainConfig.default_values().from_dict(self.to_dict())

        config.concepts = None
        config.samples = None

        config_dict = config.to_dict()
        if not secrets:
            config_dict.pop('secrets',None)
        return config_dict

    def to_pack_dict(self, secrets: bool) -> dict:
        config = TrainConfig.default_values().from_dict(self.to_dict())

        if config.concepts is None:
            with open(config.concept_file_name, 'r') as f:
                concepts = json.load(f)
                for i in range(len(concepts)):
                    concepts[i] = ConceptConfig.default_values().from_dict(concepts[i])
                config.concepts = concepts

        if config.samples is None:
            with open(config.sample_definition_file_name, 'r') as f:
                samples = json.load(f)
                for i in range(len(samples)):
                    samples[i] = SampleConfig.default_values().from_dict(samples[i])
                config.samples = samples

        config_dict = config.to_dict()
        if not secrets:
            config_dict.pop('secrets',None)
        return config_dict

    def to_unpacked_config(self) -> 'TrainConfig':
        config = TrainConfig.default_values().from_dict(self.to_dict())
        config.concepts = None
        config.samples = None
        return config

    @staticmethod
    def default_values() -> 'TrainConfig':
        data = []

        # name, default value, data type, nullable

        # general settings
        data.append(("training_method", TrainingMethod.FINE_TUNE, TrainingMethod, False))
        data.append(("model_type", ModelType.STABLE_DIFFUSION_15, ModelType, False))
        data.append(("debug_mode", False, bool, False))
        data.append(("debug_dir", "debug", str, False))
        data.append(("workspace_dir", "workspace/run", str, False))
        data.append(("cache_dir", "workspace-cache/run", str, False))
        data.append(("tensorboard_mode", TensorboardMode.ALWAYS_ON, TensorboardMode, False))
        data.append(("tensorboard_expose", False, bool, False))
        data.append(("tensorboard_always_on", False, bool, False))
        data.append(("tensorboard_port", 6006, int, False))
        data.append(("validation", False, bool, False))
        data.append(("validate_after", 1, int, False))
        data.append(("validate_after_unit", TimeUnit.EPOCH, TimeUnit, False))
        data.append(("continue_last_backup", False, bool, False))
        data.append(("include_train_config", ConfigPart.NONE, ConfigPart, False))

        # validation settings
        data.append(("validation_auto_correct", True, bool, False))
        data.append(("validation_show_tooltips", True, bool, False))
        data.append(("use_friendly_names", False, bool, False))

        #multi-GPU
        data.append(("multi_gpu", False, bool, False))
        data.append(("device_indexes", "", str, False))
        data.append(("sequential_model_setup", False, bool, False))
        data.append(("gradient_reduce_precision", GradientReducePrecision.FLOAT_32_STOCHASTIC, GradientReducePrecision, False))
        data.append(("fused_gradient_reduce", True, bool, False))
        data.append(("async_gradient_reduce", True, bool, False))
        data.append(("async_gradient_reduce_buffer", 100, int, False))

        # model settings
        data.append(("base_model_name", "stable-diffusion-v1-5/stable-diffusion-v1-5", str, False))
        data.append(("weight_dtype", DataType.FLOAT_32, DataType, False))
        data.append(("output_dtype", DataType.FLOAT_32, DataType, False))
        data.append(("output_model_format", ModelFormat.SAFETENSORS, ModelFormat, False))
        data.append(("output_model_destination", "models/model.safetensors", str, False))
        data.append(("gradient_checkpointing", GradientCheckpointingMethod.ON, GradientCheckpointingMethod, False))
        data.append(("enable_async_offloading", True, bool, False))
        data.append(("enable_activation_offloading", True, bool, False))
        data.append(("layer_offload_fraction", 0.0, float, False))
        data.append(("force_circular_padding", False, bool, False))

        # data settings
        data.append(("concept_file_name", "training_concepts/concepts.json", str, False))
        data.append(("concepts", None, list[ConceptConfig], True))
        data.append(("aspect_ratio_bucketing", True, bool, False))
        data.append(("latent_caching", True, bool, False))
        data.append(("clear_cache_before_training", True, bool, False))

        # training settings
        data.append(("learning_rate_scheduler", LearningRateScheduler.CONSTANT, LearningRateScheduler, False))
        data.append(("custom_learning_rate_scheduler", None, str, True))
        data.append(("scheduler_params", [], list[dict[str, str]], True))
        data.append(("learning_rate", 3e-6, float, False))
        data.append(("learning_rate_warmup_steps", 200.0, float, False))
        data.append(("learning_rate_cycles", 1.0, float, False))
        data.append(("learning_rate_min_factor", 0.0, float, False))
        data.append(("epochs", 100, int, False))
        data.append(("batch_size", 1, int, False))
        data.append(("gradient_accumulation_steps", 1, int, False))
        data.append(("ema", EMAMode.OFF, EMAMode, False))
        data.append(("ema_decay", 0.999, float, False))
        data.append(("ema_update_step_interval", 5, int, False))
        data.append(("dataloader_threads", 2, int, False))
        data.append(("train_device", default_device.type, str, False))
        data.append(("temp_device", "cpu", str, False))
        data.append(("train_dtype", DataType.FLOAT_16, DataType, False))
        data.append(("fallback_train_dtype", DataType.BFLOAT_16, DataType, False))
        data.append(("enable_autocast_cache", True, bool, False))
        data.append(("only_cache", False, bool, False))
        data.append(("resolution", "512", str, False))
        data.append(("frames", "25", str, False))
        data.append(("mse_strength", 1.0, float, False))
        data.append(("mae_strength", 0.0, float, False))
        data.append(("log_cosh_strength", 0.0, float, False))
        data.append(("huber_strength", 0.0, float, False))
        data.append(("huber_delta", 0.1, float, False))
        data.append(("vb_loss_strength", 1.0, float, False))
        data.append(("loss_weight_fn", LossWeight.CONSTANT, LossWeight, False))
        data.append(("loss_weight_strength", 5.0, float, False))
        data.append(("dropout_probability", 0.0, float, False))
        data.append(("loss_scaler", LossScaler.NONE, LossScaler, False))
        data.append(("learning_rate_scaler", LearningRateScaler.NONE, LearningRateScaler, False))
        data.append(("clip_grad_norm", 1.0, float, True))

        # noise
        data.append(("offset_noise_weight", 0.0, float, False))
        data.append(("generalized_offset_noise", False, bool, False))
        data.append(("perturbation_noise_weight", 0.0, float, False))
        data.append(("rescale_noise_scheduler_to_zero_terminal_snr", False, bool, False))
        data.append(("force_v_prediction", False, bool, False))
        data.append(("force_epsilon_prediction", False, bool, False))
        data.append(("min_noising_strength", 0.0, float, False))
        data.append(("max_noising_strength", 1.0, float, False))
        data.append(("timestep_distribution", TimestepDistribution.UNIFORM, TimestepDistribution, False))
        data.append(("noising_weight", 0.0, float, False))
        data.append(("noising_bias", 0.0, float, False))
        data.append(("timestep_shift", 1.0, float, False))
        data.append(("dynamic_timestep_shifting", False, bool, False))


        # unet
        unet = TrainModelPartConfig.default_values()
        unet.train = True
        unet.stop_training_after = 0
        unet.learning_rate = None
        unet.weight_dtype = DataType.NONE
        data.append(("unet", unet, TrainModelPartConfig, False))

        # prior
        prior = TrainModelPartConfig.default_values()
        prior.model_name = ""
        prior.train = True
        prior.stop_training_after = 0
        prior.learning_rate = None
        prior.weight_dtype = DataType.NONE
        data.append(("prior", prior, TrainModelPartConfig, False))

        # prior
        transformer = TrainModelPartConfig.default_values()
        transformer.model_name = ""
        transformer.train = True
        transformer.stop_training_after = 0
        transformer.learning_rate = None
        transformer.weight_dtype = DataType.NONE
        data.append(("transformer", transformer, TrainModelPartConfig, False))

        # text encoder
        text_encoder = TrainModelPartConfig.default_values()
        text_encoder.train = True
        text_encoder.stop_training_after = 30
        text_encoder.stop_training_after_unit = TimeUnit.EPOCH
        text_encoder.learning_rate = None
        text_encoder.weight_dtype = DataType.NONE
        data.append(("text_encoder", text_encoder, TrainModelPartConfig, False))
        data.append(("text_encoder_layer_skip", 0, int, False))

        # text encoder 2
        text_encoder_2 = TrainModelPartConfig.default_values()
        text_encoder_2.train = True
        text_encoder_2.stop_training_after = 30
        text_encoder_2.stop_training_after_unit = TimeUnit.EPOCH
        text_encoder_2.learning_rate = None
        text_encoder_2.weight_dtype = DataType.NONE
        data.append(("text_encoder_2", text_encoder_2, TrainModelPartConfig, False))
        data.append(("text_encoder_2_layer_skip", 0, int, False))
        data.append(("text_encoder_2_sequence_length", 77, int, True))

        # text encoder 3
        text_encoder_3 = TrainModelPartConfig.default_values()
        text_encoder_3.train = True
        text_encoder_3.stop_training_after = 30
        text_encoder_3.stop_training_after_unit = TimeUnit.EPOCH
        text_encoder_3.learning_rate = None
        text_encoder_3.weight_dtype = DataType.NONE
        data.append(("text_encoder_3", text_encoder_3, TrainModelPartConfig, False))
        data.append(("text_encoder_3_layer_skip", 0, int, False))

        # text encoder 4
        text_encoder_4 = TrainModelPartConfig.default_values()
        text_encoder_4.train = True
        text_encoder_4.stop_training_after = 30
        text_encoder_4.stop_training_after_unit = TimeUnit.EPOCH
        text_encoder_4.learning_rate = None
        text_encoder_4.weight_dtype = DataType.NONE
        data.append(("text_encoder_4", text_encoder_4, TrainModelPartConfig, False))
        data.append(("text_encoder_4_layer_skip", 0, int, False))

        # vae
        vae = TrainModelPartConfig.default_values()
        vae.model_name = ""
        vae.weight_dtype = DataType.FLOAT_32
        data.append(("vae", vae, TrainModelPartConfig, False))

        # effnet encoder
        effnet_encoder = TrainModelPartConfig.default_values()
        effnet_encoder.model_name = ""
        effnet_encoder.weight_dtype = DataType.NONE
        data.append(("effnet_encoder", effnet_encoder, TrainModelPartConfig, False))

        # decoder
        decoder = TrainModelPartConfig.default_values()
        decoder.model_name = ""
        decoder.weight_dtype = DataType.NONE
        data.append(("decoder", decoder, TrainModelPartConfig, False))

        # decoder text encoder
        decoder_text_encoder = TrainModelPartConfig.default_values()
        decoder_text_encoder.weight_dtype = DataType.NONE
        data.append(("decoder_text_encoder", decoder_text_encoder, TrainModelPartConfig, False))

        # decoder vqgan
        decoder_vqgan = TrainModelPartConfig.default_values()
        decoder_vqgan.weight_dtype = DataType.NONE
        data.append(("decoder_vqgan", decoder_vqgan, TrainModelPartConfig, False))

        # masked training
        data.append(("masked_training", False, bool, False))
        data.append(("unmasked_probability", 0.1, float, False))
        data.append(("unmasked_weight", 0.1, float, False))
        data.append(("normalize_masked_area_loss", False, bool, False))
        data.append(("masked_prior_preservation_weight", 0.0, float, False))
        data.append(("custom_conditioning_image", False, bool, False))

        #layer filter
        data.append(("layer_filter", "", str, False))
        data.append(("layer_filter_preset", "full", str, False))
        data.append(("layer_filter_regex", False, bool, False))

        # embedding
        data.append(("embedding_learning_rate", None, float, True))
        data.append(("preserve_embedding_norm", False, bool, False))
        data.append(("embedding", TrainEmbeddingConfig.default_values(), TrainEmbeddingConfig, False))
        data.append(("additional_embeddings", [], list[TrainEmbeddingConfig], False))
        data.append(("embedding_weight_dtype", DataType.FLOAT_32, DataType, False))

        # cloud
        data.append(("cloud", CloudConfig.default_values(), CloudConfig, False))

        # lora
        data.append(("peft_type", PeftType.LORA, PeftType, False))
        data.append(("lora_model_name", "", str, False))
        data.append(("lora_rank", 16, int, False))
        data.append(("lora_alpha", 1.0, float, False))
        data.append(("lora_decompose", False, bool, False))
        data.append(("lora_decompose_norm_epsilon", True, bool, False))
        data.append(("lora_decompose_output_axis", False, bool, False))
        data.append(("lora_weight_dtype", DataType.FLOAT_32, DataType, False))
        data.append(("bundle_additional_embeddings", True, bool, False))

        # optimizer
        data.append(("optimizer", TrainOptimizerConfig.default_values(), TrainOptimizerConfig, False))
        data.append(("optimizer_defaults", {}, dict[str, TrainOptimizerConfig], False))

        # sample settings
        data.append(("sample_definition_file_name", "training_samples/samples.json", str, False))
        data.append(("samples", None, list[SampleConfig], True))
        data.append(("sample_after", 10, int, False))
        data.append(("sample_after_unit", TimeUnit.MINUTE, TimeUnit, False))
        data.append(("sample_skip_first", 0, int, False))
        data.append(("sample_image_format", ImageFormat.JPG, ImageFormat, False))
        data.append(("sample_video_format", VideoFormat.MP4, VideoFormat, False))
        data.append(("sample_audio_format", AudioFormat.MP3, AudioFormat, False))
        data.append(("samples_to_tensorboard", True, bool, False))
        data.append(("non_ema_sampling", True, bool, False))

        # backup settings
        data.append(("backup_after", 30, int, False))
        data.append(("backup_after_unit", TimeUnit.MINUTE, TimeUnit, False))
        data.append(("rolling_backup", False, bool, False))
        data.append(("rolling_backup_count", 3, int, False))
        data.append(("backup_before_save", True, bool, False))
        data.append(("save_every", 0, int, False))
        data.append(("save_every_unit", TimeUnit.NEVER, TimeUnit, False))
        data.append(("save_skip_first", 0, int, False))
        data.append(("save_filename_prefix", "", str, False))

        # secrets
        secrets = SecretsConfig.default_values()
        data.append(("secrets", secrets, SecretsConfig, False))

        return TrainConfig(data)<|MERGE_RESOLUTION|>--- conflicted
+++ resolved
@@ -522,6 +522,7 @@
                 6: self.__migration_6,
                 7: self.__migration_7,
                 8: self.__migration_8,
+                9: self.__migration_9,
             }
         )
 
@@ -714,7 +715,14 @@
 
     def __migration_8(self, data: dict) -> dict:
         migrated_data = data.copy()
-<<<<<<< HEAD
+
+        if migrated_data["model_type"] != "STABLE_CASCADE_1" and migrated_data["model_type"] != "WUERSTCHEN_2":
+            migrated_data["transformer"] = migrated_data["prior"]
+
+        return migrated_data
+
+    def __migration_9(self, data: dict) -> dict:
+        migrated_data = data.copy()
         # Migrate old tensorboard booleans to enum
         tensorboard = migrated_data.pop("tensorboard", True)
         tensorboard_always_on = migrated_data.pop("tensorboard_always_on", False)
@@ -725,11 +733,6 @@
             migrated_data["tensorboard_mode"] = TensorboardMode.TRAIN_ONLY
         else:
             migrated_data["tensorboard_mode"] = TensorboardMode.OFF
-=======
-
-        if migrated_data["model_type"] != "STABLE_CASCADE_1" and migrated_data["model_type"] != "WUERSTCHEN_2":
-            migrated_data["transformer"] = migrated_data["prior"]
->>>>>>> 7296e055
 
         return migrated_data
 
