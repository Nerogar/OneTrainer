import json
import os
import uuid
from copy import deepcopy
from typing import Any

from modules.util.config.BaseConfig import BaseConfig
from modules.util.config.CloudConfig import CloudConfig
from modules.util.config.ConceptConfig import ConceptConfig
from modules.util.config.SampleConfig import SampleConfig
from modules.util.config.SecretsConfig import SecretsConfig
from modules.util.enum.AudioFormat import AudioFormat
from modules.util.enum.ConfigPart import ConfigPart
from modules.util.enum.DataType import DataType
from modules.util.enum.EMAMode import EMAMode
from modules.util.enum.GradientCheckpointingMethod import GradientCheckpointingMethod
from modules.util.enum.GradientReducePrecision import GradientReducePrecision
from modules.util.enum.ImageFormat import ImageFormat
from modules.util.enum.LearningRateScaler import LearningRateScaler
from modules.util.enum.LearningRateScheduler import LearningRateScheduler
from modules.util.enum.LossScaler import LossScaler
from modules.util.enum.LossWeight import LossWeight
from modules.util.enum.ModelFormat import ModelFormat
from modules.util.enum.ModelType import ModelType, PeftType
from modules.util.enum.Optimizer import Optimizer
from modules.util.enum.TimestepDistribution import TimestepDistribution
from modules.util.enum.TimeUnit import TimeUnit
from modules.util.enum.TrainingMethod import TrainingMethod
from modules.util.enum.VideoFormat import VideoFormat
from modules.util.ModelNames import EmbeddingName, ModelNames
from modules.util.ModelWeightDtypes import ModelWeightDtypes
from modules.util.torch_util import default_device


class TrainOptimizerConfig(BaseConfig):
    optimizer: Optimizer
    adam_w_mode: bool
    alpha: float
    amsgrad: bool
    beta1: float
    beta2: float
    beta3: float
    bias_correction: bool
    block_wise: bool
    capturable: bool
    centered: bool
    clip_threshold: float
    d0: float
    d_coef: float
    dampening: float
    decay_rate: float
    decouple: bool
    differentiable: bool
    eps: float
    eps2: float
    foreach: bool
    fsdp_in_use: bool
    fused: bool
    fused_back_pass: bool
    growth_rate: float
    initial_accumulator_value: int
    initial_accumulator: float
    is_paged: bool
    log_every: int
    lr_decay: float
    max_unorm: float
    maximize: bool
    min_8bit_size: int
    quant_block_size: int
    momentum: float
    nesterov: bool
    no_prox: bool
    optim_bits: int
    percentile_clipping: int
    r: float
    relative_step: bool
    safeguard_warmup: bool
    scale_parameter: bool
    stochastic_rounding: bool
    use_bias_correction: bool
    use_triton: bool
    warmup_init: bool
    weight_decay: float
    weight_lr_power: float
    decoupled_decay: bool
    fixed_decay: bool
    weight_decouple: bool
    rectify: bool
    degenerated_to_sgd: bool
    k: int
    xi: float
    n_sma_threshold: int
    ams_bound: bool
    r: float
    adanorm: bool
    adam_debias: bool
    slice_p: int
    cautious: bool
    weight_decay_by_lr: True
    prodigy_steps: 0
    use_speed: False
    split_groups: True
    split_groups_mean: True
    factored: True
    factored_fp32: True
    use_stableadamw: True
    use_cautious: False
    use_grams: False
    use_adopt: False
    d_limiter: True
    use_schedulefree: True
    use_orthograd: False
    nnmf_factor: False
    orthogonal_gradient: False
    use_atan2: False
    use_AdEMAMix: False
    beta3_ema: float
    alpha_grad: float
    beta1_warmup: int
    min_beta1: float
    Simplified_AdEMAMix: False
    cautious_mask: False
    grams_moment: False
    kourkoutas_beta: False
    k_warmup_steps: int
    schedulefree_c: float
    ns_steps: int
    MuonWithAuxAdam: False
    muon_hidden_layers: str
    muon_adam_regex: False
    muon_adam_lr: float
    muon_te1_adam_lr: float
    muon_te2_adam_lr: float
    muon_adam_config: 'TrainOptimizerConfig'
    rms_rescaling: True
    normuon_variant: False
    beta2_normuon: float
    normuon_eps: float
    low_rank_ortho: False
    ortho_rank: int
<<<<<<< HEAD
    compiled_optimizer: False
=======
>>>>>>> 593fb3ac
    accelerated_ns: False

    def __init__(self, data: list[(str, Any, type, bool)]):
        super().__init__(data)

    @staticmethod
    def default_values():
        data = []

        # name, default value, data type, nullable
        data.append(("optimizer", Optimizer.ADAMW, Optimizer, False))
        data.append(("adam_w_mode", False, bool, False))
        data.append(("alpha", None, float, True))
        data.append(("amsgrad", False, bool, False))
        data.append(("beta1", None, float, True))
        data.append(("beta2", None, float, True))
        data.append(("beta3", None, float, True))
        data.append(("bias_correction", False, bool, False))
        data.append(("block_wise", False, bool, False))
        data.append(("capturable", False, bool, False))
        data.append(("centered", False, bool, False))
        data.append(("clip_threshold", None, float, True))
        data.append(("d0", None, float, True))
        data.append(("d_coef", None, float, True))
        data.append(("dampening", None, float, True))
        data.append(("decay_rate", None, float, True))
        data.append(("decouple", False, bool, False))
        data.append(("differentiable", False, bool, False))
        data.append(("eps", None, float, True))
        data.append(("eps2", None, float, True))
        data.append(("foreach", False, bool, True))  # Disabled, because it uses too much VRAM
        data.append(("fsdp_in_use", False, bool, False))
        data.append(("fused", False, bool, False))
        data.append(("fused_back_pass", False, bool, False))
        data.append(("growth_rate", None, float, True))
        data.append(("initial_accumulator_value", None, int, True))
        data.append(("initial_accumulator", None, float, True))
        data.append(("is_paged", False, bool, False))
        data.append(("log_every", None, int, True))
        data.append(("lr_decay", None, float, True))
        data.append(("max_unorm", None, float, True))
        data.append(("maximize", False, bool, False))
        data.append(("min_8bit_size", None, int, True))
        data.append(("quant_block_size", None, int, True))
        data.append(("momentum", None, float, True))
        data.append(("nesterov", False, bool, False))
        data.append(("no_prox", False, bool, False))
        data.append(("optim_bits", None, int, True))
        data.append(("percentile_clipping", None, int, True))
        data.append(("r", None, float, True))
        data.append(("relative_step", False, bool, False))
        data.append(("safeguard_warmup", False, bool, False))
        data.append(("scale_parameter", False, bool, False))
        data.append(("stochastic_rounding", True, bool, False))
        data.append(("use_bias_correction", False, bool, False))
        data.append(("use_triton", False, bool, False))
        data.append(("warmup_init", False, bool, False))
        data.append(("weight_decay", None, float, True))
        data.append(("weight_lr_power", None, float, True))
        data.append(("decoupled_decay", False, bool, False))
        data.append(("fixed_decay", False, bool, False))
        data.append(("rectify", False, bool, False))
        data.append(("degenerated_to_sgd", False, bool, False))
        data.append(("k", None, int, True))
        data.append(("xi", None, float, True))
        data.append(("n_sma_threshold", None, int, True))
        data.append(("ams_bound", False, bool, False))
        data.append(("r", None, float, True))
        data.append(("adanorm", False, bool, False))
        data.append(("adam_debias", False, bool, False))
        data.append(("slice_p", None, int, True))
        data.append(("cautious", False, bool, False))
        data.append(("weight_decay_by_lr", True, bool, False))
        data.append(("prodigy_steps", None, int, True))
        data.append(("use_speed", False, bool, False))
        data.append(("split_groups", True, bool, False))
        data.append(("split_groups_mean", True, bool, False))
        data.append(("factored", True, bool, False))
        data.append(("factored_fp32", True, bool, False))
        data.append(("use_stableadamw", True, bool, False))
        data.append(("use_cautious", False, bool, False))
        data.append(("use_grams", False, bool, False))
        data.append(("use_adopt", False, bool, False))
        data.append(("d_limiter", True, bool, True))
        data.append(("use_schedulefree", True, bool, True))
        data.append(("use_orthograd", False, bool, False))
        data.append(("nnmf_factor", False, bool, False))
        data.append(("orthogonal_gradient", False, bool, False))
        data.append(("use_atan2", False, bool, False))
        data.append(("use_AdEMAMix", False, bool, False))
        data.append(("beta3_ema", None, float, True))
        data.append(("alpha_grad", None, float, True))
        data.append(("beta1_warmup", None, int, True))
        data.append(("min_beta1", None, float, True))
        data.append(("Simplified_AdEMAMix", False, bool, False))
        data.append(("cautious_mask", False, bool, False))
        data.append(("grams_moment", False, bool, False))
        data.append(("kourkoutas_beta", False, bool, False))
        data.append(("k_warmup_steps", None, int, True))
        data.append(("schedulefree_c", None, float, True))
        data.append(("ns_steps", None, int, True))
        data.append(("MuonWithAuxAdam", False, bool, False))
        data.append(("muon_hidden_layers", None, str, True))
        data.append(("muon_adam_regex", False, bool, False))
        data.append(("muon_adam_lr", None, float, True))
        data.append(("muon_te1_adam_lr", None, float, True))
        data.append(("muon_te2_adam_lr", None, float, True))
        data.append(("muon_adam_config", None, TrainOptimizerConfig, True))
        data.append(("rms_rescaling", True, bool, True))
        data.append(("normuon_variant", False, bool, False))
        data.append(("beta2_normuon", None, float, True))
        data.append(("normuon_eps", None, float, True))
        data.append(("low_rank_ortho", False, bool, False))
        data.append(("ortho_rank", None, int, True))
<<<<<<< HEAD
        data.append(("compiled_optimizer", False, bool, False))
=======
>>>>>>> 593fb3ac
        data.append(("accelerated_ns", False, bool, False))

        return TrainOptimizerConfig(data)


class TrainModelPartConfig(BaseConfig):
    model_name: str
    include: bool
    train: bool
    stop_training_after: int
    stop_training_after_unit: TimeUnit
    learning_rate: float
    weight_dtype: DataType
    dropout_probability: float
    train_embedding: bool
    attention_mask: bool
    guidance_scale: float

    def __init__(self, data: list[(str, Any, type, bool)]):
        super().__init__(data)

    @staticmethod
    def default_values():
        data = []

        # name, default value, data type, nullable
        data.append(("model_name", "", str, False))
        data.append(("include", True, bool, False))
        data.append(("train", True, bool, False))
        data.append(("stop_training_after", None, int, True))
        data.append(("stop_training_after_unit", TimeUnit.NEVER, TimeUnit, False))
        data.append(("learning_rate", None, float, True))
        data.append(("weight_dtype", DataType.NONE, DataType, False))
        data.append(("dropout_probability", 0.0, float, False))
        data.append(("train_embedding", True, bool, False))
        data.append(("attention_mask", False, bool, False))
        data.append(("guidance_scale", 1.0, float, False))

        return TrainModelPartConfig(data)


class TrainEmbeddingConfig(BaseConfig):
    uuid: str
    model_name: str
    placeholder: str
    train: bool
    stop_training_after: int
    stop_training_after_unit: TimeUnit
    token_count: int | None
    initial_embedding_text: str
    is_output_embedding: bool

    def __init__(self, data: list[(str, Any, type, bool)]):
        super().__init__(data)

    @staticmethod
    def default_values():
        data = []

        # name, default value, data type, nullable
        data.append(("uuid", str(uuid.uuid4()), str, False))
        data.append(("model_name", "", str, False))
        data.append(("placeholder", "<embedding>", str, False))
        data.append(("train", True, bool, False))
        data.append(("stop_training_after", None, int, True))
        data.append(("stop_training_after_unit", TimeUnit.NEVER, TimeUnit, False))
        data.append(("token_count", 1, int, True))
        data.append(("initial_embedding_text", "*", str, False))
        data.append(("is_output_embedding", False, bool, False))

        return TrainEmbeddingConfig(data)


class TrainConfig(BaseConfig):
    training_method: TrainingMethod
    model_type: ModelType
    debug_mode: bool
    debug_dir: str
    workspace_dir: str
    cache_dir: str
    tensorboard: bool
    tensorboard_expose: bool
    tensorboard_always_on: bool
    tensorboard_port: str
    validation: bool
    validate_after: float
    validate_after_unit: TimeUnit
    continue_last_backup: bool
    include_train_config: ConfigPart

    # multi-GPU
    multi_gpu: bool
    device_indexes: str
    sequential_model_setup: bool
    gradient_reduce_prevision: GradientReducePrecision
    fused_gradient_reduce: bool
    async_gradient_reduce: bool
    async_gradient_reduce_buffer: int

    # model settings
    base_model_name: str
    weight_dtype: DataType
    output_dtype: DataType
    output_model_format: ModelFormat
    output_model_destination: str
    gradient_checkpointing: GradientCheckpointingMethod
    enable_async_offloading: bool
    enable_activation_offloading: bool
    layer_offload_fraction: float
    force_circular_padding: bool

    # data settings
    concept_file_name: str
    concepts: list[ConceptConfig]
    aspect_ratio_bucketing: bool
    latent_caching: bool
    clear_cache_before_training: bool

    # training settings
    learning_rate_scheduler: LearningRateScheduler
    custom_learning_rate_scheduler: str | None
    # Dict keys are literally called "key" and "value"; not a tuple because
    # of restrictions with ConfigList.
    scheduler_params: list[dict[str, str]]
    learning_rate: float
    learning_rate_warmup_steps: float
    learning_rate_cycles: float
    learning_rate_min_factor: float
    epochs: int
    batch_size: int
    gradient_accumulation_steps: int
    ema: EMAMode
    ema_decay: float
    ema_update_step_interval: int
    dataloader_threads: int
    train_device: str
    temp_device: str
    train_dtype: DataType
    fallback_train_dtype: DataType
    enable_autocast_cache: bool
    only_cache: bool
    resolution: str
    frames: str
    mse_strength: float
    mae_strength: float
    log_cosh_strength: float
    huber_strength: float
    huber_delta: float
    vb_loss_strength: float
    loss_weight_fn: LossWeight
    loss_weight_strength: float
    dropout_probability: float
    loss_scaler: LossScaler
    learning_rate_scaler: LearningRateScaler
    clip_grad_norm: float

    #layer filter
    layer_filter: str  # comma-separated
    layer_filter_preset: str
    layer_filter_regex: bool

    # noise
    offset_noise_weight: float
    generalized_offset_noise: bool
    perturbation_noise_weight: float
    rescale_noise_scheduler_to_zero_terminal_snr: bool
    force_v_prediction: bool
    force_epsilon_prediction: bool
    timestep_distribution: TimestepDistribution
    min_noising_strength: float
    max_noising_strength: float

    noising_weight: float
    noising_bias: float

    timestep_shift: float
    dynamic_timestep_shifting: bool

    # unet
    unet: TrainModelPartConfig

    # prior
    prior: TrainModelPartConfig

    # transformer
    transformer: TrainModelPartConfig

    # text encoder
    text_encoder: TrainModelPartConfig
    text_encoder_layer_skip: int

    # text encoder 2
    text_encoder_2: TrainModelPartConfig
    text_encoder_2_layer_skip: int
    text_encoder_2_sequence_length: int

    # text encoder 3
    text_encoder_3: TrainModelPartConfig
    text_encoder_3_layer_skip: int

    # text encoder 4
    text_encoder_4: TrainModelPartConfig
    text_encoder_4_layer_skip: int

    # vae
    vae: TrainModelPartConfig

    # effnet encoder
    effnet_encoder: TrainModelPartConfig

    # decoder
    decoder: TrainModelPartConfig

    # decoder text encoder
    decoder_text_encoder: TrainModelPartConfig

    # decoder vqgan
    decoder_vqgan: TrainModelPartConfig

    # masked training
    masked_training: bool
    unmasked_probability: float
    unmasked_weight: float
    normalize_masked_area_loss: bool
    masked_prior_preservation_weight: float

    # custom conditioning image
    custom_conditioning_image: bool

    # embedding
    embedding_learning_rate: float
    preserve_embedding_norm: bool
    embedding: TrainEmbeddingConfig
    additional_embeddings: list[TrainEmbeddingConfig]
    embedding_weight_dtype: DataType

    # lora
    peft_type: PeftType
    lora_model_name: str
    lora_rank: int
    lora_alpha: float
    lora_decompose: bool
    lora_decompose_norm_epsilon: bool
    lora_decompose_output_axis: bool
    lora_weight_dtype: DataType
    bundle_additional_embeddings: bool

    # optimizer
    optimizer: TrainOptimizerConfig
    optimizer_defaults: dict[str, TrainOptimizerConfig]

    # sample settings
    sample_definition_file_name: str
    samples: list[SampleConfig]
    sample_after: float
    sample_after_unit: TimeUnit
    sample_skip_first: int
    sample_image_format: ImageFormat
    sample_video_format: VideoFormat
    sample_audio_format: AudioFormat
    samples_to_tensorboard: bool
    non_ema_sampling: bool

    # cloud settings
    cloud: CloudConfig

    # backup settings
    backup_after: float
    backup_after_unit: TimeUnit
    rolling_backup: bool
    rolling_backup_count: int
    backup_before_save: bool
    save_every: int
    save_every_unit: TimeUnit
    save_skip_first: int
    save_filename_prefix: str

    # secrets - not saved into config file
    secrets: SecretsConfig

    def __init__(self, data: list[(str, Any, type, bool)]):
        super().__init__(
            data,
            config_version=9,
            config_migrations={
                0: self.__migration_0,
                1: self.__migration_1,
                2: self.__migration_2,
                3: self.__migration_3,
                4: self.__migration_4,
                5: self.__migration_5,
                6: self.__migration_6,
                7: self.__migration_7,
                8: self.__migration_8,
            }
        )

    def __migration_0(self, data: dict) -> dict:
        optimizer_settings = {}
        migrated_data = {}
        for key, value in data.items():
            # move optimizer settings to sub object
            if key == 'optimizer':
                optimizer_settings['optimizer'] = value
            elif key.startswith('optimizer'):
                optimizer_settings[key.removeprefix('optimizer_')] = value
            else:
                migrated_data[key] = value

        if 'optimizer' in optimizer_settings:
            migrated_data['optimizer'] = optimizer_settings
            migrated_data['optimizer_defaults'] = {
                optimizer_settings['optimizer']: deepcopy(optimizer_settings)
            }

        return migrated_data

    def __migration_1(self, data: dict) -> dict:
        migrated_data = {
            "unet": {},
            "prior": {},
            "text_encoder": {},
            "text_encoder_2": {},
            "vae": {},
            "effnet_encoder": {},
            "decoder": {},
            "decoder_text_encoder": {},
            "decoder_vqgan": {},
            "embeddings": [{}],
        }

        for key, value in data.items():
            if key == "train_unet":
                migrated_data["unet"]["train"] = value
            elif key == "train_unet_epochs":
                migrated_data["unet"]["stop_training_after"] = value
                migrated_data["unet"]["stop_training_after_unit"] = TimeUnit.EPOCH
            elif key == "unet_learning_rate":
                migrated_data["unet"]["learning_rate"] = value
            elif key == "unet_weight_dtype":
                migrated_data["unet"]["weight_dtype"] = value

            elif key == "train_prior":
                migrated_data["prior"]["train"] = value
            elif key == "prior_model_name":
                migrated_data["prior"]["model_name"] = value
            elif key == "train_prior_epochs":
                migrated_data["prior"]["stop_training_after"] = value
                migrated_data["prior"]["stop_training_after_unit"] = TimeUnit.EPOCH
            elif key == "prior_learning_rate":
                migrated_data["prior"]["learning_rate"] = value
            elif key == "prior_weight_dtype":
                migrated_data["prior"]["weight_dtype"] = value

            elif key == "train_text_encoder":
                migrated_data["text_encoder"]["train"] = value
            elif key == "train_text_encoder_epochs":
                migrated_data["text_encoder"]["stop_training_after"] = value
                migrated_data["text_encoder"]["stop_training_after_unit"] = TimeUnit.EPOCH
            elif key == "text_encoder_learning_rate":
                migrated_data["text_encoder"]["learning_rate"] = value
            elif key == "text_encoder_weight_dtype":
                migrated_data["text_encoder"]["weight_dtype"] = value

            elif key == "train_text_encoder_2":
                migrated_data["text_encoder_2"]["train"] = value
            elif key == "train_text_encoder_2_epochs":
                migrated_data["text_encoder_2"]["stop_training_after"] = value
                migrated_data["text_encoder_2"]["stop_training_after_unit"] = TimeUnit.EPOCH
            elif key == "text_encoder_2_learning_rate":
                migrated_data["text_encoder_2"]["learning_rate"] = value
            elif key == "text_encoder_2_weight_dtype":
                migrated_data["text_encoder_2"]["weight_dtype"] = value

            elif key == "vae_model_name":
                migrated_data["vae"]["model_name"] = value
            elif key == "vae_weight_dtype":
                migrated_data["vae"]["weight_dtype"] = value

            elif key == "effnet_encoder_model_name":
                migrated_data["effnet_encoder"]["model_name"] = value
            elif key == "effnet_encoder_weight_dtype":
                migrated_data["effnet_encoder"]["weight_dtype"] = value

            elif key == "decoder_model_name":
                migrated_data["decoder"]["model_name"] = value
            elif key == "decoder_weight_dtype":
                migrated_data["decoder"]["weight_dtype"] = value

            elif key == "decoder_text_encoder_weight_dtype":
                migrated_data["decoder_text_encoder"]["weight_dtype"] = value

            elif key == "decoder_vqgan_weight_dtype":
                migrated_data["decoder_vqgan"]["weight_dtype"] = value

            elif key == "embedding_model_names" and len(value) > 0:
                migrated_data["embeddings"][0]["model_name"] = value[0]
            elif key == "token_count":
                migrated_data["embeddings"][0]["token_count"] = value
            elif key == "initial_embedding_text":
                migrated_data["embeddings"][0]["initial_embedding_text"] = value

            else:
                migrated_data[key] = value

        return migrated_data

    def __migration_2(self, data: dict) -> dict:
        migrated_data = data.copy()
        min_snr_gamma = migrated_data.pop("min_snr_gamma", 0.0)
        model_type = ModelType(migrated_data.get("model_type", ModelType.STABLE_DIFFUSION_15))
        if min_snr_gamma:
            migrated_data["loss_weight_fn"] = LossWeight.MIN_SNR_GAMMA
            migrated_data["loss_weight_strength"] = min_snr_gamma
        elif model_type.is_wuerstchen():
            migrated_data["loss_weight_fn"] = LossWeight.P2
            migrated_data["loss_weight_strength"] = 1.0

        return migrated_data

    def __migration_3(self, data: dict) -> dict:
        migrated_data = data.copy()

        noising_weight = migrated_data.pop("noising_weight", 0.0)
        noising_bias = migrated_data.pop("noising_bias", 0.5)

        if noising_weight != 0:
            migrated_data["timestep_distribution"] = TimestepDistribution.SIGMOID
            migrated_data["noising_weight"] = noising_weight
            migrated_data["noising_bias"] = noising_bias - 0.5
        else:
            migrated_data["timestep_distribution"] = TimestepDistribution.UNIFORM
            migrated_data["noising_weight"] = 0.0
            migrated_data["noising_bias"] = 0.0

        return migrated_data

    def __migration_4(self, data: dict) -> dict:
        migrated_data = data.copy()

        gradient_checkpointing = migrated_data.pop("gradient_checkpointing", True)

        if gradient_checkpointing:
            migrated_data["gradient_checkpointing"] = GradientCheckpointingMethod.ON
        else:
            migrated_data["gradient_checkpointing"] = GradientCheckpointingMethod.OFF

        return migrated_data

    def __migration_5(self, data: dict) -> dict:
        migrated_data = data.copy()

        if "save_after" in migrated_data:
            migrated_data["save_every"] = migrated_data.pop("save_after")
        if "save_after_unit" in migrated_data:
            migrated_data["save_every_unit"] = migrated_data.pop("save_after_unit")

        return migrated_data

    def __migration_6(self, data: dict) -> dict:
        migrated_data = data.copy()

        # None is not a valid value, but there was a bug that allowed it, so old config files can have it set to None:
        if (
            "lora_layer_preset" in migrated_data
            and migrated_data["lora_layer_preset"] is None
        ):
            migrated_data["lora_layer_preset"] = "full"

        return migrated_data

    def __migration_7(self, data: dict) -> dict:
        migrated_data = data.copy()

        if "lora_layers" in migrated_data:
            migrated_data["layer_filter"] = migrated_data.pop("lora_layers")
        if "lora_layer_preset" in migrated_data:
            migrated_data["layer_filter_preset"] = migrated_data.pop("lora_layer_preset")
        if "lora_layers_regex" in migrated_data:
            migrated_data["layer_filter_regex"] = migrated_data.pop("lora_layers_regex")

        return migrated_data

    def __migration_8(self, data: dict) -> dict:
        migrated_data = data.copy()

        if migrated_data["model_type"] != "STABLE_CASCADE_1" and migrated_data["model_type"] != "WUERSTCHEN_2":
            migrated_data["transformer"] = migrated_data["prior"]

        return migrated_data

    def weight_dtypes(self) -> ModelWeightDtypes:
        return ModelWeightDtypes(
            self.train_dtype,
            self.fallback_train_dtype,
            self.weight_dtype if self.unet.weight_dtype == DataType.NONE else self.unet.weight_dtype,
            self.weight_dtype if self.prior.weight_dtype == DataType.NONE else self.prior.weight_dtype,
            self.weight_dtype if self.transformer.weight_dtype == DataType.NONE else self.transformer.weight_dtype,
            self.weight_dtype if self.text_encoder.weight_dtype == DataType.NONE else self.text_encoder.weight_dtype,
            self.weight_dtype if self.text_encoder_2.weight_dtype == DataType.NONE else self.text_encoder_2.weight_dtype,
            self.weight_dtype if self.text_encoder_3.weight_dtype == DataType.NONE else self.text_encoder_3.weight_dtype,
            self.weight_dtype if self.text_encoder_4.weight_dtype == DataType.NONE else self.text_encoder_4.weight_dtype,
            self.weight_dtype if self.vae.weight_dtype == DataType.NONE else self.vae.weight_dtype,
            self.weight_dtype if self.effnet_encoder.weight_dtype == DataType.NONE else self.effnet_encoder.weight_dtype,
            self.weight_dtype if self.decoder.weight_dtype == DataType.NONE else self.decoder.weight_dtype,
            self.weight_dtype if self.decoder_text_encoder.weight_dtype == DataType.NONE else self.decoder_text_encoder.weight_dtype,
            self.weight_dtype if self.decoder_vqgan.weight_dtype == DataType.NONE else self.decoder_vqgan.weight_dtype,
            self.weight_dtype if self.lora_weight_dtype == DataType.NONE else self.lora_weight_dtype,
            self.weight_dtype if self.embedding_weight_dtype == DataType.NONE else self.embedding_weight_dtype,
        )

    def model_names(self) -> ModelNames:
        return ModelNames(
            base_model=self.base_model_name,
            prior_model=self.prior.model_name,
            transformer_model=self.transformer.model_name,
            effnet_encoder_model=self.effnet_encoder.model_name,
            decoder_model=self.decoder.model_name,
            text_encoder_4=self.text_encoder_4.model_name,
            vae_model=self.vae.model_name,
            lora=self.lora_model_name,
            embedding=EmbeddingName(self.embedding.uuid, self.embedding.model_name) \
                if self.training_method == TrainingMethod.EMBEDDING else None,
            additional_embeddings=[EmbeddingName(embedding.uuid, embedding.model_name) for embedding in
                                   self.additional_embeddings],
            include_text_encoder=self.text_encoder.include,
            include_text_encoder_2=self.text_encoder_2.include,
            include_text_encoder_3=self.text_encoder_3.include,
            include_text_encoder_4=self.text_encoder_4.include,
        )

    def train_any_embedding(self) -> bool:
        return ((self.training_method == TrainingMethod.EMBEDDING) and not self.embedding.is_output_embedding) \
            or any((embedding.train and not embedding.is_output_embedding) for embedding in self.additional_embeddings)

    def train_any_output_embedding(self) -> bool:
        return ((self.training_method == TrainingMethod.EMBEDDING) and self.embedding.is_output_embedding) \
            or any((embedding.train and embedding.is_output_embedding) for embedding in self.additional_embeddings)

    def train_text_encoder_or_embedding(self) -> bool:
        return (self.text_encoder.train and self.training_method != TrainingMethod.EMBEDDING
                and not self.embedding.is_output_embedding) \
            or ((self.text_encoder.train_embedding or not self.model_type.has_multiple_text_encoders())
                and self.train_any_embedding())

    def train_text_encoder_2_or_embedding(self) -> bool:
        return (self.text_encoder_2.train and self.training_method != TrainingMethod.EMBEDDING
                and not self.embedding.is_output_embedding) \
            or ((self.text_encoder_2.train_embedding or not self.model_type.has_multiple_text_encoders())
                and self.train_any_embedding())

    def train_text_encoder_3_or_embedding(self) -> bool:
        return (self.text_encoder_3.train and self.training_method != TrainingMethod.EMBEDDING
                and not self.embedding.is_output_embedding) \
            or ((self.text_encoder_3.train_embedding or not self.model_type.has_multiple_text_encoders())
                and self.train_any_embedding())

    def train_text_encoder_4_or_embedding(self) -> bool:
        return (self.text_encoder_4.train and self.training_method != TrainingMethod.EMBEDDING
                and not self.embedding.is_output_embedding) \
            or ((self.text_encoder_4.train_embedding or not self.model_type.has_multiple_text_encoders())
                and self.train_any_embedding())

    def all_embedding_configs(self):
        if self.training_method == TrainingMethod.EMBEDDING:
            return self.additional_embeddings + [self.embedding]
        else:
            return self.additional_embeddings

    def get_last_backup_path(self) -> str | None:
        backups_path = os.path.join(self.workspace_dir, "backup")
        if os.path.exists(backups_path):
            backup_paths = sorted(
                [path for path in os.listdir(backups_path) if
                 os.path.isdir(os.path.join(backups_path, path))],
                reverse=True,
            )

            if backup_paths:
                last_backup_path = backup_paths[0]
                return os.path.join(backups_path, last_backup_path)

        return None

    def to_settings_dict(self, secrets: bool) -> dict:
        config = TrainConfig.default_values().from_dict(self.to_dict())

        config.concepts = None
        config.samples = None

        config_dict = config.to_dict()
        if not secrets:
            config_dict.pop('secrets',None)
        return config_dict

    def to_pack_dict(self, secrets: bool) -> dict:
        config = TrainConfig.default_values().from_dict(self.to_dict())

        if config.concepts is None:
            with open(config.concept_file_name, 'r') as f:
                concepts = json.load(f)
                for i in range(len(concepts)):
                    concepts[i] = ConceptConfig.default_values().from_dict(concepts[i])
                config.concepts = concepts

        if config.samples is None:
            with open(config.sample_definition_file_name, 'r') as f:
                samples = json.load(f)
                for i in range(len(samples)):
                    samples[i] = SampleConfig.default_values().from_dict(samples[i])
                config.samples = samples

        config_dict = config.to_dict()
        if not secrets:
            config_dict.pop('secrets',None)
        return config_dict

    def to_unpacked_config(self) -> 'TrainConfig':
        config = TrainConfig.default_values().from_dict(self.to_dict())
        config.concepts = None
        config.samples = None
        return config

    @staticmethod
    def default_values() -> 'TrainConfig':
        data = []

        # name, default value, data type, nullable

        # general settings
        data.append(("training_method", TrainingMethod.FINE_TUNE, TrainingMethod, False))
        data.append(("model_type", ModelType.STABLE_DIFFUSION_15, ModelType, False))
        data.append(("debug_mode", False, bool, False))
        data.append(("debug_dir", "debug", str, False))
        data.append(("workspace_dir", "workspace/run", str, False))
        data.append(("cache_dir", "workspace-cache/run", str, False))
        data.append(("tensorboard", True, bool, False))
        data.append(("tensorboard_expose", False, bool, False))
        data.append(("tensorboard_always_on", False, bool, False))
        data.append(("tensorboard_port", 6006, int, False))
        data.append(("validation", False, bool, False))
        data.append(("validate_after", 1, int, False))
        data.append(("validate_after_unit", TimeUnit.EPOCH, TimeUnit, False))
        data.append(("continue_last_backup", False, bool, False))
        data.append(("include_train_config", ConfigPart.NONE, ConfigPart, False))

        #multi-GPU
        data.append(("multi_gpu", False, bool, False))
        data.append(("device_indexes", "", str, False))
        data.append(("sequential_model_setup", False, bool, False))
        data.append(("gradient_reduce_precision", GradientReducePrecision.FLOAT_32_STOCHASTIC, GradientReducePrecision, False))
        data.append(("fused_gradient_reduce", True, bool, False))
        data.append(("async_gradient_reduce", True, bool, False))
        data.append(("async_gradient_reduce_buffer", 100, int, False))

        # model settings
        data.append(("base_model_name", "stable-diffusion-v1-5/stable-diffusion-v1-5", str, False))
        data.append(("weight_dtype", DataType.FLOAT_32, DataType, False))
        data.append(("output_dtype", DataType.FLOAT_32, DataType, False))
        data.append(("output_model_format", ModelFormat.SAFETENSORS, ModelFormat, False))
        data.append(("output_model_destination", "models/model.safetensors", str, False))
        data.append(("gradient_checkpointing", GradientCheckpointingMethod.ON, GradientCheckpointingMethod, False))
        data.append(("enable_async_offloading", True, bool, False))
        data.append(("enable_activation_offloading", True, bool, False))
        data.append(("layer_offload_fraction", 0.0, float, False))
        data.append(("force_circular_padding", False, bool, False))

        # data settings
        data.append(("concept_file_name", "training_concepts/concepts.json", str, False))
        data.append(("concepts", None, list[ConceptConfig], True))
        data.append(("aspect_ratio_bucketing", True, bool, False))
        data.append(("latent_caching", True, bool, False))
        data.append(("clear_cache_before_training", True, bool, False))

        # training settings
        data.append(("learning_rate_scheduler", LearningRateScheduler.CONSTANT, LearningRateScheduler, False))
        data.append(("custom_learning_rate_scheduler", None, str, True))
        data.append(("scheduler_params", [], list[dict[str, str]], True))
        data.append(("learning_rate", 3e-6, float, False))
        data.append(("learning_rate_warmup_steps", 200.0, float, False))
        data.append(("learning_rate_cycles", 1.0, float, False))
        data.append(("learning_rate_min_factor", 0.0, float, False))
        data.append(("epochs", 100, int, False))
        data.append(("batch_size", 1, int, False))
        data.append(("gradient_accumulation_steps", 1, int, False))
        data.append(("ema", EMAMode.OFF, EMAMode, False))
        data.append(("ema_decay", 0.999, float, False))
        data.append(("ema_update_step_interval", 5, int, False))
        data.append(("dataloader_threads", 2, int, False))
        data.append(("train_device", default_device.type, str, False))
        data.append(("temp_device", "cpu", str, False))
        data.append(("train_dtype", DataType.FLOAT_16, DataType, False))
        data.append(("fallback_train_dtype", DataType.BFLOAT_16, DataType, False))
        data.append(("enable_autocast_cache", True, bool, False))
        data.append(("only_cache", False, bool, False))
        data.append(("resolution", "512", str, False))
        data.append(("frames", "25", str, False))
        data.append(("mse_strength", 1.0, float, False))
        data.append(("mae_strength", 0.0, float, False))
        data.append(("log_cosh_strength", 0.0, float, False))
        data.append(("huber_strength", 0.0, float, False))
        data.append(("huber_delta", 0.1, float, False))
        data.append(("vb_loss_strength", 1.0, float, False))
        data.append(("loss_weight_fn", LossWeight.CONSTANT, LossWeight, False))
        data.append(("loss_weight_strength", 5.0, float, False))
        data.append(("dropout_probability", 0.0, float, False))
        data.append(("loss_scaler", LossScaler.NONE, LossScaler, False))
        data.append(("learning_rate_scaler", LearningRateScaler.NONE, LearningRateScaler, False))
        data.append(("clip_grad_norm", 1.0, float, True))

        # noise
        data.append(("offset_noise_weight", 0.0, float, False))
        data.append(("generalized_offset_noise", False, bool, False))
        data.append(("perturbation_noise_weight", 0.0, float, False))
        data.append(("rescale_noise_scheduler_to_zero_terminal_snr", False, bool, False))
        data.append(("force_v_prediction", False, bool, False))
        data.append(("force_epsilon_prediction", False, bool, False))
        data.append(("min_noising_strength", 0.0, float, False))
        data.append(("max_noising_strength", 1.0, float, False))
        data.append(("timestep_distribution", TimestepDistribution.UNIFORM, TimestepDistribution, False))
        data.append(("noising_weight", 0.0, float, False))
        data.append(("noising_bias", 0.0, float, False))
        data.append(("timestep_shift", 1.0, float, False))
        data.append(("dynamic_timestep_shifting", False, bool, False))


        # unet
        unet = TrainModelPartConfig.default_values()
        unet.train = True
        unet.stop_training_after = 0
        unet.learning_rate = None
        unet.weight_dtype = DataType.NONE
        data.append(("unet", unet, TrainModelPartConfig, False))

        # prior
        prior = TrainModelPartConfig.default_values()
        prior.model_name = ""
        prior.train = True
        prior.stop_training_after = 0
        prior.learning_rate = None
        prior.weight_dtype = DataType.NONE
        data.append(("prior", prior, TrainModelPartConfig, False))

        # prior
        transformer = TrainModelPartConfig.default_values()
        transformer.model_name = ""
        transformer.train = True
        transformer.stop_training_after = 0
        transformer.learning_rate = None
        transformer.weight_dtype = DataType.NONE
        data.append(("transformer", transformer, TrainModelPartConfig, False))

        # text encoder
        text_encoder = TrainModelPartConfig.default_values()
        text_encoder.train = True
        text_encoder.stop_training_after = 30
        text_encoder.stop_training_after_unit = TimeUnit.EPOCH
        text_encoder.learning_rate = None
        text_encoder.weight_dtype = DataType.NONE
        data.append(("text_encoder", text_encoder, TrainModelPartConfig, False))
        data.append(("text_encoder_layer_skip", 0, int, False))

        # text encoder 2
        text_encoder_2 = TrainModelPartConfig.default_values()
        text_encoder_2.train = True
        text_encoder_2.stop_training_after = 30
        text_encoder_2.stop_training_after_unit = TimeUnit.EPOCH
        text_encoder_2.learning_rate = None
        text_encoder_2.weight_dtype = DataType.NONE
        data.append(("text_encoder_2", text_encoder_2, TrainModelPartConfig, False))
        data.append(("text_encoder_2_layer_skip", 0, int, False))
        data.append(("text_encoder_2_sequence_length", 77, int, True))

        # text encoder 3
        text_encoder_3 = TrainModelPartConfig.default_values()
        text_encoder_3.train = True
        text_encoder_3.stop_training_after = 30
        text_encoder_3.stop_training_after_unit = TimeUnit.EPOCH
        text_encoder_3.learning_rate = None
        text_encoder_3.weight_dtype = DataType.NONE
        data.append(("text_encoder_3", text_encoder_3, TrainModelPartConfig, False))
        data.append(("text_encoder_3_layer_skip", 0, int, False))

        # text encoder 4
        text_encoder_4 = TrainModelPartConfig.default_values()
        text_encoder_4.train = True
        text_encoder_4.stop_training_after = 30
        text_encoder_4.stop_training_after_unit = TimeUnit.EPOCH
        text_encoder_4.learning_rate = None
        text_encoder_4.weight_dtype = DataType.NONE
        data.append(("text_encoder_4", text_encoder_4, TrainModelPartConfig, False))
        data.append(("text_encoder_4_layer_skip", 0, int, False))

        # vae
        vae = TrainModelPartConfig.default_values()
        vae.model_name = ""
        vae.weight_dtype = DataType.FLOAT_32
        data.append(("vae", vae, TrainModelPartConfig, False))

        # effnet encoder
        effnet_encoder = TrainModelPartConfig.default_values()
        effnet_encoder.model_name = ""
        effnet_encoder.weight_dtype = DataType.NONE
        data.append(("effnet_encoder", effnet_encoder, TrainModelPartConfig, False))

        # decoder
        decoder = TrainModelPartConfig.default_values()
        decoder.model_name = ""
        decoder.weight_dtype = DataType.NONE
        data.append(("decoder", decoder, TrainModelPartConfig, False))

        # decoder text encoder
        decoder_text_encoder = TrainModelPartConfig.default_values()
        decoder_text_encoder.weight_dtype = DataType.NONE
        data.append(("decoder_text_encoder", decoder_text_encoder, TrainModelPartConfig, False))

        # decoder vqgan
        decoder_vqgan = TrainModelPartConfig.default_values()
        decoder_vqgan.weight_dtype = DataType.NONE
        data.append(("decoder_vqgan", decoder_vqgan, TrainModelPartConfig, False))

        # masked training
        data.append(("masked_training", False, bool, False))
        data.append(("unmasked_probability", 0.1, float, False))
        data.append(("unmasked_weight", 0.1, float, False))
        data.append(("normalize_masked_area_loss", False, bool, False))
        data.append(("masked_prior_preservation_weight", 0.0, float, False))
        data.append(("custom_conditioning_image", False, bool, False))

        #layer filter
        data.append(("layer_filter", "", str, False))
        data.append(("layer_filter_preset", "full", str, False))
        data.append(("layer_filter_regex", False, bool, False))

        # embedding
        data.append(("embedding_learning_rate", None, float, True))
        data.append(("preserve_embedding_norm", False, bool, False))
        data.append(("embedding", TrainEmbeddingConfig.default_values(), TrainEmbeddingConfig, False))
        data.append(("additional_embeddings", [], list[TrainEmbeddingConfig], False))
        data.append(("embedding_weight_dtype", DataType.FLOAT_32, DataType, False))

        # cloud
        data.append(("cloud", CloudConfig.default_values(), CloudConfig, False))

        # lora
        data.append(("peft_type", PeftType.LORA, PeftType, False))
        data.append(("lora_model_name", "", str, False))
        data.append(("lora_rank", 16, int, False))
        data.append(("lora_alpha", 1.0, float, False))
        data.append(("lora_decompose", False, bool, False))
        data.append(("lora_decompose_norm_epsilon", True, bool, False))
        data.append(("lora_decompose_output_axis", False, bool, False))
        data.append(("lora_weight_dtype", DataType.FLOAT_32, DataType, False))
        data.append(("bundle_additional_embeddings", True, bool, False))

        # optimizer
        data.append(("optimizer", TrainOptimizerConfig.default_values(), TrainOptimizerConfig, False))
        data.append(("optimizer_defaults", {}, dict[str, TrainOptimizerConfig], False))

        # sample settings
        data.append(("sample_definition_file_name", "training_samples/samples.json", str, False))
        data.append(("samples", None, list[SampleConfig], True))
        data.append(("sample_after", 10, int, False))
        data.append(("sample_after_unit", TimeUnit.MINUTE, TimeUnit, False))
        data.append(("sample_skip_first", 0, int, False))
        data.append(("sample_image_format", ImageFormat.JPG, ImageFormat, False))
        data.append(("sample_video_format", VideoFormat.MP4, VideoFormat, False))
        data.append(("sample_audio_format", AudioFormat.MP3, AudioFormat, False))
        data.append(("samples_to_tensorboard", True, bool, False))
        data.append(("non_ema_sampling", True, bool, False))

        # backup settings
        data.append(("backup_after", 30, int, False))
        data.append(("backup_after_unit", TimeUnit.MINUTE, TimeUnit, False))
        data.append(("rolling_backup", False, bool, False))
        data.append(("rolling_backup_count", 3, int, False))
        data.append(("backup_before_save", True, bool, False))
        data.append(("save_every", 0, int, False))
        data.append(("save_every_unit", TimeUnit.NEVER, TimeUnit, False))
        data.append(("save_skip_first", 0, int, False))
        data.append(("save_filename_prefix", "", str, False))

        # secrets
        secrets = SecretsConfig.default_values()
        data.append(("secrets", secrets, SecretsConfig, False))

        return TrainConfig(data)<|MERGE_RESOLUTION|>--- conflicted
+++ resolved
@@ -138,11 +138,8 @@
     normuon_eps: float
     low_rank_ortho: False
     ortho_rank: int
-<<<<<<< HEAD
+    accelerated_ns: False
     compiled_optimizer: False
-=======
->>>>>>> 593fb3ac
-    accelerated_ns: False
 
     def __init__(self, data: list[(str, Any, type, bool)]):
         super().__init__(data)
@@ -256,11 +253,8 @@
         data.append(("normuon_eps", None, float, True))
         data.append(("low_rank_ortho", False, bool, False))
         data.append(("ortho_rank", None, int, True))
-<<<<<<< HEAD
+        data.append(("accelerated_ns", False, bool, False))
         data.append(("compiled_optimizer", False, bool, False))
-=======
->>>>>>> 593fb3ac
-        data.append(("accelerated_ns", False, bool, False))
 
         return TrainOptimizerConfig(data)
 
