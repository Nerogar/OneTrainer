--- conflicted
+++ resolved
@@ -107,11 +107,9 @@
     use_grams: False
     use_adopt: False
     use_focus: False
-<<<<<<< HEAD
     d_limiter: True
     use_schedulefree: True
     use_orthograd: False
-=======
     nnmf_factor: False
     orthogonal_gradient: False
     use_atan2: False
@@ -123,7 +121,6 @@
     Simplified_AdEMAMix: False
     cautious_mask: False
     grams_moment: False
->>>>>>> eeb0b80a
 
     def __init__(self, data: list[(str, Any, type, bool)]):
         super().__init__(data)
@@ -207,11 +204,9 @@
         data.append(("use_grams", False, bool, False))
         data.append(("use_adopt", False, bool, False))
         data.append(("use_focus", False, bool, False))
-<<<<<<< HEAD
         data.append(("d_limiter", True, bool, True))
         data.append(("use_schedulefree", True, bool, True))
         data.append(("use_orthograd", False, bool, False))
-=======
         data.append(("nnmf_factor", False, bool, False))
         data.append(("orthogonal_gradient", False, bool, False))
         data.append(("use_atan2", False, bool, False))
@@ -223,7 +218,6 @@
         data.append(("Simplified_AdEMAMix", False, bool, False))
         data.append(("cautious_mask", False, bool, False))
         data.append(("grams_moment", False, bool, False))
->>>>>>> eeb0b80a
 
         return TrainOptimizerConfig(data)
 
