--- conflicted
+++ resolved
@@ -131,11 +131,7 @@
     muon_adam_lr: float
     muon_te1_adam_lr: float
     muon_te2_adam_lr: float
-<<<<<<< HEAD
-    muon_adam_config: 'TrainOptimizerConfig'
-=======
     muon_adam_config: dict
->>>>>>> 1d8077ad
     rms_rescaling: True
     normuon_variant: False
     beta2_normuon: float
@@ -143,11 +139,8 @@
     low_rank_ortho: False
     ortho_rank: int
     accelerated_ns: False
-<<<<<<< HEAD
     compiled_optimizer: False
     cautious_wd: False
-=======
->>>>>>> 1d8077ad
 
     def __init__(self, data: list[(str, Any, type, bool)]):
         super().__init__(data)
@@ -254,11 +247,7 @@
         data.append(("muon_adam_lr", None, float, True))
         data.append(("muon_te1_adam_lr", None, float, True))
         data.append(("muon_te2_adam_lr", None, float, True))
-<<<<<<< HEAD
-        data.append(("muon_adam_config", None, TrainOptimizerConfig, True))
-=======
         data.append(("muon_adam_config", None, dict, True))
->>>>>>> 1d8077ad
         data.append(("rms_rescaling", True, bool, True))
         data.append(("normuon_variant", False, bool, False))
         data.append(("beta2_normuon", None, float, True))
@@ -266,11 +255,8 @@
         data.append(("low_rank_ortho", False, bool, False))
         data.append(("ortho_rank", None, int, True))
         data.append(("accelerated_ns", False, bool, False))
-<<<<<<< HEAD
         data.append(("compiled_optimizer", False, bool, False))
         data.append(("cautious_wd", False, bool, False))
-=======
->>>>>>> 1d8077ad
 
         return TrainOptimizerConfig(data)
 
