from collections.abc import Callable
from tkinter import filedialog, messagebox
from typing import Any

from modules.util.enum.TimeUnit import TimeUnit
from modules.util.path_util import supported_image_extensions
from modules.util.ui.ToolTip import ToolTip
from modules.util.ui.UIState import UIState

import customtkinter as ctk
from customtkinter.windows.widgets.scaling import CTkScalingBaseClass
from PIL import Image

PAD = 10


def app_title(master, row, column):
    frame = ctk.CTkFrame(master)
    frame.grid(row=row, column=column, padx=5, pady=5, sticky="nsew")

    image_component = ctk.CTkImage(
        Image.open("resources/icons/icon.png").resize((40, 40), Image.Resampling.LANCZOS),
        size=(40, 40)
    )
    image_label_component = ctk.CTkLabel(frame, image=image_component, text="")
    image_label_component.grid(row=0, column=0, padx=PAD, pady=PAD)

    label_component = ctk.CTkLabel(frame, text="OneTrainer", font=ctk.CTkFont(size=20, weight="bold"))
    label_component.grid(row=0, column=1, padx=(0, PAD), pady=PAD)


def label(master, row, column, text, pad=PAD, tooltip=None, wide_tooltip=False, wraplength=0):
    component = ctk.CTkLabel(master, text=text, wraplength=wraplength)
    component.grid(row=row, column=column, padx=pad, pady=pad, sticky="nw")
    if tooltip:
        ToolTip(component, tooltip, wide=wide_tooltip)
    return component


def entry(
        master,
        row,
        column,
        ui_state: UIState,
        var_name: str,
        command: Callable[[], None] = None,
        tooltip: str = "",
        wide_tooltip: bool = False,
        width: int = 140,
        sticky: str = "new",
        validation_debounce_ms: int | None = None,
):
    var = ui_state.get_var(var_name)
    trace_id = None
    if command:
        trace_id = ui_state.add_var_trace(var_name, command)

    component = ctk.CTkEntry(master, textvariable=var, width=width)
    component.grid(row=row, column=column, padx=PAD, pady=PAD, sticky=sticky)

    validation_after_id = None

    def validate_value(value: str, show_error_popup: bool = False) -> bool:
        """Validates if the input value is a valid float. Reverts to last known good value on failure."""
        try:
            # An empty string is a valid nullable value, but float() will raise a ValueError.
            # The UIState trace handler will correctly set the model to None.
            if value == "" and ui_state.is_nullable(var_name):
                component.configure(border_color="gray50")
                return True

            float(value)
            component.configure(border_color="gray50")  # Reset to default
            return True
        except (ValueError, TypeError):
            component.configure(border_color="red")
            if show_error_popup:
                messagebox.showerror("Invalid Input", f"Invalid floating-point number: {value}")
                # Revert to the last known good value from the model
                last_good_value = ui_state.get_value(var_name)
                var.set("" if last_good_value is None else str(last_good_value))
                component.configure(border_color="gray50")
            return False

    def schedule_validation(*_):
        nonlocal validation_after_id
        if validation_after_id:
            component.after_cancel(validation_after_id)
        validation_after_id = component.after(validation_debounce_ms, lambda: validate_value(var.get()))

    if validation_debounce_ms is not None:
        validation_trace_name = var.trace_add("write", schedule_validation)
        component.bind("<FocusOut>", lambda e: validate_value(var.get(), show_error_popup=True))
    else:
        validation_trace_name = None

    original_destroy = component.destroy

    def new_destroy():
        # temporary fix until https://github.com/TomSchimansky/CustomTkinter/pull/2077 is merged
        if component._textvariable_callback_name:
            component._textvariable.trace_remove("write", component._textvariable_callback_name)
            component._textvariable_callback_name = ""

        if validation_debounce_ms is not None and validation_trace_name is not None:
            var.trace_remove("write", validation_trace_name)

        if command is not None and trace_id is not None:
            ui_state.remove_var_trace(var_name, trace_id)

        original_destroy()

    component.destroy = new_destroy

    if tooltip:
        ToolTip(component, tooltip, wide=wide_tooltip)

    return component


def file_entry(
        master, row, column, ui_state: UIState, var_name: str,
        is_output: bool = False,
        path_modifier: Callable[[str], str] = None,
        allow_model_files: bool = True,
        allow_image_files: bool = False,
        command: Callable[[str], None] = None,
):
    frame = ctk.CTkFrame(master, fg_color="transparent")
    frame.grid(row=row, column=column, padx=0, pady=0, sticky="new")

    frame.grid_columnconfigure(0, weight=1)

    entry(frame,row=0, column=0, ui_state=ui_state, var_name=var_name)

    def __open_dialog():
        filetypes = [
            ("All Files", "*.*"),
        ]

        if allow_model_files:
            filetypes.extend([
                ("Diffusers", "model_index.json"),
                ("Checkpoint", "*.ckpt *.pt *.bin"),
                ("Safetensors", "*.safetensors"),
            ])
        if allow_image_files:
            filetypes.extend([
                ("Image", ' '.join([f"*.{x}" for x in supported_image_extensions()])),
            ])

        if is_output:
            file_path = filedialog.asksaveasfilename(filetypes=filetypes)
        else:
            file_path = filedialog.askopenfilename(filetypes=filetypes)

        if file_path:
            if path_modifier:
                file_path = path_modifier(file_path)

            ui_state.get_var(var_name).set(file_path)

            if command:
                command(file_path)

    button_component = ctk.CTkButton(frame, text="...", width=40, command=__open_dialog)
    button_component.grid(row=0, column=1, padx=(0, PAD), pady=PAD, sticky="nsew")

    return frame


def dir_entry(master, row, column, ui_state: UIState, var_name: str, command: Callable[[str], None] = None):
    frame = ctk.CTkFrame(master, fg_color="transparent")
    frame.grid(row=row, column=column, padx=0, pady=0, sticky="new")

    frame.grid_columnconfigure(0, weight=1)

    entry(frame, row=0, column=0, ui_state=ui_state, var_name=var_name)

    def __open_dialog():
        dir_path = filedialog.askdirectory()

        if dir_path:
            ui_state.get_var(var_name).set(dir_path)

            if command:
                command(dir_path)

    button_component = ctk.CTkButton(frame, text="...", width=40, command=__open_dialog)
    button_component.grid(row=0, column=1, padx=(0, PAD), pady=PAD, sticky="nsew")

    return frame


def time_entry(master, row, column, ui_state: UIState, var_name: str, unit_var_name, supports_time_units: bool = True):
    frame = ctk.CTkFrame(master, fg_color="transparent")
    frame.grid(row=row, column=column, padx=0, pady=0, sticky="new")

    frame.grid_columnconfigure(0, weight=0)
    frame.grid_columnconfigure(1, weight=1)

    entry(frame, row=0, column=0, ui_state=ui_state, var_name=var_name, width=50)

    values = [str(x) for x in list(TimeUnit)]
    if not supports_time_units:
        values = [str(x) for x in list(TimeUnit) if not x.is_time_unit()]

    unit_component = ctk.CTkOptionMenu(
        frame,
        values=values,
        variable=ui_state.get_var(unit_var_name),
        width=100,
    )
    unit_component.grid(row=0, column=1, padx=(0, PAD), pady=PAD, sticky="new")

    return frame


def icon_button(master, row, column, text, command):
    component = ctk.CTkButton(master, text=text, width=40, command=command)
    component.grid(row=row, column=column, padx=PAD, pady=PAD, sticky="new")
    return component


<<<<<<< HEAD
def button(master, row, column, text, command, tooltip=None, width=None, padx=PAD, pady=PAD, sticky="new", **grid_kwargs):
    component = ctk.CTkButton(master, text=text, command=command)
    if width is not None:
        component.configure(width=width)
    component.grid(row=row, column=column, padx=padx, pady=pady, sticky=sticky, **grid_kwargs)
=======
def button(master, row, column, text, command, tooltip=None, **kwargs):
    # Pop grid-specific parameters from kwargs, using PAD as the default if not provided.
    padx = kwargs.pop('padx', PAD)
    pady = kwargs.pop('pady', PAD)

    component = ctk.CTkButton(master, text=text, command=command, **kwargs)
    component.grid(row=row, column=column, padx=padx, pady=pady, sticky="new")
>>>>>>> 6276c512
    if tooltip:
        ToolTip(component, tooltip, x_position=25)
    return component


def options(master, row, column, values, ui_state: UIState, var_name: str, command: Callable[[str], None] = None):
    component = ctk.CTkOptionMenu(master, values=values, variable=ui_state.get_var(var_name), command=command)
    component.grid(row=row, column=column, padx=PAD, pady=(PAD, PAD), sticky="new")

    # temporary fix until https://github.com/TomSchimansky/CustomTkinter/pull/2246 is merged
    def create_destroy(component):
        orig_destroy = component.destroy

        def destroy(self):
            orig_destroy()
            CTkScalingBaseClass.destroy(self)

        return destroy

    destroy = create_destroy(component._dropdown_menu)
    component._dropdown_menu.destroy = lambda: destroy(component._dropdown_menu)

    return component


def options_adv(master, row, column, values, ui_state: UIState, var_name: str,
                command: Callable[[str], None] = None, adv_command: Callable[[], None] = None):
    frame = ctk.CTkFrame(master, fg_color="transparent")
    frame.grid(row=row, column=column, padx=0, pady=0, sticky="new")

    frame.grid_columnconfigure(0, weight=1)

    component = ctk.CTkOptionMenu(frame, values=values, variable=ui_state.get_var(var_name), command=command)
    component.grid(row=0, column=0, padx=PAD, pady=(PAD, PAD), sticky="new")

    button_component = ctk.CTkButton(frame, text="…", width=20, command=adv_command)
    button_component.grid(row=0, column=1, padx=(0, PAD), pady=PAD, sticky="nsew")

    if command:
        command(ui_state.get_var(var_name).get())  # call command once to set the initial value

    # temporary fix until https://github.com/TomSchimansky/CustomTkinter/pull/2246 is merged
    def create_destroy(component):
        orig_destroy = component.destroy

        def destroy(self):
            orig_destroy()
            CTkScalingBaseClass.destroy(self)

        return destroy

    destroy = create_destroy(component._dropdown_menu)
    component._dropdown_menu.destroy = lambda: destroy(component._dropdown_menu)

    return frame, {'component': component, 'button_component': button_component}


def options_kv(master, row, column, values: list[tuple[str, Any]], ui_state: UIState, var_name: str,
               command: Callable[[Any], None] = None):
    var = ui_state.get_var(var_name)
    keys = [key for key, value in values]

    # if the current value is not valid, select the first option
    if var.get() not in [str(value) for key, value in values] and len(keys) > 0:
        var.set(values[0][1])

    deactivate_update_var = False

    def update_component(text):
        for key, value in values:
            if text == key:
                nonlocal deactivate_update_var
                deactivate_update_var = True
                var.set(value)
                if command:
                    command(value)
                deactivate_update_var = False
                break

    component = ctk.CTkOptionMenu(master, values=keys, command=update_component)
    component.grid(row=row, column=column, padx=PAD, pady=(PAD, PAD), sticky="new")

    def update_var():
        if not deactivate_update_var:
            for key, value in values:
                if var.get() == str(value):
                    if component.winfo_exists():  # the component could already be destroyed
                        component.set(key)
                        if command:
                            command(value)
                        break

    var.trace_add("write", lambda _0, _1, _2: update_var())
    update_var()  # call update_var once to set the initial value

    # temporary fix until https://github.com/TomSchimansky/CustomTkinter/pull/2246 is merged
    def create_destroy(component):
        orig_destroy = component.destroy

        def destroy(self):
            orig_destroy()
            CTkScalingBaseClass.destroy(self)

        return destroy

    destroy = create_destroy(component._dropdown_menu)
    component._dropdown_menu.destroy = lambda: destroy(component._dropdown_menu)

    return component


def switch(
        master,
        row,
        column,
        ui_state: UIState,
        var_name: str,
        command: Callable[[], None] = None,
        text: str = "",
):
    var = ui_state.get_var(var_name)
    if command:
        trace_id = ui_state.add_var_trace(var_name, command)

    component = ctk.CTkSwitch(master, variable=var, text=text, command=command)
    component.grid(row=row, column=column, padx=PAD, pady=(PAD, PAD), sticky="new")

    def create_destroy(component):
        orig_destroy = component.destroy

        def destroy(self):
            if command is not None:
                ui_state.remove_var_trace(var_name, trace_id)

            orig_destroy()

        return destroy

    destroy = create_destroy(component)
    component.destroy = lambda: destroy(component)

    return component


def progress(master, row, column):
    component = ctk.CTkProgressBar(master)
    component.grid(row=row, column=column, padx=PAD, pady=(PAD, PAD), sticky="ew")
    return component


def double_progress(master, row, column, label_1, label_2):
    frame = ctk.CTkFrame(master, fg_color="transparent")
    frame.grid(row=row, column=column, padx=0, pady=0, sticky="nsew")

    frame.grid_rowconfigure(0, weight=1)
    frame.grid_rowconfigure(1, weight=1)
    frame.grid_columnconfigure(0, weight=1)

    label_1_component = ctk.CTkLabel(frame, text=label_1)
    label_1_component.grid(row=0, column=0, padx=(PAD, PAD), pady=(0, 0), sticky="new")

    label_2_component = ctk.CTkLabel(frame, text=label_2)
    label_2_component.grid(row=1, column=0, padx=(PAD, PAD), pady=(0, 0), sticky="sew")

    progress_1_component = ctk.CTkProgressBar(frame)
    progress_1_component.grid(row=0, column=1, padx=(PAD, PAD), pady=(PAD, 0), sticky="new")

    progress_2_component = ctk.CTkProgressBar(frame)
    progress_2_component.grid(row=1, column=1, padx=(PAD, PAD), pady=(0, PAD), sticky="sew")

    description_1_component = ctk.CTkLabel(frame, text="")
    description_1_component.grid(row=0, column=2, padx=(PAD, PAD), pady=(0, 0), sticky="new")

    description_2_component = ctk.CTkLabel(frame, text="")
    description_2_component.grid(row=1, column=2, padx=(PAD, PAD), pady=(0, 0), sticky="sew")

    def set_1(value, max_value):
        progress_1_component.set(value / max_value)
        description_1_component.configure(text=f"{value}/{max_value}")

    def set_2(value, max_value):
        progress_2_component.set(value / max_value)
        description_2_component.configure(text=f"{value}/{max_value}")

    return set_1, set_2<|MERGE_RESOLUTION|>--- conflicted
+++ resolved
@@ -222,13 +222,6 @@
     return component
 
 
-<<<<<<< HEAD
-def button(master, row, column, text, command, tooltip=None, width=None, padx=PAD, pady=PAD, sticky="new", **grid_kwargs):
-    component = ctk.CTkButton(master, text=text, command=command)
-    if width is not None:
-        component.configure(width=width)
-    component.grid(row=row, column=column, padx=padx, pady=pady, sticky=sticky, **grid_kwargs)
-=======
 def button(master, row, column, text, command, tooltip=None, **kwargs):
     # Pop grid-specific parameters from kwargs, using PAD as the default if not provided.
     padx = kwargs.pop('padx', PAD)
@@ -236,7 +229,7 @@
 
     component = ctk.CTkButton(master, text=text, command=command, **kwargs)
     component.grid(row=row, column=column, padx=padx, pady=pady, sticky="new")
->>>>>>> 6276c512
+    
     if tooltip:
         ToolTip(component, tooltip, x_position=25)
     return component
