--- conflicted
+++ resolved
@@ -1,8 +1,5 @@
-<<<<<<< HEAD
+import contextlib
 import os
-=======
-import contextlib
->>>>>>> c29d076e
 import platform
 import sys
 import tkinter as tk
@@ -106,7 +103,6 @@
     except Exception as e:
         print(f"Failed to set window icon: {e}")
 
-<<<<<<< HEAD
 def _drop_enter(event):
     event.widget.focus_force()
     return event.action
@@ -195,7 +191,6 @@
         widget.dnd_bind('<<Drop>>', drop_handler)
     except Exception:
         pass
-=======
 class DebounceTimer:
     def __init__(self, widget, delay_ms: int, callback: Callable[..., Any]):
         self.widget = widget
@@ -213,5 +208,4 @@
             self.callback(*args, **kwargs)
 
         with contextlib.suppress(tk.TclError):
-            self._after_id = self.widget.after(self.delay_ms, fire)
->>>>>>> c29d076e
+            self._after_id = self.widget.after(self.delay_ms, fire)