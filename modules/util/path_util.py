--- conflicted
+++ resolved
@@ -27,18 +27,12 @@
     joined = os.path.join(base_path, *paths)
     return joined.replace('\\', '/')
 
-
-<<<<<<< HEAD
-SUPPORTED_IMAGE_EXTENSIONS = {'.bmp', '.jpg', '.jpeg', '.png', '.tif', '.tiff', '.webp', '.jxl'}
-=======
 def write_json_atomic(path: str, obj: Any):
     with open(path + ".write", "w") as f:
         json.dump(obj, f, indent=4)
     os.replace(path + ".write", path)
 
-
-SUPPORTED_IMAGE_EXTENSIONS = {'.bmp', '.jpg', '.jpeg', '.png', '.tif', '.tiff', '.webp'}
->>>>>>> 16e938d3
+SUPPORTED_IMAGE_EXTENSIONS = {'.bmp', '.jpg', '.jpeg', '.png', '.tif', '.tiff', '.webp', '.jxl'}
 SUPPORTED_VIDEO_EXTENSIONS = {'.webm', '.mkv', '.flv', '.avi', '.mov', '.wmv', '.mp4', '.mpeg', '.m4v'}
 
 
