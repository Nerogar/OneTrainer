from collections.abc import Callable

from modules.model.BaseModel import BaseModel, TrainConfig
from modules.module.LoRAModule import LoRAModuleWrapper
from modules.util.enum.ModelType import ModelType
from modules.util.ModuleFilter import ModuleFilter

import torch


def build_muon_adam_key_fn(
    model: BaseModel,
    config: TrainConfig,
) -> Callable:
    """
    Creates a function that maps a parameter to its designated optimizer type,
    'muon' or 'adam', using a configurable, layer filter.
    """
    param_map: dict[int, str] = {}

    all_processed_params: list[torch.nn.Parameter] = []

    filters: list[ModuleFilter]

    # Use user-provided patterns if they exist, otherwise use the hardcoded default.
    if config.optimizer.muon_hidden_layers is not None:
        # Create filters from the user's configuration string
        patterns_list = [p.strip() for p in config.optimizer.muon_hidden_layers.split(',') if p.strip()]
        filters = [ModuleFilter(p, use_regex=config.optimizer.muon_adam_regex) for p in patterns_list]
        if True:
            print(f"[MuonWithAuxAdam] Using custom hidden layer patterns: {patterns_list}")
    else:
        # Default list of "hidden" parts.
        match model.model_type:
            case ModelType.STABLE_DIFFUSION_15 | ModelType.STABLE_DIFFUSION_15_INPAINTING | ModelType.STABLE_DIFFUSION_20_BASE | ModelType.STABLE_DIFFUSION_20_INPAINTING | ModelType.STABLE_DIFFUSION_20 | ModelType.STABLE_DIFFUSION_21 | ModelType.STABLE_DIFFUSION_21_BASE | ModelType.STABLE_DIFFUSION_XL_10_BASE | ModelType.STABLE_DIFFUSION_XL_10_BASE_INPAINTING | ModelType.STABLE_CASCADE_1 | ModelType.WUERSTCHEN_2:
                default_patterns = [
                    'block', # UNet
                    'text_model.encoder.layers', # TEs (CLIPs)
                ]
            case ModelType.STABLE_DIFFUSION_3 | ModelType.STABLE_DIFFUSION_35 | ModelType.SANA  | ModelType.FLUX_DEV_1  | ModelType.CHROMA_1  | ModelType.QWEN  | ModelType.PIXART_ALPHA | ModelType.PIXART_SIGMA:
                default_patterns = [
<<<<<<< HEAD
                    'x_embedder',
                    'y_embedder',
                    't_embedder',
                    'pos_embed',
                    'context_embedder',
                    'final_layer',
                    'token_embedding',
                    'ln_final',
                    'text_projection',
                    'position_embedding',
                    'final_layer_norm',
                ]
            case ModelType.SANA:
                default_patterns = [
                    'patch_embed.proj',
                    'time_embed',
                    'caption_norm.weight',
                    'caption_projection.linear',
                    'proj_out',
                    'scale_shift_table',
                ]
            case ModelType.STABLE_CASCADE_1 | ModelType.WUERSTCHEN_2:
                default_patterns = [
                    'vquantizer.codebook.weight',
                    'embedding.1',
                    'clf.1',
                    'clip_img_mapper',
                    'clip_txt_mapper',
                    'clip_txt_pooled_mapper',
                    'down_downscalers.1.1.blocks.0',
                    'up_upscalers.0.1.blocks.1',
                    'clip_mapper',
                    'down_downscalers',
                    'effnet_mapper',
                    'pixels_mapper',
                    'up_repeat_mappers',
                    'up_upscalers',
                ]
            case ModelType.PIXART_ALPHA | ModelType.PIXART_SIGMA:
                default_patterns = [
                    'pos_embed.proj',
                    'adaln_single',
                    'caption_projection',
                    'proj_out',
                    'scale_shift_table',
                ]
            case ModelType.FLUX_DEV_1 | ModelType.CHROMA_1:
                default_patterns = [
                    'context_embedder',
                    'guidance_layer',
                    'time_text_embed',
                    'x_embedder',
                    'norm_out.linear',
                    'proj_out',
                    'img_in',
                    'txt_in',
                    'txt_norm',
                    'final_layer_norm',
=======
                    'transformer_blocks',
                    'encoder.block', # TE (T5)
>>>>>>> 593fb3ac
                ]
            case ModelType.HI_DREAM_FULL:
                default_patterns = [
                    'caption_projection',
                    'double_stream_blocks',
                    'single_stream_blocks',
                ]
            case _: # Unmatched cases
                raise NotImplementedError(f"Default hidden layer patterns are not defined for model type: {model.model_type}")
        filters = [ModuleFilter(p, use_regex=False) for p in default_patterns]
        if True:
            print(f"[MuonWithAuxAdam] Using default hidden layer patterns for {model.model_type}.")


    def get_optim_type(param_name: str, p: torch.nn.Parameter) -> str:
        """Applies the simplified rule hierarchy to a single parameter."""
        # Rule 1: Check against the exclusion filters first.
        if any(f.matches(param_name) for f in filters) and len(p.shape) != 1:
            return 'muon'

        # Rule 2: For everything else, use Adam
        return 'adam'

    # Module-based iteration & parameter mapping
    sub_modules_to_check = [
        'text_encoder', 'text_encoder_1', 'text_encoder_2', 'text_encoder_3', 'text_encoder_4',
        'unet', 'transformer',
        'text_encoder_lora', 'text_encoder_1_lora', 'text_encoder_2_lora', 'text_encoder_3_lora', 'text_encoder_4_lora',
        'unet_lora', 'transformer_lora'
    ]

    for module_prefix in sub_modules_to_check:
        module = getattr(model, module_prefix, None)
        if module is None:
            continue

        if isinstance(module, LoRAModuleWrapper):
            for lora_module in module.lora_modules.values():
                # For LoRA, the full name includes the original module's prefix
                full_prefix = lora_module.prefix
                for param_name, p in lora_module.named_parameters():
                    if p.requires_grad:
                        full_param_name = f"{full_prefix}.{param_name}"
                        param_map[id(p)] = get_optim_type(full_param_name, p)
                        all_processed_params.append(p)
        elif any(p.requires_grad for p in module.parameters()):
            for param_name, p in module.named_parameters():
                if p.requires_grad:
                    full_param_name = f"{module_prefix}.{param_name}"
                    param_map[id(p)] = get_optim_type(full_param_name, p)
                    all_processed_params.append(p)

    # Print a summary for verification
    if True:
        muon_params_count, adam_params_count = 0, 0
        muon_tensors, adam_tensors = 0, 0
        unassigned_params_count = 0

        for p in all_processed_params:
            optim_type = param_map.get(id(p))
            if optim_type is None:
                optim_type = 'adam'
                unassigned_params_count += 1

            if optim_type == 'muon':
                muon_params_count += p.numel()
                muon_tensors += 1
            else:
                adam_params_count += p.numel()
                adam_tensors += 1

        total_params = muon_params_count + adam_params_count
        if total_params > 0:
            muon_percent = 100 * muon_params_count / total_params
            adam_percent = 100 * adam_params_count / total_params
            print("\n--- MuonWithAuxAdam Parameter Distribution ---")
            print(f"Assigned to Muon : {muon_params_count:,} parameters ({muon_percent:.2f}%) in {muon_tensors} tensors.")
            print(f"Assigned to AdamW: {adam_params_count:,} parameters ({adam_percent:.2f}%) in {adam_tensors} tensors.")
            print(f"Total trainable  : {total_params:,} parameters")
            if unassigned_params_count > 0:
                print(f"INFO: {unassigned_params_count} trainable tensor(s) were not in checked modules and defaulted to AdamW.")

            unused_filters = [f._pattern for f in filters if not f.was_used()]
            if unused_filters:
                print(f"WARNING: The following hidden layer patterns did not match any parameters: {unused_filters}")

            print("----------------------------------------------\n")
        else:
            print("\n[MuonWithAuxAdam] Warning: No trainable parameters found.\n")


    def layer_key_fn(p: torch.nn.Parameter) -> str:
        return param_map.get(id(p), 'adam')

    return layer_key_fn

def split_parameters_for_muon(
    parameters: list[dict],
    layer_key_fn: Callable,
    config: TrainConfig,
) -> tuple[list[dict], bool]:
    """
    Splits parameter groups into 'muon' and 'adam' subgroups for MuonWithAuxAdam.
    If MuonWithAuxAdam is not active, returns the original parameters.
    """
    optimizer_config = config.optimizer

    has_adam_params = False
    if layer_key_fn:
        for group in parameters:
            for p in group['params']:
                if p.requires_grad and layer_key_fn(p) == 'adam':
                    has_adam_params = True
                    break
            if has_adam_params:
                break

    MuonWithAuxAdam = optimizer_config.MuonWithAuxAdam and has_adam_params

    # If not using AuxAdam, just use the original parameter groups
    if not (MuonWithAuxAdam and layer_key_fn):
        return parameters, MuonWithAuxAdam

    final_param_groups = []
    for group in parameters:
        muon_params = [p for p in group['params'] if p.requires_grad and layer_key_fn(p) == 'muon']
        adam_params = [p for p in group['params'] if p.requires_grad and layer_key_fn(p) == 'adam']

        if muon_params:
            muon_group = group.copy()
            muon_group['params'] = muon_params
            muon_group['optim_type'] = 'muon'
            final_param_groups.append(muon_group)

        if adam_params:
            adam_group = group.copy()
            adam_group['params'] = adam_params
            adam_group['optim_type'] = 'adam'
            # Set Adam-specific LR
            base_adam_lr = optimizer_config.muon_adam_lr if optimizer_config.muon_adam_lr is not None else config.learning_rate
            te1_adam_lr = optimizer_config.muon_te1_adam_lr
            te2_adam_lr = optimizer_config.muon_te2_adam_lr
            adam_lr = base_adam_lr
            original_name = group.get('name')
            if original_name in ('text_encoder', 'text_encoder_1', 'text_encoder_lora', 'text_encoder_1_lora'):
                adam_lr = te1_adam_lr if te1_adam_lr is not None else base_adam_lr
            if original_name in ('text_encoder_2', 'text_encoder_2_lora'):
                adam_lr = te2_adam_lr if te2_adam_lr is not None else base_adam_lr
            adam_group['lr'] = adam_lr
            adam_group['initial_lr'] = adam_lr
            final_param_groups.append(adam_group)

    return final_param_groups, MuonWithAuxAdam<|MERGE_RESOLUTION|>--- conflicted
+++ resolved
@@ -39,69 +39,8 @@
                 ]
             case ModelType.STABLE_DIFFUSION_3 | ModelType.STABLE_DIFFUSION_35 | ModelType.SANA  | ModelType.FLUX_DEV_1  | ModelType.CHROMA_1  | ModelType.QWEN  | ModelType.PIXART_ALPHA | ModelType.PIXART_SIGMA:
                 default_patterns = [
-<<<<<<< HEAD
-                    'x_embedder',
-                    'y_embedder',
-                    't_embedder',
-                    'pos_embed',
-                    'context_embedder',
-                    'final_layer',
-                    'token_embedding',
-                    'ln_final',
-                    'text_projection',
-                    'position_embedding',
-                    'final_layer_norm',
-                ]
-            case ModelType.SANA:
-                default_patterns = [
-                    'patch_embed.proj',
-                    'time_embed',
-                    'caption_norm.weight',
-                    'caption_projection.linear',
-                    'proj_out',
-                    'scale_shift_table',
-                ]
-            case ModelType.STABLE_CASCADE_1 | ModelType.WUERSTCHEN_2:
-                default_patterns = [
-                    'vquantizer.codebook.weight',
-                    'embedding.1',
-                    'clf.1',
-                    'clip_img_mapper',
-                    'clip_txt_mapper',
-                    'clip_txt_pooled_mapper',
-                    'down_downscalers.1.1.blocks.0',
-                    'up_upscalers.0.1.blocks.1',
-                    'clip_mapper',
-                    'down_downscalers',
-                    'effnet_mapper',
-                    'pixels_mapper',
-                    'up_repeat_mappers',
-                    'up_upscalers',
-                ]
-            case ModelType.PIXART_ALPHA | ModelType.PIXART_SIGMA:
-                default_patterns = [
-                    'pos_embed.proj',
-                    'adaln_single',
-                    'caption_projection',
-                    'proj_out',
-                    'scale_shift_table',
-                ]
-            case ModelType.FLUX_DEV_1 | ModelType.CHROMA_1:
-                default_patterns = [
-                    'context_embedder',
-                    'guidance_layer',
-                    'time_text_embed',
-                    'x_embedder',
-                    'norm_out.linear',
-                    'proj_out',
-                    'img_in',
-                    'txt_in',
-                    'txt_norm',
-                    'final_layer_norm',
-=======
                     'transformer_blocks',
                     'encoder.block', # TE (T5)
->>>>>>> 593fb3ac
                 ]
             case ModelType.HI_DREAM_FULL:
                 default_patterns = [
