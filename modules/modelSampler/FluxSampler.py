import copy
import inspect
import math
from collections.abc import Callable

from modules.model.FluxModel import FluxModel
from modules.modelSampler.BaseModelSampler import BaseModelSampler, ModelSamplerOutput
from modules.util.config.SampleConfig import SampleConfig
from modules.util.enum.AudioFormat import AudioFormat
from modules.util.enum.FileType import FileType
from modules.util.enum.ImageFormat import ImageFormat
from modules.util.enum.ModelType import ModelType
from modules.util.enum.NoiseScheduler import NoiseScheduler
from modules.util.enum.VideoFormat import VideoFormat
from modules.util.image_util import load_image
from modules.util.torch_util import torch_gc

import torch
from torch import nn
from torchvision.transforms import transforms

from tqdm import tqdm


class FluxSampler(BaseModelSampler):
    def __init__(
            self,
            train_device: torch.device,
            temp_device: torch.device,
            model: FluxModel,
            model_type: ModelType,
    ):
        super().__init__(train_device, temp_device)

        self.model = model
        self.model_type = model_type
        self.pipeline = model.create_pipeline()

    @torch.no_grad()
    def __sample_base(
            self,
            prompt: str,
            negative_prompt: str,
            height: int,
            width: int,
            seed: int,
            random_seed: bool,
            diffusion_steps: int,
            cfg_scale: float,
            noise_scheduler: NoiseScheduler,
            text_encoder_1_layer_skip: int = 0,
            text_encoder_2_layer_skip: int = 0,
<<<<<<< HEAD
            text_encoder_2_sequence_length: int | None = None,
            force_last_timestep: bool = False,
=======
>>>>>>> efc87ca1
            prior_attention_mask: bool = False,
            on_update_progress: Callable[[int, int], None] = lambda _, __: None,
    ) -> ModelSamplerOutput:
        with self.model.autocast_context:
            generator = torch.Generator(device=self.train_device)
            if random_seed:
                generator.seed()
            else:
                generator.manual_seed(seed)

            noise_scheduler = copy.deepcopy(self.model.noise_scheduler)
            image_processor = self.pipeline.image_processor
            transformer = self.pipeline.transformer
            vae = self.pipeline.vae
            vae_scale_factor = 8
            num_latent_channels = 16

            # prepare prompt
            self.model.text_encoder_to(self.train_device)

            prompt_embedding, pooled_prompt_embedding = self.model.encode_text(
                text=prompt,
                train_device=self.train_device,
                text_encoder_1_layer_skip=text_encoder_1_layer_skip,
                text_encoder_2_layer_skip=text_encoder_2_layer_skip,
                text_encoder_2_sequence_length=text_encoder_2_sequence_length,
                apply_attention_mask=prior_attention_mask,
            )

            self.model.text_encoder_to(self.temp_device)
            torch_gc()

            # prepare latent image
            latent_image = torch.randn(
                size=(1, num_latent_channels, height // vae_scale_factor, width // vae_scale_factor),
                generator=generator,
                device=self.train_device,
                dtype=torch.float32,
            )

            image_ids = self.model.prepare_latent_image_ids(
                height // vae_scale_factor,
                width // vae_scale_factor,
                self.train_device,
                self.model.train_dtype.torch_dtype()
            )

            shift = self.model.calculate_timestep_shift(latent_image.shape[-2], latent_image.shape[-1])
            latent_image = self.model.pack_latents(latent_image)

            # prepare timesteps
            noise_scheduler.set_timesteps(diffusion_steps, device=self.train_device, mu=math.log(shift))
            timesteps = noise_scheduler.timesteps

            # denoising loop
            extra_step_kwargs = {}
            if "generator" in set(inspect.signature(noise_scheduler.step).parameters.keys()):
                extra_step_kwargs["generator"] = generator

            text_ids = torch.zeros(prompt_embedding.shape[1], 3, device=self.train_device)

            self.model.transformer_to(self.train_device)
            for i, timestep in enumerate(tqdm(timesteps, desc="sampling")):
                latent_model_input = torch.cat([latent_image])
                expanded_timestep = timestep.expand(latent_model_input.shape[0])

                # handle guidance
                if transformer.config.guidance_embeds:
                    guidance = torch.tensor([cfg_scale], device=self.train_device)
                    guidance = guidance.expand(latent_model_input.shape[0])
                else:
                    guidance = None

                # predict the noise residual
                noise_pred = transformer(
                    hidden_states=latent_model_input.to(dtype=self.model.train_dtype.torch_dtype()),
                    timestep=expanded_timestep / 1000,
                    guidance=guidance.to(dtype=self.model.train_dtype.torch_dtype()),
                    pooled_projections=pooled_prompt_embedding.to(dtype=self.model.train_dtype.torch_dtype()),
                    encoder_hidden_states=prompt_embedding.to(dtype=self.model.train_dtype.torch_dtype()),
                    txt_ids=text_ids.to(dtype=self.model.train_dtype.torch_dtype()),
                    img_ids=image_ids.to(dtype=self.model.train_dtype.torch_dtype()),
                    joint_attention_kwargs=None,
                    return_dict=True
                ).sample

                # compute the previous noisy sample x_t -> x_t-1
                latent_image = noise_scheduler.step(
                    noise_pred, timestep, latent_image, return_dict=False, **extra_step_kwargs
                )[0]

                on_update_progress(i + 1, len(timesteps))

            self.model.transformer_to(self.temp_device)
            torch_gc()

            latent_image = self.model.unpack_latents(
                latent_image,
                height // vae_scale_factor,
                width // vae_scale_factor,
            )

            # decode
            self.model.vae_to(self.train_device)

            latents = (latent_image / vae.config.scaling_factor) + vae.config.shift_factor
            image = vae.decode(latents, return_dict=False)[0]

            do_denormalize = [True] * image.shape[0]
            image = image_processor.postprocess(image, output_type='pil', do_denormalize=do_denormalize)

            self.model.vae_to(self.temp_device)
            torch_gc()

            return ModelSamplerOutput(
                file_type=FileType.IMAGE,
                data=image[0],
            )

    def __create_erode_kernel(self, device, dtype=torch.float32):
        kernel_radius = 2

        kernel_size = kernel_radius * 2 + 1
        kernel_weights = torch.ones(1, 1, kernel_size, kernel_size, dtype=dtype) / (kernel_size * kernel_size)
        kernel = nn.Conv2d(
            in_channels=1, out_channels=1, kernel_size=kernel_size, bias=False, padding_mode='replicate',
            padding=kernel_radius
        ).to(dtype)
        kernel.weight.data = kernel_weights
        kernel.requires_grad_(False)
        kernel.to(device)
        return kernel

    @torch.no_grad()
    def __sample_inpainting(
            self,
            prompt: str,
            negative_prompt: str,
            height: int,
            width: int,
            seed: int,
            random_seed: bool,
            diffusion_steps: int,
            cfg_scale: float,
            noise_scheduler: NoiseScheduler,
            sample_inpainting: bool = False,
            base_image_path: str = "",
            mask_image_path: str = "",
            text_encoder_1_layer_skip: int = 0,
            text_encoder_2_layer_skip: int = 0,
<<<<<<< HEAD
            text_encoder_2_sequence_length: int | None = None,
            force_last_timestep: bool = False,
=======
>>>>>>> efc87ca1
            prior_attention_mask: bool = False,
            on_update_progress: Callable[[int, int], None] = lambda _, __: None,
    ) -> ModelSamplerOutput:
        with self.model.autocast_context:
            generator = torch.Generator(device=self.train_device)
            if random_seed:
                generator.seed()
            else:
                generator.manual_seed(seed)

            noise_scheduler = copy.deepcopy(self.model.noise_scheduler)
            image_processor = self.pipeline.image_processor
            transformer = self.pipeline.transformer
            vae = self.pipeline.vae
            vae_scale_factor = 8
            num_latent_channels = 16

            # prepare conditioning image
            self.model.vae_to(self.train_device)

            if sample_inpainting:
                t = transforms.Compose([
                    transforms.ToTensor(),
                    transforms.Resize(
                        (height, width), interpolation=transforms.InterpolationMode.BILINEAR, antialias=True
                    ),
                ])

                image = load_image(base_image_path, convert_mode="RGB")
                image = t(image).to(
                    dtype=self.model.train_dtype.torch_dtype(),
                    device=self.train_device,
                )

                mask = load_image(mask_image_path, convert_mode='L')
                mask = t(mask).to(
                    dtype=self.model.train_dtype.torch_dtype(),
                    device=self.train_device,
                )

                erode_kernel = self.__create_erode_kernel(self.train_device, dtype=self.model.train_dtype.torch_dtype())
                eroded_mask = erode_kernel(mask)
                eroded_mask = (eroded_mask > 0.5).to(dtype=self.model.train_dtype.torch_dtype())

                image = (image * 2.0) - 1.0
                conditioning_image = (image * (1 - eroded_mask))
                conditioning_image = conditioning_image.unsqueeze(0)

                latent_conditioning_image = vae.encode(conditioning_image).latent_dist.mode()
                latent_conditioning_image = (latent_conditioning_image - vae.config.shift_factor) \
                                            * vae.config.scaling_factor

                latent_conditioning_image = self.model.pack_latents(
                    latent_conditioning_image,
                    latent_conditioning_image.shape[0],
                    latent_conditioning_image.shape[1],
                    height // vae_scale_factor,
                    width // vae_scale_factor,
                )

                # batch_size, height, 8, width, 8
                mask = mask.view(
                    mask.shape[0],
                    height // vae_scale_factor,
                    vae_scale_factor,
                    width // vae_scale_factor,
                    vae_scale_factor,
                )
                # batch_size, 8, 8, height, width
                mask = mask.permute(0, 2, 4, 1, 3)
                # batch_size, 8*8, height, width
                mask = mask.reshape(
                    mask.shape[0],
                    vae_scale_factor * vae_scale_factor,
                    height // vae_scale_factor,
                    width // vae_scale_factor,
                )

                latent_mask = self.model.pack_latents(
                    mask,
                    mask.shape[0],
                    mask.shape[1],
                    height // vae_scale_factor,
                    width // vae_scale_factor,
                )
            else:
                conditioning_image = torch.zeros(
                    (1, 3, height, width),
                    dtype=self.model.train_dtype.torch_dtype(),
                    device=self.train_device,
                )
                latent_conditioning_image = vae.encode(conditioning_image).latent_dist.mode()
                latent_conditioning_image = (latent_conditioning_image - vae.config.shift_factor) \
                                            * vae.config.scaling_factor
                latent_conditioning_image = self.model.pack_latents(
                    latent_conditioning_image,
                    latent_conditioning_image.shape[0],
                    latent_conditioning_image.shape[1],
                    height // vae_scale_factor,
                    width // vae_scale_factor,
                )

                latent_mask = torch.ones(
                    size=(1, (height // vae_scale_factor // 2) * (width // vae_scale_factor // 2), 256),
                    dtype=self.model.train_dtype.torch_dtype(),
                    device=self.train_device
                )

            # prepare prompt
            self.model.text_encoder_to(self.train_device)

            prompt_embedding, pooled_prompt_embedding = self.model.encode_text(
                text=prompt,
                train_device=self.train_device,
                text_encoder_1_layer_skip=text_encoder_1_layer_skip,
                text_encoder_2_layer_skip=text_encoder_2_layer_skip,
                text_encoder_2_sequence_length=text_encoder_2_sequence_length,
                apply_attention_mask=prior_attention_mask,
            )

            self.model.text_encoder_to(self.temp_device)
            torch_gc()

            # prepare latent image
            latent_image = torch.randn(
                size=(1, num_latent_channels, height // vae_scale_factor, width // vae_scale_factor),
                generator=generator,
                device=self.train_device,
                dtype=torch.float32,
            )

            image_ids = self.model.prepare_latent_image_ids(
                height // vae_scale_factor,
                width // vae_scale_factor,
                self.train_device,
                self.model.train_dtype.torch_dtype()
            )

            shift = self.model.calculate_timestep_shift(latent_image.shape[-2], latent_image.shape[-1])
            latent_image = self.model.pack_latents(latent_image)
            noise_scheduler.set_timesteps(diffusion_steps, device=self.train_device, mu=math.log(shift))
            timesteps = noise_scheduler.timesteps

            # denoising loop
            extra_step_kwargs = {}
            if "generator" in set(inspect.signature(noise_scheduler.step).parameters.keys()):
                extra_step_kwargs["generator"] = generator

            text_ids = torch.zeros(prompt_embedding.shape[1], 3, device=self.train_device)

            self.model.transformer_to(self.train_device)
            for i, timestep in enumerate(tqdm(timesteps, desc="sampling")):
                latent_model_input = torch.cat([latent_image])
                latent_model_input = torch.concat(
                    [latent_model_input, latent_conditioning_image, latent_mask], -1
                )
                expanded_timestep = timestep.expand(latent_model_input.shape[0])

                # handle guidance
                if transformer.config.guidance_embeds:
                    guidance = torch.tensor([cfg_scale], device=self.train_device)
                    guidance = guidance.expand(latent_model_input.shape[0])
                else:
                    guidance = None

                # predict the noise residual
                noise_pred = transformer(
                    hidden_states=latent_model_input.to(dtype=self.model.train_dtype.torch_dtype()),
                    timestep=expanded_timestep / 1000,
                    guidance=guidance.to(dtype=self.model.train_dtype.torch_dtype()),
                    pooled_projections=pooled_prompt_embedding.to(dtype=self.model.train_dtype.torch_dtype()),
                    encoder_hidden_states=prompt_embedding.to(dtype=self.model.train_dtype.torch_dtype()),
                    txt_ids=text_ids.to(dtype=self.model.train_dtype.torch_dtype()),
                    img_ids=image_ids.to(dtype=self.model.train_dtype.torch_dtype()),
                    joint_attention_kwargs=None,
                    return_dict=True
                ).sample

                # compute the previous noisy sample x_t -> x_t-1
                latent_image = noise_scheduler.step(
                    noise_pred, timestep, latent_image, return_dict=False, **extra_step_kwargs
                )[0]

                on_update_progress(i + 1, len(timesteps))

            self.model.transformer_to(self.temp_device)
            torch_gc()

            latent_image = self.model.unpack_latents(
                latent_image,
                height // vae_scale_factor,
                width // vae_scale_factor,
            )

            # decode
            self.model.vae_to(self.train_device)

            latents = (latent_image / vae.config.scaling_factor) + vae.config.shift_factor
            image = vae.decode(latents, return_dict=False)[0]

            do_denormalize = [True] * image.shape[0]
            image = image_processor.postprocess(image, output_type='pil', do_denormalize=do_denormalize)

            self.model.vae_to(self.temp_device)
            torch_gc()

            return ModelSamplerOutput(
                file_type=FileType.IMAGE,
                data=image[0],
            )

    def sample(
            self,
            sample_config: SampleConfig,
            destination: str,
            image_format: ImageFormat,
            video_format: VideoFormat,
            audio_format: AudioFormat,
            on_sample: Callable[[ModelSamplerOutput], None] = lambda _: None,
            on_update_progress: Callable[[int, int], None] = lambda _, __: None,
    ):
        if self.model_type.has_conditioning_image_input():
            sampler_output = self.__sample_inpainting(
                prompt=sample_config.prompt,
                negative_prompt=sample_config.negative_prompt,
                height=self.quantize_resolution(sample_config.height, 64),
                width=self.quantize_resolution(sample_config.width, 64),
                seed=sample_config.seed,
                random_seed=sample_config.random_seed,
                diffusion_steps=sample_config.diffusion_steps,
                cfg_scale=sample_config.cfg_scale,
                noise_scheduler=sample_config.noise_scheduler,
                sample_inpainting=sample_config.sample_inpainting,
                base_image_path=sample_config.base_image_path,
                mask_image_path=sample_config.mask_image_path,
                text_encoder_1_layer_skip=sample_config.text_encoder_1_layer_skip,
                text_encoder_2_layer_skip=sample_config.text_encoder_2_layer_skip,
<<<<<<< HEAD
                text_encoder_2_sequence_length=sample_config.text_encoder_2_sequence_length,
                force_last_timestep=sample_config.force_last_timestep,
=======
>>>>>>> efc87ca1
                prior_attention_mask=sample_config.prior_attention_mask,
                on_update_progress=on_update_progress,
            )
        else:
            sampler_output = self.__sample_base(
                prompt=sample_config.prompt,
                negative_prompt=sample_config.negative_prompt,
                height=self.quantize_resolution(sample_config.height, 64),
                width=self.quantize_resolution(sample_config.width, 64),
                seed=sample_config.seed,
                random_seed=sample_config.random_seed,
                diffusion_steps=sample_config.diffusion_steps,
                cfg_scale=sample_config.cfg_scale,
                noise_scheduler=sample_config.noise_scheduler,
                text_encoder_1_layer_skip=sample_config.text_encoder_1_layer_skip,
                text_encoder_2_layer_skip=sample_config.text_encoder_2_layer_skip,
<<<<<<< HEAD
                text_encoder_2_sequence_length=sample_config.text_encoder_2_sequence_length,
                force_last_timestep=sample_config.force_last_timestep,
=======
>>>>>>> efc87ca1
                prior_attention_mask=sample_config.prior_attention_mask,
                on_update_progress=on_update_progress,
            )

        self.save_sampler_output(
            sampler_output, destination,
            image_format, video_format, audio_format,
        )

        on_sample(sampler_output)<|MERGE_RESOLUTION|>--- conflicted
+++ resolved
@@ -50,11 +50,7 @@
             noise_scheduler: NoiseScheduler,
             text_encoder_1_layer_skip: int = 0,
             text_encoder_2_layer_skip: int = 0,
-<<<<<<< HEAD
             text_encoder_2_sequence_length: int | None = None,
-            force_last_timestep: bool = False,
-=======
->>>>>>> efc87ca1
             prior_attention_mask: bool = False,
             on_update_progress: Callable[[int, int], None] = lambda _, __: None,
     ) -> ModelSamplerOutput:
@@ -205,11 +201,7 @@
             mask_image_path: str = "",
             text_encoder_1_layer_skip: int = 0,
             text_encoder_2_layer_skip: int = 0,
-<<<<<<< HEAD
             text_encoder_2_sequence_length: int | None = None,
-            force_last_timestep: bool = False,
-=======
->>>>>>> efc87ca1
             prior_attention_mask: bool = False,
             on_update_progress: Callable[[int, int], None] = lambda _, __: None,
     ) -> ModelSamplerOutput:
@@ -447,11 +439,7 @@
                 mask_image_path=sample_config.mask_image_path,
                 text_encoder_1_layer_skip=sample_config.text_encoder_1_layer_skip,
                 text_encoder_2_layer_skip=sample_config.text_encoder_2_layer_skip,
-<<<<<<< HEAD
                 text_encoder_2_sequence_length=sample_config.text_encoder_2_sequence_length,
-                force_last_timestep=sample_config.force_last_timestep,
-=======
->>>>>>> efc87ca1
                 prior_attention_mask=sample_config.prior_attention_mask,
                 on_update_progress=on_update_progress,
             )
@@ -468,11 +456,7 @@
                 noise_scheduler=sample_config.noise_scheduler,
                 text_encoder_1_layer_skip=sample_config.text_encoder_1_layer_skip,
                 text_encoder_2_layer_skip=sample_config.text_encoder_2_layer_skip,
-<<<<<<< HEAD
                 text_encoder_2_sequence_length=sample_config.text_encoder_2_sequence_length,
-                force_last_timestep=sample_config.force_last_timestep,
-=======
->>>>>>> efc87ca1
                 prior_attention_mask=sample_config.prior_attention_mask,
                 on_update_progress=on_update_progress,
             )
