import copy
import inspect
import math
from collections.abc import Callable

from modules.model.FluxModel import FluxModel
from modules.modelSampler.BaseModelSampler import BaseModelSampler, ModelSamplerOutput
from modules.util.config.SampleConfig import SampleConfig
from modules.util.enum.AudioFormat import AudioFormat
from modules.util.enum.FileType import FileType
from modules.util.enum.ImageFormat import ImageFormat
from modules.util.enum.ModelType import ModelType
from modules.util.enum.NoiseScheduler import NoiseScheduler
from modules.util.enum.VideoFormat import VideoFormat
from modules.util.image_util import load_image
from modules.util.torch_util import torch_gc

import torch
from torch import nn
from torchvision.transforms import transforms

from tqdm import tqdm


class FluxSampler(BaseModelSampler):
    def __init__(
            self,
            train_device: torch.device,
            temp_device: torch.device,
            model: FluxModel,
            model_type: ModelType,
    ):
        super().__init__(train_device, temp_device)

        self.model = model
        self.model_type = model_type
        self.pipeline = model.create_pipeline()

    @torch.no_grad()
    def __sample_base(
            self,
            prompt: str,
            negative_prompt: str,
            height: int,
            width: int,
            seed: int,
            random_seed: bool,
            diffusion_steps: int,
            cfg_scale: float,
            noise_scheduler: NoiseScheduler,
            text_encoder_1_layer_skip: int = 0,
            text_encoder_2_layer_skip: int = 0,
<<<<<<< HEAD
            text_encoder_2_sequence_length: int | None = None,
            prior_attention_mask: bool = False,
=======
            transformer_attention_mask: bool = False,
>>>>>>> 942fc863
            on_update_progress: Callable[[int, int], None] = lambda _, __: None,
    ) -> ModelSamplerOutput:
        with self.model.autocast_context:
            generator = torch.Generator(device=self.train_device)
            if random_seed:
                generator.seed()
            else:
                generator.manual_seed(seed)

            noise_scheduler = copy.deepcopy(self.model.noise_scheduler)
            image_processor = self.pipeline.image_processor
            transformer = self.pipeline.transformer
            vae = self.pipeline.vae
            vae_scale_factor = 8
            num_latent_channels = 16

            # prepare prompt
            self.model.text_encoder_to(self.train_device)

            prompt_embedding, pooled_prompt_embedding = self.model.encode_text(
                text=prompt,
                train_device=self.train_device,
                text_encoder_1_layer_skip=text_encoder_1_layer_skip,
                text_encoder_2_layer_skip=text_encoder_2_layer_skip,
<<<<<<< HEAD
                text_encoder_2_sequence_length=text_encoder_2_sequence_length,
                apply_attention_mask=prior_attention_mask,
=======
                apply_attention_mask=transformer_attention_mask,
>>>>>>> 942fc863
            )

            self.model.text_encoder_to(self.temp_device)
            torch_gc()

            # prepare latent image
            latent_image = torch.randn(
                size=(1, num_latent_channels, height // vae_scale_factor, width // vae_scale_factor),
                generator=generator,
                device=self.train_device,
                dtype=torch.float32,
            )

            image_ids = self.model.prepare_latent_image_ids(
                height // vae_scale_factor,
                width // vae_scale_factor,
                self.train_device,
                self.model.train_dtype.torch_dtype()
            )

            shift = self.model.calculate_timestep_shift(latent_image.shape[-2], latent_image.shape[-1])
            latent_image = self.model.pack_latents(latent_image)

            # prepare timesteps
            noise_scheduler.set_timesteps(diffusion_steps, device=self.train_device, mu=math.log(shift))
            timesteps = noise_scheduler.timesteps

            # denoising loop
            extra_step_kwargs = {}
            if "generator" in set(inspect.signature(noise_scheduler.step).parameters.keys()):
                extra_step_kwargs["generator"] = generator

            text_ids = torch.zeros(prompt_embedding.shape[1], 3, device=self.train_device)

            self.model.transformer_to(self.train_device)
            for i, timestep in enumerate(tqdm(timesteps, desc="sampling")):
                latent_model_input = torch.cat([latent_image])
                expanded_timestep = timestep.expand(latent_model_input.shape[0])

                # handle guidance
                if transformer.config.guidance_embeds:
                    guidance = torch.tensor([cfg_scale], device=self.train_device)
                    guidance = guidance.expand(latent_model_input.shape[0])
                else:
                    guidance = None

                # predict the noise residual
                noise_pred = transformer(
                    hidden_states=latent_model_input.to(dtype=self.model.train_dtype.torch_dtype()),
                    timestep=expanded_timestep / 1000,
                    guidance=guidance.to(dtype=self.model.train_dtype.torch_dtype()),
                    pooled_projections=pooled_prompt_embedding.to(dtype=self.model.train_dtype.torch_dtype()),
                    encoder_hidden_states=prompt_embedding.to(dtype=self.model.train_dtype.torch_dtype()),
                    txt_ids=text_ids.to(dtype=self.model.train_dtype.torch_dtype()),
                    img_ids=image_ids.to(dtype=self.model.train_dtype.torch_dtype()),
                    joint_attention_kwargs=None,
                    return_dict=True
                ).sample

                # compute the previous noisy sample x_t -> x_t-1
                latent_image = noise_scheduler.step(
                    noise_pred, timestep, latent_image, return_dict=False, **extra_step_kwargs
                )[0]

                on_update_progress(i + 1, len(timesteps))

            self.model.transformer_to(self.temp_device)
            torch_gc()

            latent_image = self.model.unpack_latents(
                latent_image,
                height // vae_scale_factor,
                width // vae_scale_factor,
            )

            # decode
            self.model.vae_to(self.train_device)

            latents = (latent_image / vae.config.scaling_factor) + vae.config.shift_factor
            image = vae.decode(latents, return_dict=False)[0]

            do_denormalize = [True] * image.shape[0]
            image = image_processor.postprocess(image, output_type='pil', do_denormalize=do_denormalize)

            self.model.vae_to(self.temp_device)
            torch_gc()

            return ModelSamplerOutput(
                file_type=FileType.IMAGE,
                data=image[0],
            )

    def __create_erode_kernel(self, device, dtype=torch.float32):
        kernel_radius = 2

        kernel_size = kernel_radius * 2 + 1
        kernel_weights = torch.ones(1, 1, kernel_size, kernel_size, dtype=dtype) / (kernel_size * kernel_size)
        kernel = nn.Conv2d(
            in_channels=1, out_channels=1, kernel_size=kernel_size, bias=False, padding_mode='replicate',
            padding=kernel_radius
        ).to(dtype)
        kernel.weight.data = kernel_weights
        kernel.requires_grad_(False)
        kernel.to(device)
        return kernel

    @torch.no_grad()
    def __sample_inpainting(
            self,
            prompt: str,
            negative_prompt: str,
            height: int,
            width: int,
            seed: int,
            random_seed: bool,
            diffusion_steps: int,
            cfg_scale: float,
            noise_scheduler: NoiseScheduler,
            sample_inpainting: bool = False,
            base_image_path: str = "",
            mask_image_path: str = "",
            text_encoder_1_layer_skip: int = 0,
            text_encoder_2_layer_skip: int = 0,
<<<<<<< HEAD
            text_encoder_2_sequence_length: int | None = None,
            prior_attention_mask: bool = False,
=======
            transformer_attention_mask: bool = False,
>>>>>>> 942fc863
            on_update_progress: Callable[[int, int], None] = lambda _, __: None,
    ) -> ModelSamplerOutput:
        with self.model.autocast_context:
            generator = torch.Generator(device=self.train_device)
            if random_seed:
                generator.seed()
            else:
                generator.manual_seed(seed)

            noise_scheduler = copy.deepcopy(self.model.noise_scheduler)
            image_processor = self.pipeline.image_processor
            transformer = self.pipeline.transformer
            vae = self.pipeline.vae
            vae_scale_factor = 8
            num_latent_channels = 16

            # prepare conditioning image
            self.model.vae_to(self.train_device)

            if sample_inpainting:
                t = transforms.Compose([
                    transforms.ToTensor(),
                    transforms.Resize(
                        (height, width), interpolation=transforms.InterpolationMode.BILINEAR, antialias=True
                    ),
                ])

                image = load_image(base_image_path, convert_mode="RGB")
                image = t(image).to(
                    dtype=self.model.train_dtype.torch_dtype(),
                    device=self.train_device,
                )

                mask = load_image(mask_image_path, convert_mode='L')
                mask = t(mask).to(
                    dtype=self.model.train_dtype.torch_dtype(),
                    device=self.train_device,
                )

                erode_kernel = self.__create_erode_kernel(self.train_device, dtype=self.model.train_dtype.torch_dtype())
                eroded_mask = erode_kernel(mask)
                eroded_mask = (eroded_mask > 0.5).to(dtype=self.model.train_dtype.torch_dtype())

                image = (image * 2.0) - 1.0
                conditioning_image = (image * (1 - eroded_mask))
                conditioning_image = conditioning_image.unsqueeze(0)

                latent_conditioning_image = vae.encode(conditioning_image).latent_dist.mode()
                latent_conditioning_image = (latent_conditioning_image - vae.config.shift_factor) \
                                            * vae.config.scaling_factor

                latent_conditioning_image = self.model.pack_latents(
                    latent_conditioning_image,
                    latent_conditioning_image.shape[0],
                    latent_conditioning_image.shape[1],
                    height // vae_scale_factor,
                    width // vae_scale_factor,
                )

                # batch_size, height, 8, width, 8
                mask = mask.view(
                    mask.shape[0],
                    height // vae_scale_factor,
                    vae_scale_factor,
                    width // vae_scale_factor,
                    vae_scale_factor,
                )
                # batch_size, 8, 8, height, width
                mask = mask.permute(0, 2, 4, 1, 3)
                # batch_size, 8*8, height, width
                mask = mask.reshape(
                    mask.shape[0],
                    vae_scale_factor * vae_scale_factor,
                    height // vae_scale_factor,
                    width // vae_scale_factor,
                )

                latent_mask = self.model.pack_latents(
                    mask,
                    mask.shape[0],
                    mask.shape[1],
                    height // vae_scale_factor,
                    width // vae_scale_factor,
                )
            else:
                conditioning_image = torch.zeros(
                    (1, 3, height, width),
                    dtype=self.model.train_dtype.torch_dtype(),
                    device=self.train_device,
                )
                latent_conditioning_image = vae.encode(conditioning_image).latent_dist.mode()
                latent_conditioning_image = (latent_conditioning_image - vae.config.shift_factor) \
                                            * vae.config.scaling_factor
                latent_conditioning_image = self.model.pack_latents(
                    latent_conditioning_image,
                    latent_conditioning_image.shape[0],
                    latent_conditioning_image.shape[1],
                    height // vae_scale_factor,
                    width // vae_scale_factor,
                )

                latent_mask = torch.ones(
                    size=(1, (height // vae_scale_factor // 2) * (width // vae_scale_factor // 2), 256),
                    dtype=self.model.train_dtype.torch_dtype(),
                    device=self.train_device
                )

            # prepare prompt
            self.model.text_encoder_to(self.train_device)

            prompt_embedding, pooled_prompt_embedding = self.model.encode_text(
                text=prompt,
                train_device=self.train_device,
                text_encoder_1_layer_skip=text_encoder_1_layer_skip,
                text_encoder_2_layer_skip=text_encoder_2_layer_skip,
<<<<<<< HEAD
                text_encoder_2_sequence_length=text_encoder_2_sequence_length,
                apply_attention_mask=prior_attention_mask,
=======
                apply_attention_mask=transformer_attention_mask,
>>>>>>> 942fc863
            )

            self.model.text_encoder_to(self.temp_device)
            torch_gc()

            # prepare latent image
            latent_image = torch.randn(
                size=(1, num_latent_channels, height // vae_scale_factor, width // vae_scale_factor),
                generator=generator,
                device=self.train_device,
                dtype=torch.float32,
            )

            image_ids = self.model.prepare_latent_image_ids(
                height // vae_scale_factor,
                width // vae_scale_factor,
                self.train_device,
                self.model.train_dtype.torch_dtype()
            )

            shift = self.model.calculate_timestep_shift(latent_image.shape[-2], latent_image.shape[-1])
            latent_image = self.model.pack_latents(latent_image)
            noise_scheduler.set_timesteps(diffusion_steps, device=self.train_device, mu=math.log(shift))
            timesteps = noise_scheduler.timesteps

            # denoising loop
            extra_step_kwargs = {}
            if "generator" in set(inspect.signature(noise_scheduler.step).parameters.keys()):
                extra_step_kwargs["generator"] = generator

            text_ids = torch.zeros(prompt_embedding.shape[1], 3, device=self.train_device)

            self.model.transformer_to(self.train_device)
            for i, timestep in enumerate(tqdm(timesteps, desc="sampling")):
                latent_model_input = torch.cat([latent_image])
                latent_model_input = torch.concat(
                    [latent_model_input, latent_conditioning_image, latent_mask], -1
                )
                expanded_timestep = timestep.expand(latent_model_input.shape[0])

                # handle guidance
                if transformer.config.guidance_embeds:
                    guidance = torch.tensor([cfg_scale], device=self.train_device)
                    guidance = guidance.expand(latent_model_input.shape[0])
                else:
                    guidance = None

                # predict the noise residual
                noise_pred = transformer(
                    hidden_states=latent_model_input.to(dtype=self.model.train_dtype.torch_dtype()),
                    timestep=expanded_timestep / 1000,
                    guidance=guidance.to(dtype=self.model.train_dtype.torch_dtype()),
                    pooled_projections=pooled_prompt_embedding.to(dtype=self.model.train_dtype.torch_dtype()),
                    encoder_hidden_states=prompt_embedding.to(dtype=self.model.train_dtype.torch_dtype()),
                    txt_ids=text_ids.to(dtype=self.model.train_dtype.torch_dtype()),
                    img_ids=image_ids.to(dtype=self.model.train_dtype.torch_dtype()),
                    joint_attention_kwargs=None,
                    return_dict=True
                ).sample

                # compute the previous noisy sample x_t -> x_t-1
                latent_image = noise_scheduler.step(
                    noise_pred, timestep, latent_image, return_dict=False, **extra_step_kwargs
                )[0]

                on_update_progress(i + 1, len(timesteps))

            self.model.transformer_to(self.temp_device)
            torch_gc()

            latent_image = self.model.unpack_latents(
                latent_image,
                height // vae_scale_factor,
                width // vae_scale_factor,
            )

            # decode
            self.model.vae_to(self.train_device)

            latents = (latent_image / vae.config.scaling_factor) + vae.config.shift_factor
            image = vae.decode(latents, return_dict=False)[0]

            do_denormalize = [True] * image.shape[0]
            image = image_processor.postprocess(image, output_type='pil', do_denormalize=do_denormalize)

            self.model.vae_to(self.temp_device)
            torch_gc()

            return ModelSamplerOutput(
                file_type=FileType.IMAGE,
                data=image[0],
            )

    def sample(
            self,
            sample_config: SampleConfig,
            destination: str,
            image_format: ImageFormat,
            video_format: VideoFormat,
            audio_format: AudioFormat,
            on_sample: Callable[[ModelSamplerOutput], None] = lambda _: None,
            on_update_progress: Callable[[int, int], None] = lambda _, __: None,
    ):
        if self.model_type.has_conditioning_image_input():
            sampler_output = self.__sample_inpainting(
                prompt=sample_config.prompt,
                negative_prompt=sample_config.negative_prompt,
                height=self.quantize_resolution(sample_config.height, 64),
                width=self.quantize_resolution(sample_config.width, 64),
                seed=sample_config.seed,
                random_seed=sample_config.random_seed,
                diffusion_steps=sample_config.diffusion_steps,
                cfg_scale=sample_config.cfg_scale,
                noise_scheduler=sample_config.noise_scheduler,
                sample_inpainting=sample_config.sample_inpainting,
                base_image_path=sample_config.base_image_path,
                mask_image_path=sample_config.mask_image_path,
                text_encoder_1_layer_skip=sample_config.text_encoder_1_layer_skip,
                text_encoder_2_layer_skip=sample_config.text_encoder_2_layer_skip,
<<<<<<< HEAD
                text_encoder_2_sequence_length=sample_config.text_encoder_2_sequence_length,
                prior_attention_mask=sample_config.prior_attention_mask,
=======
                transformer_attention_mask=sample_config.transformer_attention_mask,
>>>>>>> 942fc863
                on_update_progress=on_update_progress,
            )
        else:
            sampler_output = self.__sample_base(
                prompt=sample_config.prompt,
                negative_prompt=sample_config.negative_prompt,
                height=self.quantize_resolution(sample_config.height, 64),
                width=self.quantize_resolution(sample_config.width, 64),
                seed=sample_config.seed,
                random_seed=sample_config.random_seed,
                diffusion_steps=sample_config.diffusion_steps,
                cfg_scale=sample_config.cfg_scale,
                noise_scheduler=sample_config.noise_scheduler,
                text_encoder_1_layer_skip=sample_config.text_encoder_1_layer_skip,
                text_encoder_2_layer_skip=sample_config.text_encoder_2_layer_skip,
<<<<<<< HEAD
                text_encoder_2_sequence_length=sample_config.text_encoder_2_sequence_length,
                prior_attention_mask=sample_config.prior_attention_mask,
=======
                transformer_attention_mask=sample_config.transformer_attention_mask,
>>>>>>> 942fc863
                on_update_progress=on_update_progress,
            )

        self.save_sampler_output(
            sampler_output, destination,
            image_format, video_format, audio_format,
        )

        on_sample(sampler_output)<|MERGE_RESOLUTION|>--- conflicted
+++ resolved
@@ -50,12 +50,8 @@
             noise_scheduler: NoiseScheduler,
             text_encoder_1_layer_skip: int = 0,
             text_encoder_2_layer_skip: int = 0,
-<<<<<<< HEAD
             text_encoder_2_sequence_length: int | None = None,
-            prior_attention_mask: bool = False,
-=======
             transformer_attention_mask: bool = False,
->>>>>>> 942fc863
             on_update_progress: Callable[[int, int], None] = lambda _, __: None,
     ) -> ModelSamplerOutput:
         with self.model.autocast_context:
@@ -80,12 +76,8 @@
                 train_device=self.train_device,
                 text_encoder_1_layer_skip=text_encoder_1_layer_skip,
                 text_encoder_2_layer_skip=text_encoder_2_layer_skip,
-<<<<<<< HEAD
                 text_encoder_2_sequence_length=text_encoder_2_sequence_length,
-                apply_attention_mask=prior_attention_mask,
-=======
                 apply_attention_mask=transformer_attention_mask,
->>>>>>> 942fc863
             )
 
             self.model.text_encoder_to(self.temp_device)
@@ -209,12 +201,8 @@
             mask_image_path: str = "",
             text_encoder_1_layer_skip: int = 0,
             text_encoder_2_layer_skip: int = 0,
-<<<<<<< HEAD
             text_encoder_2_sequence_length: int | None = None,
-            prior_attention_mask: bool = False,
-=======
             transformer_attention_mask: bool = False,
->>>>>>> 942fc863
             on_update_progress: Callable[[int, int], None] = lambda _, __: None,
     ) -> ModelSamplerOutput:
         with self.model.autocast_context:
@@ -330,12 +318,8 @@
                 train_device=self.train_device,
                 text_encoder_1_layer_skip=text_encoder_1_layer_skip,
                 text_encoder_2_layer_skip=text_encoder_2_layer_skip,
-<<<<<<< HEAD
                 text_encoder_2_sequence_length=text_encoder_2_sequence_length,
-                apply_attention_mask=prior_attention_mask,
-=======
                 apply_attention_mask=transformer_attention_mask,
->>>>>>> 942fc863
             )
 
             self.model.text_encoder_to(self.temp_device)
@@ -455,12 +439,8 @@
                 mask_image_path=sample_config.mask_image_path,
                 text_encoder_1_layer_skip=sample_config.text_encoder_1_layer_skip,
                 text_encoder_2_layer_skip=sample_config.text_encoder_2_layer_skip,
-<<<<<<< HEAD
                 text_encoder_2_sequence_length=sample_config.text_encoder_2_sequence_length,
-                prior_attention_mask=sample_config.prior_attention_mask,
-=======
                 transformer_attention_mask=sample_config.transformer_attention_mask,
->>>>>>> 942fc863
                 on_update_progress=on_update_progress,
             )
         else:
@@ -476,12 +456,8 @@
                 noise_scheduler=sample_config.noise_scheduler,
                 text_encoder_1_layer_skip=sample_config.text_encoder_1_layer_skip,
                 text_encoder_2_layer_skip=sample_config.text_encoder_2_layer_skip,
-<<<<<<< HEAD
                 text_encoder_2_sequence_length=sample_config.text_encoder_2_sequence_length,
-                prior_attention_mask=sample_config.prior_attention_mask,
-=======
                 transformer_attention_mask=sample_config.transformer_attention_mask,
->>>>>>> 942fc863
                 on_update_progress=on_update_progress,
             )
 
