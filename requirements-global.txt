# base requirements
numpy==2.2.2
opencv-python==4.11.0.86
pillow==11.1.0
imagesize==1.4.1 #for concept statistics
tqdm==4.67.1
PyYAML==6.0.2
huggingface-hub==0.28.1
scipy==1.15.1; sys_platform != 'win32'
matplotlib==3.10.0
av==14.1.0 # using an older version. only update once torchvision has been updated as well.
<<<<<<< HEAD
imagesize==1.4.1
pillow-jxl-plugin==1.3.2
=======
yt-dlp  #no pinned version, frequently updated for compatibility with sites
scenedetect==0.6.6
>>>>>>> 16e938d3

# pytorch
accelerate==1.3.0
safetensors==0.5.2
tensorboard==2.18.0
pytorch-lightning==2.5.0.post0

# diffusion models
-e git+https://github.com/huggingface/diffusers.git@5873377#egg=diffusers
transformers==4.48.3
sentencepiece==0.2.0 # transitive dependency of transformers for tokenizer loading
omegaconf==2.3.0 # needed to load stable diffusion from single ckpt files
invisible-watermark==0.2.0 # needed for the SDXL pipeline

# model conversion
-e git+https://github.com/Open-Model-Initiative/OMI-Model-Standards.git@4ad235c#egg=omi_model_standards

# other models
pooch==1.8.2
open-clip-torch==2.30.0

# data loader
-e git+https://github.com/Nerogar/mgds.git@11ff4aa#egg=mgds

# optimizers
dadaptation==3.2 # dadaptation optimizers
lion-pytorch==0.2.3 # lion optimizer
prodigyopt==1.1.2 # prodigy optimizer
schedulefree==1.4.0 # schedule-free optimizers
pytorch_optimizer==3.4.0 # pytorch optimizers
prodigy-plus-schedule-free==1.9.1 # prodigy+schedulefree optimizer

# Profiling
scalene==1.5.51

# ui
customtkinter==5.2.2

# cloud
runpod==1.7.7
fabric==3.2.2

# debug
psutil==6.1.1
requests==2.32.3

# dataset tools
einops==0.8.1
pyvips==2.2.3
pyvips-binary==8.16.0
pyoxipng==9.1.0<|MERGE_RESOLUTION|>--- conflicted
+++ resolved
@@ -9,13 +9,10 @@
 scipy==1.15.1; sys_platform != 'win32'
 matplotlib==3.10.0
 av==14.1.0 # using an older version. only update once torchvision has been updated as well.
-<<<<<<< HEAD
+yt-dlp  #no pinned version, frequently updated for compatibility with sites
+scenedetect==0.6.6
 imagesize==1.4.1
 pillow-jxl-plugin==1.3.2
-=======
-yt-dlp  #no pinned version, frequently updated for compatibility with sites
-scenedetect==0.6.6
->>>>>>> 16e938d3
 
 # pytorch
 accelerate==1.3.0
