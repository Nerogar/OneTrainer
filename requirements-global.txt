--- conflicted
+++ resolved
@@ -5,17 +5,10 @@
 imagesize==1.4.1 #for concept statistics
 tqdm==4.67.1
 PyYAML==6.0.2
-<<<<<<< HEAD
-huggingface-hub==0.28.1
-scipy==1.15.1
-matplotlib==3.10.0
-av==14.1.0 # using an older version. only update once torchvision has been updated as well.
-=======
 huggingface-hub==0.32.4
 scipy==1.15.3; sys_platform != 'win32'
 matplotlib==3.10.3
 av==14.4.0
->>>>>>> 411532e8
 yt-dlp  #no pinned version, frequently updated for compatibility with sites
 scenedetect==0.6.6
 
