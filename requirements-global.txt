# base requirements
numpy==2.2.6
opencv-python==4.11.0.86
pillow==11.3.0
imagesize==1.4.1 #for concept statistics
tqdm==4.67.1
PyYAML==6.0.2
huggingface-hub==0.34.4
scipy==1.15.3
matplotlib==3.10.3
av==14.4.0
yt-dlp  #no pinned version, frequently updated for compatibility with sites
scenedetect==0.6.6

# pytorch
accelerate==1.7.0
safetensors==0.5.3
tensorboard==2.19.0
pytorch-lightning==2.5.1.post0

# diffusion models
#Note: check whether Qwen bugs in diffusers have been fixed before upgrading diffusers (see BaseQwenSetup):
-e git+https://github.com/huggingface/diffusers.git@9b721db#egg=diffusers
<<<<<<< HEAD

transformers==4.56.2
sentencepiece==0.2.1 # transitive dependency of transformers for tokenizer loading
=======
gguf==0.17.1
transformers==4.52.4
sentencepiece==0.2.0 # transitive dependency of transformers for tokenizer loading
>>>>>>> 974640db
omegaconf==2.3.0 # needed to load stable diffusion from single ckpt files
invisible-watermark==0.2.0 # needed for the SDXL pipeline

# model conversion
-e git+https://github.com/Open-Model-Initiative/OMI-Model-Standards.git@f14b1da#egg=omi_model_standards

# other models
pooch==1.8.2
open-clip-torch==2.32.0

# data loader
-e git+https://github.com/Nerogar/mgds.git@50a2394#egg=mgds

# optimizers
dadaptation==3.2 # dadaptation optimizers
lion-pytorch==0.2.3 # lion optimizer
prodigyopt==1.1.2 # prodigy optimizer
schedulefree==1.4.1 # schedule-free optimizers
pytorch_optimizer==3.6.0 # pytorch optimizers
prodigy-plus-schedule-free==2.0.1 # Prodigy plus optimizer
adv_optm==1.1.3 # advanced optimizers

# Profiling
scalene==1.5.51

# ui
customtkinter==5.2.2

# cloud
runpod==1.7.10
fabric==3.2.2

# debug
psutil==7.0.0
requests==2.32.3
deepdiff==8.6.1 # output easy to read diff for troublshooting<|MERGE_RESOLUTION|>--- conflicted
+++ resolved
@@ -21,15 +21,9 @@
 # diffusion models
 #Note: check whether Qwen bugs in diffusers have been fixed before upgrading diffusers (see BaseQwenSetup):
 -e git+https://github.com/huggingface/diffusers.git@9b721db#egg=diffusers
-<<<<<<< HEAD
-
+gguf==0.17.1
 transformers==4.56.2
 sentencepiece==0.2.1 # transitive dependency of transformers for tokenizer loading
-=======
-gguf==0.17.1
-transformers==4.52.4
-sentencepiece==0.2.0 # transitive dependency of transformers for tokenizer loading
->>>>>>> 974640db
 omegaconf==2.3.0 # needed to load stable diffusion from single ckpt files
 invisible-watermark==0.2.0 # needed for the SDXL pipeline
 
