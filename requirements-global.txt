--- conflicted
+++ resolved
@@ -22,13 +22,8 @@
 #Note: check whether Qwen bugs in diffusers have been fixed before upgrading diffusers (see BaseQwenSetup):
 -e git+https://github.com/huggingface/diffusers.git@9b721db#egg=diffusers
 gguf==0.17.1
-<<<<<<< HEAD
 transformers==4.56.2
 sentencepiece==0.2.1 # transitive dependency of transformers for tokenizer loading
-=======
-transformers==4.52.4
-sentencepiece==0.2.0 # transitive dependency of transformers for tokenizer loading
->>>>>>> e4de2343
 omegaconf==2.3.0 # needed to load stable diffusion from single ckpt files
 invisible-watermark==0.2.0 # needed for the SDXL pipeline
 
