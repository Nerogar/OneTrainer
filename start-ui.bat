@echo off

REM Avoid footgun by explictly navigating to the directory containing the batch file
cd /d "%~dp0"

REM Verify that OneTrainer is our current working directory
if not exist "scripts\train_ui.py" (
    echo Error: train_ui.py does not exist, you have done something very wrong. Reclone the repository.
    goto :end
)

if not defined PYTHON (
    where python >NUL 2>NUL
    if errorlevel 1 (
        echo Error: Python is not installed or not in PATH
        goto :end
    )
    set PYTHON=python
)
if not defined VENV_DIR (set "VENV_DIR=%~dp0venv")

:check_venv
dir "%VENV_DIR%" > NUL 2> NUL
if not errorlevel 1 goto :activate_venv
echo venv not found, please run install.bat first
goto :end

:activate_venv
echo activating venv %VENV_DIR%
if not exist "%VENV_DIR%\Scripts\python.exe" (
    echo Error: Python executable not found in virtual environment
    goto :end
)
set PYTHON="%VENV_DIR%\Scripts\python.exe"
if defined PROFILE (set PYTHON=%PYTHON% -m scalene --off --cpu --gpu --profile-all --no-browser)
echo Using Python %PYTHON%

<<<<<<< HEAD
REM Disable HF_HUB_DISABLE_XET, buggy; default disables Xet (set to 0 to enable) - https://github.com/Nerogar/OneTrainer/issues/949
if not defined HF_HUB_DISABLE_XET (
    set "HF_HUB_DISABLE_XET=1"
)
echo HF_HUB_DISABLE_XET=%HF_HUB_DISABLE_XET%
echo.
echo NOTE: XeT allows even higher speed, parallel downloads, however its buggy
echo NOTE: Only enable it if your download speed is greater than 40 megabytes per second (MB/s) - not megabits.
echo.
=======
:check_python_version
echo Checking Python version...
%PYTHON% --version
if errorlevel 1 (
    echo Error: Failed to get Python version
    goto :end_error
)

echo.
%PYTHON% "%~dp0scripts\util\version_check.py" 3.10 3.13 2>&1
if errorlevel 1 (
    echo.
    goto :wrong_python_version
)
>>>>>>> daae18ea

:launch
echo Starting UI...
%PYTHON% scripts\train_ui.py
if errorlevel 1 (
    echo Error: UI script exited with code %ERRORLEVEL%
)

:end
pause<|MERGE_RESOLUTION|>--- conflicted
+++ resolved
@@ -35,7 +35,6 @@
 if defined PROFILE (set PYTHON=%PYTHON% -m scalene --off --cpu --gpu --profile-all --no-browser)
 echo Using Python %PYTHON%
 
-<<<<<<< HEAD
 REM Disable HF_HUB_DISABLE_XET, buggy; default disables Xet (set to 0 to enable) - https://github.com/Nerogar/OneTrainer/issues/949
 if not defined HF_HUB_DISABLE_XET (
     set "HF_HUB_DISABLE_XET=1"
@@ -45,7 +44,7 @@
 echo NOTE: XeT allows even higher speed, parallel downloads, however its buggy
 echo NOTE: Only enable it if your download speed is greater than 40 megabytes per second (MB/s) - not megabits.
 echo.
-=======
+
 :check_python_version
 echo Checking Python version...
 %PYTHON% --version
@@ -60,7 +59,6 @@
     echo.
     goto :wrong_python_version
 )
->>>>>>> daae18ea
 
 :launch
 echo Starting UI...
