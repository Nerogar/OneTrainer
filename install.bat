@echo off
chcp 65001 >nul
setlocal EnableDelayedExpansion

REM Avoid footgun by explictly navigating to the directory containing the batch file
cd /d "%~dp0"

REM Verify that OneTrainer is our current working directory
if not exist "scripts\train_ui.py" (
    echo Error: train_ui.py does not exist, you have done something very wrong. Reclone the repository.
    goto :end
)

if not defined PYTHON ( set "PYTHON=python" )
:: %~dp0 expands to the full directory path of the script (with trailing backslash)
if not defined VENV_DIR ( set "VENV_DIR=%~dp0venv" )

:: ----------------------------------------------------------------------------
:: 1. Check that a real Python version is available in PATH (ignoring the Windows Store alias)
:: ----------------------------------------------------------------------------
:check_python_exists
set "REAL_PYTHON="
for /f "delims=" %%p in ('where %PYTHON% 2^>nul ^| findstr /v /i "WindowsApps"') do (
    set "REAL_PYTHON=%%p"
    goto :found_valid_python
)

REM Fallback: Check specifically if Windows Store Python exists
set "WINDOWS_STORE_PYTHON="
for /f "delims=" %%p in ('where %PYTHON% 2^>nul ^| findstr /i "WindowsApps"') do (
    set "WINDOWS_STORE_PYTHON=%%p"
    goto :windows_store_warning
)
goto :no_python_found

:windows_store_warning
echo.
<<<<<<< HEAD
echo ?? [33m WINDOWS STORE PYTHON DETECTED[0m ??
=======
echo ⚠️ [33m WINDOWS STORE PYTHON DETECTED[0m ⚠️
>>>>>>> 16e938d3
echo.
echo Windows Store Python has a known history of causing insidious issues with virtual environments due to how
echo Microsoft sandboxes it.
echo.
echo We strongly recommend installing Python directly from[36m https://www.python.org[0m instead.
echo.
echo Support for Windows Store Python is provided AS IS.
echo.
echo -------------------------------------------------
echo.
set "USE_WINDOWS_STORE="
set /p USE_WINDOWS_STORE=Do you want to continue with Windows Store Python anyway? (y/n):
if /i "%USE_WINDOWS_STORE%"=="y" (
    set "REAL_PYTHON=%WINDOWS_STORE_PYTHON%"
    echo Using Windows Store Python: %WINDOWS_STORE_PYTHON%
    goto :found_valid_python
)
echo You chose not to use Windows Store Python.
goto :no_python_found

:no_python_found
echo Error: Python was not found in your PATH. It is likely that you have not installed Python yet.
goto :wrong_python_version

:found_valid_python
if "%REAL_PYTHON%"=="" (
    echo Error: Python was not found in your PATH. It is likely that you have not installed Python yet.
    goto :wrong_python_version
) else (
    set "PYTHON=%REAL_PYTHON%"
)

:: ----------------------------------------------------------------------------
:: 2. Check that Pythons version is supported by OT using version_check.py
:: ----------------------------------------------------------------------------

:check_python_version
echo Checking Python version...
"%PYTHON%" --version
if errorlevel 1 (
    echo Error: Failed to get Python version
    goto :end_error
)

echo.
"%PYTHON%" "%~dp0scripts\util\version_check.py" 3.10 3.13 2>&1
if errorlevel 1 (
    echo.
    goto :wrong_python_version
)

:: ----------------------------------------------------------------------------
:: 3. Continue with installation: create a virtual environment and install dependencies
:: ----------------------------------------------------------------------------
:check_venv
dir "%VENV_DIR%" >NUL 2>&1
if not errorlevel 1 goto :activate_venv
echo Creating virtual environment in %VENV_DIR%
"%PYTHON%" -m venv "%VENV_DIR%"
if errorlevel 1 (
    echo Error: Couldn't create virtual environment.
    echo Checking if venv module is installed...
    "%PYTHON%" -c "import venv" 2>nul
    if errorlevel 1 (
        echo Error: Python venv module not found. Please install it first:
        echo %PYTHON% -m pip install --user virtualenv
    )
    goto :end_error
)
goto :activate_venv

:activate_venv
echo Activating virtual environment: %VENV_DIR%
set "PYTHON=%VENV_DIR%\Scripts\python.exe"

:install_dependencies
echo Installing dependencies...
echo This may take a while, please be patient...
"%PYTHON%" -m pip install -r requirements.txt
if errorlevel 1 (
    echo Error: Failed to install dependencies
    goto :end_error
)
echo Dependencies installed successfully

:check_cuda
echo Checking for CUDA support...
for /f "tokens=*" %%i in ('CALL "%PYTHON%" -c "import torch; print(torch.cuda.is_available())"') do set "CUDA_AVAILABLE=%%i"
if "%CUDA_AVAILABLE%"=="True" goto :end_success

echo CUDA is not available.
set "USE_ZLUDA="
:ask_zluda
set /p USE_ZLUDA=Are you using AMD GPUs on Windows? (y/n):
if /i "%USE_ZLUDA%"=="y" goto :install_zluda
if /i "%USE_ZLUDA%"=="n" goto :end_error
echo Invalid input. Please enter 'y' or 'n'.
goto :ask_zluda

:install_zluda
echo Continuing with ZLUDA installation...
"%PYTHON%" scripts\install_zluda.py
if errorlevel 1 (
    echo Error: ZLUDA installation failed
    goto :end_error
)
goto :end_success

:wrong_python_version
echo.
echo Please install a supported Python version from:
echo https://www.python.org/downloads/windows/
echo.
echo Reminder: Do not rely on installation videos; they are often out of date.
goto :end_error

:end_success
echo.
echo ************
echo Install done
echo ************
pause
exit /b 0

:end_error
echo.
echo ********************
echo Error during install
echo ********************
pause
exit /b 1<|MERGE_RESOLUTION|>--- conflicted
+++ resolved
@@ -35,11 +35,7 @@
 
 :windows_store_warning
 echo.
-<<<<<<< HEAD
-echo ?? [33m WINDOWS STORE PYTHON DETECTED[0m ??
-=======
-echo ⚠️ [33m WINDOWS STORE PYTHON DETECTED[0m ⚠️
->>>>>>> 16e938d3
+echo ⚠︝ [33m WINDOWS STORE PYTHON DETECTED[0m ⚠︝
 echo.
 echo Windows Store Python has a known history of causing insidious issues with virtual environments due to how
 echo Microsoft sandboxes it.
